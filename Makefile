TOP:=$(realpath ..)
export CGO_CFLAGS:=-I$(TOP)/bls/include -I$(TOP)/mcl/include -I/usr/local/opt/openssl/include
export CGO_LDFLAGS:=-L$(TOP)/bls/lib -L/usr/local/opt/openssl/lib
export LD_LIBRARY_PATH:=$(TOP)/bls/lib:$(TOP)/mcl/lib:/usr/local/opt/openssl/lib:/opt/homebrew/opt/gmp/lib/:/opt/homebrew/opt/openssl/lib
export LIBRARY_PATH:=$(LD_LIBRARY_PATH)
export DYLD_FALLBACK_LIBRARY_PATH:=$(LD_LIBRARY_PATH)
export GO111MODULE:=on
PKGNAME=harmony
VERSION?=$(shell git tag -l --sort=-v:refname | head -n 1 | tr -d v)
RELEASE?=$(shell git describe --long | cut -f2 -d-)
RPMBUILD=$(HOME)/rpmbuild
DEBBUILD=$(HOME)/debbuild
SHELL := bash

local : ARCH ?= $(shell go env GOOS)-$(shell go env GOARCH)
ARCH ?= linux-amd64
platform_temp = $(subst -, ,$(ARCH))
GOOS = $(word 1, $(platform_temp))
GOARCH = $(word 2, $(platform_temp))
HARMONY_VERSION ?= v4.3.10

.PHONY: all help libs exe race trace-pointer debug debug-kill test test-go test-api test-api-attach linux_static deb_init deb_build deb debpub_dev debpub_prod rpm_init rpm_build rpm rpmpub_dev rpmpub_prod clean distclean build-docker

all: libs
	bash ./scripts/go_executable_build.sh -S

help:
	@echo "all - build the harmony binary & bootnode along with the MCL & BLS libs (if necessary)"
	@echo "libs - build only the MCL & BLS libs (if necessary) "
	@echo "exe - build the harmony binary & bootnode"
	@echo "race - build the harmony binary & bootnode with race condition checks"
	@echo "trace-pointer - build the harmony binary & bootnode with pointer analysis"
	@echo "debug - start a localnet with 2 shards (s0 rpc endpoint = localhost:9599; s1 rpc endpoint = localhost:9598)"
	@echo "debug-kill - force kill the localnet"
	@echo "clean - remove node files & logs created by localnet"
	@echo "distclean - remove node files & logs created by localnet, and all libs"
	@echo "test - run the entire test suite (go test & Node API test)"
	@echo "test-go - run the go test (with go lint, fmt, imports, mod, and generate checks)"
	@echo "test-rpc - run the rpc tests"
	@echo "test-rpc-attach - attach onto the rpc testing docker container for inspection"
	@echo "test-rosetta - run the rosetta tests"
	@echo "test-rosetta-attach - attach onto the rosetta testing docker container for inspection"
	@echo "linux_static - static build the harmony binary & bootnode along with the MCL & BLS libs (for linux)"
	@echo "rpm - build a harmony RPM pacakge"
	@echo "rpmpub_dev - publish harmony RPM package to development repo"
	@echo "rpmpub_prod - publish harmony RPM package to production repo"
	@echo "deb - build a harmony Debian pacakge"
	@echo "debpub_dev - publish harmony Debian package to development repo"
	@echo "debpub_prod - publish harmony Debian package to production repo"

libs:
	make -C $(TOP)/mcl -j8
	make -C $(TOP)/bls BLS_SWAP_G=1 -j8

exe:
	bash ./scripts/go_executable_build.sh -S

race:
	bash ./scripts/go_executable_build.sh -r

trace-pointer:
	bash ./scripts/go_executable_build.sh -t

debug:
	bash ./test/debug.sh

debug-kill:
	bash ./test/kill_node.sh

clean:
	rm -rf ./tmp_log*
	rm -rf ./.dht*
	rm -rf ./db-*
	rm -rf ./latest
	rm -f ./*.rlp
	rm -rf ~/rpmbuild
	rm -f coverage.txt

distclean: clean
	make -C $(TOP)/mcl clean
	make -C $(TOP)/bls clean

go-get:
	source ./scripts/setup_bls_build_flags.sh
	go get -v ./...

test:
	bash ./test/all.sh

test-go:
	bash ./test/go.sh

test-rpc:
	bash ./test/rpc.sh run

test-rpc-attach:
	bash ./test/rpc.sh attach

test-rosetta:
	bash ./test/rosetta.sh run

test-rosetta-attach:
	bash ./test/rosetta.sh attach

linux_static:
	make -C $(TOP)/mcl -j8
	make -C $(TOP)/bls minimised_static BLS_SWAP_G=1 -j8
	bash ./scripts/go_executable_build.sh -s

deb_init:
	rm -rf $(DEBBUILD)
	mkdir -p $(DEBBUILD)/$(PKGNAME)-$(VERSION)-$(RELEASE)/{etc/systemd/system,usr/sbin,etc/sysctl.d,etc/harmony}
	cp -f bin/harmony $(DEBBUILD)/$(PKGNAME)-$(VERSION)-$(RELEASE)/usr/sbin/
	bin/harmony dumpconfig $(DEBBUILD)/$(PKGNAME)-$(VERSION)-$(RELEASE)/etc/harmony/harmony.conf
	cp -f scripts/package/rclone.conf $(DEBBUILD)/$(PKGNAME)-$(VERSION)-$(RELEASE)/etc/harmony/
	cp -f scripts/package/harmony.service $(DEBBUILD)/$(PKGNAME)-$(VERSION)-$(RELEASE)/etc/systemd/system/
	cp -f scripts/package/harmony-setup.sh $(DEBBUILD)/$(PKGNAME)-$(VERSION)-$(RELEASE)/usr/sbin/
	cp -f scripts/package/harmony-rclone.sh $(DEBBUILD)/$(PKGNAME)-$(VERSION)-$(RELEASE)/usr/sbin/
	cp -f scripts/package/harmony-sysctl.conf $(DEBBUILD)/$(PKGNAME)-$(VERSION)-$(RELEASE)/etc/sysctl.d/99-harmony.conf
	cp -r scripts/package/deb/DEBIAN $(DEBBUILD)/$(PKGNAME)-$(VERSION)-$(RELEASE)
	VER=$(VERSION)-$(RELEASE) scripts/package/templater.sh scripts/package/deb/DEBIAN/control > $(DEBBUILD)/$(PKGNAME)-$(VERSION)-$(RELEASE)/DEBIAN/control

deb_build:
	(cd $(DEBBUILD); dpkg-deb --build $(PKGNAME)-$(VERSION)-$(RELEASE)/)

deb: deb_init deb_build

debpub_dev: deb
	cp scripts/package/deb/dev.aptly.conf ~/.aptly.conf
	./scripts/package/publish-repo.sh -p dev -n deb -s $(DEBBUILD)

debpub_prod: deb
	cp scripts/package/deb/prod.aptly.conf ~/.aptly.conf
	./scripts/package/publish-repo.sh -p prod -n deb -s $(DEBBUILD)

rpm_init:
	rm -rf $(RPMBUILD)
	mkdir -p $(RPMBUILD)/{SOURCES,SPECS,BUILD,RPMS,BUILDROOT,SRPMS}
	mkdir -p $(RPMBUILD)/SOURCES/$(PKGNAME)-$(VERSION)
	cp -f bin/harmony $(RPMBUILD)/SOURCES/$(PKGNAME)-$(VERSION)
	bin/harmony dumpconfig $(RPMBUILD)/SOURCES/$(PKGNAME)-$(VERSION)/harmony.conf
	cp -f scripts/package/harmony.service $(RPMBUILD)/SOURCES/$(PKGNAME)-$(VERSION)
	cp -f scripts/package/harmony-setup.sh $(RPMBUILD)/SOURCES/$(PKGNAME)-$(VERSION)
	cp -f scripts/package/harmony-rclone.sh $(RPMBUILD)/SOURCES/$(PKGNAME)-$(VERSION)
	cp -f scripts/package/rclone.conf $(RPMBUILD)/SOURCES/$(PKGNAME)-$(VERSION)
	cp -f scripts/package/harmony-sysctl.conf $(RPMBUILD)/SOURCES/$(PKGNAME)-$(VERSION)
	VER=$(VERSION) REL=$(RELEASE) scripts/package/templater.sh scripts/package/rpm/harmony.spec > $(RPMBUILD)/SPECS/harmony.spec
	(cd $(RPMBUILD)/SOURCES; tar cvf $(PKGNAME)-$(VERSION).tar $(PKGNAME)-$(VERSION))

rpm_build:
	rpmbuild --target x86_64 -bb $(RPMBUILD)/SPECS/harmony.spec

rpm: rpm_init rpm_build
	rpm --addsign $(RPMBUILD)/RPMS/x86_64/$(PKGNAME)-$(VERSION)-$(RELEASE).x86_64.rpm

rpmpub_dev: rpm
	./scripts/package/publish-repo.sh -p dev -n rpm -s $(RPMBUILD)

rpmpub_prod: rpm
	./scripts/package/publish-repo.sh -p prod -n rpm -s $(RPMBUILD)

go-vet:
	go vet ./...

go-test:
<<<<<<< HEAD
	go test ./...

build-docker: linux_static
	docker buildx build --platform=$(GOOS)/$(GOARCH) --pull -t harmonyone/$(PKGNAME):$(HARMONY_VERSION) \
	-t harmonyone/$(PKGNAME):latest \
	-f scripts/docker/Dockerfile . --output=type=docker
=======
	go test -vet=all -race ./...
>>>>>>> 06de7dcd
<|MERGE_RESOLUTION|>--- conflicted
+++ resolved
@@ -163,13 +163,9 @@
 	go vet ./...
 
 go-test:
-<<<<<<< HEAD
-	go test ./...
+	go test -vet=all -race ./...
 
 build-docker: linux_static
 	docker buildx build --platform=$(GOOS)/$(GOARCH) --pull -t harmonyone/$(PKGNAME):$(HARMONY_VERSION) \
 	-t harmonyone/$(PKGNAME):latest \
-	-f scripts/docker/Dockerfile . --output=type=docker
-=======
-	go test -vet=all -race ./...
->>>>>>> 06de7dcd
+	-f scripts/docker/Dockerfile . --output=type=docker