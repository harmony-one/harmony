TOP:=$(realpath ..)
export CGO_CFLAGS:=-I$(TOP)/bls/include -I$(TOP)/mcl/include -I/usr/local/opt/openssl/include
export CGO_LDFLAGS:=-L$(TOP)/bls/lib -L/usr/local/opt/openssl/lib
export LD_LIBRARY_PATH:=$(TOP)/bls/lib:$(TOP)/mcl/lib:/usr/local/opt/openssl/lib:/opt/homebrew/opt/gmp/lib/:/opt/homebrew/opt/openssl/lib
export LIBRARY_PATH:=$(LD_LIBRARY_PATH)
export DYLD_FALLBACK_LIBRARY_PATH:=$(LD_LIBRARY_PATH)
export GO111MODULE:=on
PKGNAME=harmony
VERSION?=$(shell git tag -l --sort=-v:refname | head -n 1 | tr -d v)
RELEASE?=$(shell git describe --long | cut -f2 -d-)
RPMBUILD=$(HOME)/rpmbuild
DEBBUILD=$(HOME)/debbuild
SHELL := bash

.PHONY: all help libs exe race trace-pointer debug debug-kill test test-go test-api test-api-attach linux_static deb_init deb_build deb debpub_dev debpub_prod rpm_init rpm_build rpm rpmpub_dev rpmpub_prod clean distclean

all: libs
	bash ./scripts/go_executable_build.sh -S

help:
	@echo "all - build the harmony binary & bootnode along with the MCL & BLS libs (if necessary)"
	@echo "libs - build only the MCL & BLS libs (if necessary) "
	@echo "exe - build the harmony binary & bootnode"
	@echo "race - build the harmony binary & bootnode with race condition checks"
	@echo "trace-pointer - build the harmony binary & bootnode with pointer analysis"
	@echo "debug - start a localnet with 2 shards (s0 rpc endpoint = localhost:9599; s1 rpc endpoint = localhost:9598)"
	@echo "debug-kill - force kill the localnet"
	@echo "clean - remove node files & logs created by localnet"
	@echo "distclean - remove node files & logs created by localnet, and all libs"
	@echo "test - run the entire test suite (go test & Node API test)"
	@echo "test-go - run the go test (with go lint, fmt, imports, mod, and generate checks)"
	@echo "test-rpc - run the rpc tests"
	@echo "test-rpc-attach - attach onto the rpc testing docker container for inspection"
	@echo "test-rosetta - run the rosetta tests"
	@echo "test-rosetta-attach - attach onto the rosetta testing docker container for inspection"
	@echo "linux_static - static build the harmony binary & bootnode along with the MCL & BLS libs (for linux)"
	@echo "rpm - build a harmony RPM pacakge"
	@echo "rpmpub_dev - publish harmony RPM package to development repo"
	@echo "rpmpub_prod - publish harmony RPM package to production repo"
	@echo "deb - build a harmony Debian pacakge"
	@echo "debpub_dev - publish harmony Debian package to development repo"
	@echo "debpub_prod - publish harmony Debian package to production repo"

libs:
	make -C $(TOP)/mcl -j8
	make -C $(TOP)/bls BLS_SWAP_G=1 -j8

exe:
	bash ./scripts/go_executable_build.sh -S

race:
	bash ./scripts/go_executable_build.sh -r

trace-pointer:
	bash ./scripts/go_executable_build.sh -t

debug:
	bash ./test/debug.sh

debug-kill:
	bash ./test/kill_node.sh

clean:
	rm -rf ./tmp_log*
	rm -rf ./.dht*
	rm -rf ./db-*
	rm -rf ./latest
	rm -f ./*.rlp
	rm -rf ~/rpmbuild
	rm -f coverage.txt

distclean: clean
	make -C $(TOP)/mcl clean
	make -C $(TOP)/bls clean

go-get:
	source ./scripts/setup_bls_build_flags.sh
	go get -v ./...

test:
	bash ./test/all.sh

test-go:
	bash ./test/go.sh

test-rpc:
	bash ./test/rpc.sh run

test-rpc-attach:
	bash ./test/rpc.sh attach

test-rosetta:
	bash ./test/rosetta.sh run

test-rosetta-attach:
	bash ./test/rosetta.sh attach

linux_static:
	make -C $(TOP)/mcl -j8
	make -C $(TOP)/bls minimised_static BLS_SWAP_G=1 -j8
	bash ./scripts/go_executable_build.sh -s

deb_init:
	rm -rf $(DEBBUILD)
	mkdir -p $(DEBBUILD)/$(PKGNAME)-$(VERSION)-$(RELEASE)/{etc/systemd/system,usr/sbin,etc/sysctl.d,etc/harmony}
	cp -f bin/harmony $(DEBBUILD)/$(PKGNAME)-$(VERSION)-$(RELEASE)/usr/sbin/
	bin/harmony dumpconfig $(DEBBUILD)/$(PKGNAME)-$(VERSION)-$(RELEASE)/etc/harmony/harmony.conf
	cp -f scripts/package/rclone.conf $(DEBBUILD)/$(PKGNAME)-$(VERSION)-$(RELEASE)/etc/harmony/
	cp -f scripts/package/harmony.service $(DEBBUILD)/$(PKGNAME)-$(VERSION)-$(RELEASE)/etc/systemd/system/
	cp -f scripts/package/harmony-setup.sh $(DEBBUILD)/$(PKGNAME)-$(VERSION)-$(RELEASE)/usr/sbin/
	cp -f scripts/package/harmony-rclone.sh $(DEBBUILD)/$(PKGNAME)-$(VERSION)-$(RELEASE)/usr/sbin/
	cp -f scripts/package/harmony-sysctl.conf $(DEBBUILD)/$(PKGNAME)-$(VERSION)-$(RELEASE)/etc/sysctl.d/99-harmony.conf
	cp -r scripts/package/deb/DEBIAN $(DEBBUILD)/$(PKGNAME)-$(VERSION)-$(RELEASE)
	VER=$(VERSION)-$(RELEASE) scripts/package/templater.sh scripts/package/deb/DEBIAN/control > $(DEBBUILD)/$(PKGNAME)-$(VERSION)-$(RELEASE)/DEBIAN/control

deb_build:
	(cd $(DEBBUILD); dpkg-deb --build $(PKGNAME)-$(VERSION)-$(RELEASE)/)

deb: deb_init deb_build

debpub_dev: deb
	cp scripts/package/deb/dev.aptly.conf ~/.aptly.conf
	./scripts/package/publish-repo.sh -p dev -n deb -s $(DEBBUILD)

debpub_prod: deb
	cp scripts/package/deb/prod.aptly.conf ~/.aptly.conf
	./scripts/package/publish-repo.sh -p prod -n deb -s $(DEBBUILD)

rpm_init:
	rm -rf $(RPMBUILD)
	mkdir -p $(RPMBUILD)/{SOURCES,SPECS,BUILD,RPMS,BUILDROOT,SRPMS}
	mkdir -p $(RPMBUILD)/SOURCES/$(PKGNAME)-$(VERSION)
	cp -f bin/harmony $(RPMBUILD)/SOURCES/$(PKGNAME)-$(VERSION)
	bin/harmony dumpconfig $(RPMBUILD)/SOURCES/$(PKGNAME)-$(VERSION)/harmony.conf
	cp -f scripts/package/harmony.service $(RPMBUILD)/SOURCES/$(PKGNAME)-$(VERSION)
	cp -f scripts/package/harmony-setup.sh $(RPMBUILD)/SOURCES/$(PKGNAME)-$(VERSION)
	cp -f scripts/package/harmony-rclone.sh $(RPMBUILD)/SOURCES/$(PKGNAME)-$(VERSION)
	cp -f scripts/package/rclone.conf $(RPMBUILD)/SOURCES/$(PKGNAME)-$(VERSION)
	cp -f scripts/package/harmony-sysctl.conf $(RPMBUILD)/SOURCES/$(PKGNAME)-$(VERSION)
	VER=$(VERSION) REL=$(RELEASE) scripts/package/templater.sh scripts/package/rpm/harmony.spec > $(RPMBUILD)/SPECS/harmony.spec
	(cd $(RPMBUILD)/SOURCES; tar cvf $(PKGNAME)-$(VERSION).tar $(PKGNAME)-$(VERSION))

rpm_build:
	rpmbuild --target x86_64 -bb $(RPMBUILD)/SPECS/harmony.spec

rpm: rpm_init rpm_build
	rpm --addsign $(RPMBUILD)/RPMS/x86_64/$(PKGNAME)-$(VERSION)-$(RELEASE).x86_64.rpm

rpmpub_dev: rpm
	./scripts/package/publish-repo.sh -p dev -n rpm -s $(RPMBUILD)

rpmpub_prod: rpm
	./scripts/package/publish-repo.sh -p prod -n rpm -s $(RPMBUILD)

<<<<<<< HEAD
go-test:
	go test ./...
=======
go-vet:
	go vet ./...

go-test:
	go test ./...
>>>>>>> c733c839
<|MERGE_RESOLUTION|>--- conflicted
+++ resolved
@@ -152,13 +152,8 @@
 rpmpub_prod: rpm
 	./scripts/package/publish-repo.sh -p prod -n rpm -s $(RPMBUILD)
 
-<<<<<<< HEAD
-go-test:
-	go test ./...
-=======
 go-vet:
 	go vet ./...
 
 go-test:
-	go test ./...
->>>>>>> c733c839
+	go test ./...