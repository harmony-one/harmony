package blockproposal

import (
	msg_pb "github.com/harmony-one/harmony/api/proto/message"
	"github.com/harmony-one/harmony/consensus"
	"github.com/harmony-one/harmony/internal/utils"
)

// Service is a block proposal service.
type Service struct {
	stopChan              chan struct{}
	stoppedChan           chan struct{}
	c                     *consensus.Consensus
	messageChan           chan *msg_pb.Message
	waitForConsensusReady func(c *consensus.Consensus, stopChan chan struct{}, stoppedChan chan struct{})
}

// New returns a block proposal service.
<<<<<<< HEAD
func New(readySignal chan consensus.ProposalType, commitSigsChan chan []byte, waitForConsensusReady func(readySignal chan consensus.ProposalType, commitSigsChan chan []byte, stopChan chan struct{}, stoppedChan chan struct{})) *Service {
	return &Service{
		readySignal:           readySignal,
		commitSigsChan:        commitSigsChan,
=======
func New(c *consensus.Consensus, waitForConsensusReady func(c *consensus.Consensus, stopChan chan struct{}, stoppedChan chan struct{})) *Service {
	return &Service{
		c:                     c,
>>>>>>> 550a022e
		waitForConsensusReady: waitForConsensusReady,
		stopChan:              make(chan struct{}),
		stoppedChan:           make(chan struct{}),
	}
}

// Start starts block proposal service.
func (s *Service) Start() error {
	s.run()
	return nil
}

func (s *Service) run() {
<<<<<<< HEAD
	s.waitForConsensusReady(s.readySignal, s.commitSigsChan, s.stopChan, s.stoppedChan)
=======
	s.waitForConsensusReady(s.c, s.stopChan, s.stoppedChan)
>>>>>>> 550a022e
}

// Stop stops block proposal service.
func (s *Service) Stop() error {
	utils.Logger().Info().Msg("Stopping block proposal service.")
	s.stopChan <- struct{}{}
	<-s.stoppedChan
	utils.Logger().Info().Msg("Role conversion stopped.")
	return nil
}<|MERGE_RESOLUTION|>--- conflicted
+++ resolved
@@ -16,16 +16,9 @@
 }
 
 // New returns a block proposal service.
-<<<<<<< HEAD
-func New(readySignal chan consensus.ProposalType, commitSigsChan chan []byte, waitForConsensusReady func(readySignal chan consensus.ProposalType, commitSigsChan chan []byte, stopChan chan struct{}, stoppedChan chan struct{})) *Service {
-	return &Service{
-		readySignal:           readySignal,
-		commitSigsChan:        commitSigsChan,
-=======
 func New(c *consensus.Consensus, waitForConsensusReady func(c *consensus.Consensus, stopChan chan struct{}, stoppedChan chan struct{})) *Service {
 	return &Service{
 		c:                     c,
->>>>>>> 550a022e
 		waitForConsensusReady: waitForConsensusReady,
 		stopChan:              make(chan struct{}),
 		stoppedChan:           make(chan struct{}),
@@ -39,11 +32,7 @@
 }
 
 func (s *Service) run() {
-<<<<<<< HEAD
-	s.waitForConsensusReady(s.readySignal, s.commitSigsChan, s.stopChan, s.stoppedChan)
-=======
 	s.waitForConsensusReady(s.c, s.stopChan, s.stoppedChan)
->>>>>>> 550a022e
 }
 
 // Stop stops block proposal service.
