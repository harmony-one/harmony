package explorer

import (
	"fmt"
	"math/big"
	"os"
	"sync"

	"github.com/ethereum/go-ethereum/rlp"
	"github.com/harmony-one/harmony/core/types"
<<<<<<< HEAD
	"github.com/harmony-one/harmony/internal/common"
	"github.com/harmony-one/harmony/internal/ctxerror"
=======
>>>>>>> 15cea8a3
	"github.com/harmony-one/harmony/internal/utils"
	"github.com/syndtr/goleveldb/leveldb"
	"github.com/syndtr/goleveldb/leveldb/filter"
	"github.com/syndtr/goleveldb/leveldb/opt"
	"github.com/syndtr/goleveldb/leveldb/util"
)

// Constants for storage.
const (
	AddressPrefix = "ad"
	PrefixLen     = 3
)

// GetAddressKey ...
func GetAddressKey(address string) string {
	return fmt.Sprintf("%s_%s", AddressPrefix, address)
}

var storage *Storage
var once sync.Once

// Storage dump the block info into leveldb.
type Storage struct {
	db *leveldb.DB
}

// GetStorageInstance returns attack model by using singleton pattern.
func GetStorageInstance(ip, port string, remove bool) *Storage {
	once.Do(func() {
		storage = &Storage{}
		storage.Init(ip, port, remove)
	})
	return storage
}

// Init initializes the block update.
func (storage *Storage) Init(ip, port string, remove bool) {
	dbFileName := "/tmp/explorer_storage_" + ip + "_" + port
	var err error
	if remove {
		var err = os.RemoveAll(dbFileName)
		if err != nil {
			utils.Logger().Error().Err(err).Msg("Failed to remove existing database files")
		}
	}
	// https://github.com/ethereum/go-ethereum/blob/master/ethdb/leveldb/leveldb.go#L98 options.
	// We had 0 for handles and cache params before, so set 0s for all of them. Filter opt is the same.
	options := &opt.Options{
		OpenFilesCacheCapacity: 0,
		BlockCacheCapacity:     0,
		WriteBuffer:            0,
		Filter:                 filter.NewBloomFilter(10),
	}
	if storage.db, err = leveldb.OpenFile(dbFileName, options); err != nil {
		utils.Logger().Error().Err(err).Msg("Failed to create new database")
	}
}

// GetDB returns the LDBDatabase of the storage.
func (storage *Storage) GetDB() *leveldb.DB {
	return storage.db
}

// Dump extracts information from block and index them into lvdb for explorer.
func (storage *Storage) Dump(block *types.Block, height uint64) {
	if block == nil {
		return
	}

	batch := new(leveldb.Batch)
	// Store txs
	for _, tx := range block.Transactions() {
		explorerTransaction := GetTransaction(tx, block)
		storage.UpdateAddress(batch, explorerTransaction, tx)
	}
<<<<<<< HEAD
	// Store cross shard txs
	for _, proof := range block.IncomingReceipts() {
		for _, receipt := range proof.Receipts {
			if receipt.ShardID == receipt.ToShardID {
				continue
			}
			to := ""
			if receipt.To != nil {
				if to, err = common.AddressToBech32(*receipt.To); err != nil {
					continue
				}
			}
			from := ""
			if from, err = common.AddressToBech32(receipt.From); err != nil {
				continue
			}
			explorerTransaction := &Transaction{
				ID:        receipt.TxHash.String(),
				Timestamp: "",
				From:      from,
				To:        to,
				Value:     receipt.Amount,
				Bytes:     "",
				Data:      "",
				GasFee:    big.NewInt(0),
				FromShard: receipt.ShardID,
				ToShard:   receipt.ToShardID,
				Type:      Cross,
			}
			storage.UpdateAddress(batch, explorerTransaction, nil)
		}
	}
	if err := batch.Write(); err != nil {
		ctxerror.Warn(utils.GetLogger(), err, "cannot write batch")
	}
}

// DumpCommittee commits validators for shardNum and epoch.
func (storage *Storage) DumpCommittee(shardID uint32, epoch uint64, committee shard.Committee) error {
	batch := storage.db.NewBatch()
	// Store committees.
	committeeData, err := rlp.EncodeToBytes(committee)
	if err != nil {
		return err
	}
	if err := batch.Put([]byte(GetCommitteeKey(shardID, epoch)), committeeData); err != nil {
		return err
	}
	if err := batch.Write(); err != nil {
		return err
	}
	return nil
}

// UpdateTXStorage ...
func (storage *Storage) UpdateTXStorage(batch ethdb.Batch, explorerTransaction *Transaction, tx *types.Transaction) {
	if data, err := rlp.EncodeToBytes(explorerTransaction); err == nil {
		key := GetTXKey(tx.Hash().Hex())
		if err := batch.Put([]byte(key), data); err != nil {
			utils.Logger().Warn().Err(err).Msg("cannot batch TX")
		}
	} else {
		utils.Logger().Error().Msg("EncodeRLP transaction error")
=======
	if err := storage.db.Write(batch, nil); err != nil {
		utils.Logger().Warn().Err(err).Msg("cannot write batch")
>>>>>>> 15cea8a3
	}
}

// UpdateAddress ...
<<<<<<< HEAD
// TODO: deprecate this logic
func (storage *Storage) UpdateAddress(batch ethdb.Batch, explorerTransaction *Transaction, tx *types.Transaction) {
	if explorerTransaction.Type != Cross {
		explorerTransaction.Type = Received
	}
=======
func (storage *Storage) UpdateAddress(batch *leveldb.Batch, explorerTransaction *Transaction, tx *types.Transaction) {
	explorerTransaction.Type = Received
>>>>>>> 15cea8a3
	if explorerTransaction.To != "" {
		storage.UpdateAddressStorage(batch, explorerTransaction.To, explorerTransaction, tx)
	}
	if explorerTransaction.Type != Cross {
		explorerTransaction.Type = Sent
	}
	storage.UpdateAddressStorage(batch, explorerTransaction.From, explorerTransaction, tx)
}

// UpdateAddressStorage updates specific addr Address.
func (storage *Storage) UpdateAddressStorage(batch *leveldb.Batch, addr string, explorerTransaction *Transaction, tx *types.Transaction) {
	var address Address
	key := GetAddressKey(addr)
	if data, err := storage.db.Get([]byte(key), nil); err == nil {
		if err = rlp.DecodeBytes(data, &address); err != nil {
			utils.Logger().Error().Err(err).Msg("Failed due to error")
		}
	}
	address.ID = addr
	address.TXs = append(address.TXs, explorerTransaction)
	encoded, err := rlp.EncodeToBytes(address)
	if err == nil {
		batch.Put([]byte(key), encoded)
	} else {
		utils.Logger().Error().Err(err).Msg("cannot encode address")
	}
}

// GetAddresses returns size of addresses from address with prefix.
func (storage *Storage) GetAddresses(size int, prefix string) ([]string, error) {
	db := storage.GetDB()
	key := GetAddressKey(prefix)
	iterator := db.NewIterator(&util.Range{Start: []byte(key)}, nil)
	addresses := make([]string, 0)
	for iterator.Next() {
		address := string(iterator.Key())
		if len(address) < PrefixLen {
			utils.Logger().Info().Msgf("address len < 3 %s", address)
			continue
		}
		addresses = append(addresses, address[PrefixLen:])
	}
	iterator.Release()
	if err := iterator.Error(); err != nil {
		utils.Logger().Error().Err(err).Msg("iterator error")
		return nil, err
	}
	return addresses, nil
}<|MERGE_RESOLUTION|>--- conflicted
+++ resolved
@@ -8,11 +8,8 @@
 
 	"github.com/ethereum/go-ethereum/rlp"
 	"github.com/harmony-one/harmony/core/types"
-<<<<<<< HEAD
+
 	"github.com/harmony-one/harmony/internal/common"
-	"github.com/harmony-one/harmony/internal/ctxerror"
-=======
->>>>>>> 15cea8a3
 	"github.com/harmony-one/harmony/internal/utils"
 	"github.com/syndtr/goleveldb/leveldb"
 	"github.com/syndtr/goleveldb/leveldb/filter"
@@ -88,7 +85,6 @@
 		explorerTransaction := GetTransaction(tx, block)
 		storage.UpdateAddress(batch, explorerTransaction, tx)
 	}
-<<<<<<< HEAD
 	// Store cross shard txs
 	for _, proof := range block.IncomingReceipts() {
 		for _, receipt := range proof.Receipts {
@@ -122,7 +118,7 @@
 		}
 	}
 	if err := batch.Write(); err != nil {
-		ctxerror.Warn(utils.GetLogger(), err, "cannot write batch")
+		utils.Logger().Warn().Err(err).Msg("cannot write batch")
 	}
 }
 
@@ -152,24 +148,15 @@
 		}
 	} else {
 		utils.Logger().Error().Msg("EncodeRLP transaction error")
-=======
-	if err := storage.db.Write(batch, nil); err != nil {
-		utils.Logger().Warn().Err(err).Msg("cannot write batch")
->>>>>>> 15cea8a3
 	}
 }
 
 // UpdateAddress ...
-<<<<<<< HEAD
 // TODO: deprecate this logic
 func (storage *Storage) UpdateAddress(batch ethdb.Batch, explorerTransaction *Transaction, tx *types.Transaction) {
 	if explorerTransaction.Type != Cross {
 		explorerTransaction.Type = Received
 	}
-=======
-func (storage *Storage) UpdateAddress(batch *leveldb.Batch, explorerTransaction *Transaction, tx *types.Transaction) {
-	explorerTransaction.Type = Received
->>>>>>> 15cea8a3
 	if explorerTransaction.To != "" {
 		storage.UpdateAddressStorage(batch, explorerTransaction.To, explorerTransaction, tx)
 	}
