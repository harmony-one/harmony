package legacysync

import (
	"fmt"
	"math"
	"sync"
	"time"

	"github.com/Workiva/go-datastructures/queue"
	"github.com/harmony-one/harmony/consensus"
	"github.com/harmony-one/harmony/core"
	"github.com/harmony-one/harmony/core/types"
	"github.com/harmony-one/harmony/internal/utils"
	"github.com/harmony-one/harmony/p2p"
	"github.com/harmony-one/harmony/shard"
	"github.com/pkg/errors"
)

type EpochSync struct {
	beaconChain        blockChain
	selfip             string
	selfport           string
	selfPeerHash       [20]byte // hash of ip and address combination
	commonBlocks       map[int]*types.Block
	lastMileBlocks     []*types.Block // last mile blocks to catch up with the consensus
	syncConfig         *SyncConfig
	isExplorer         bool
	stateSyncTaskQueue *queue.Queue
	syncMux            sync.Mutex
	lastMileMux        sync.Mutex

	syncStatus syncStatus
}

// GetSyncStatus get the last sync status for other modules (E.g. RPC, explorer).
// If the last sync result is not expired, return the sync result immediately.
// If the last result is expired, ask the remote DNS nodes for latest height and return the result.
func (ss *EpochSync) GetSyncStatus() SyncCheckResult {
	return ss.syncStatus.Get(func() SyncCheckResult {
		return ss.isSynchronized(false)
	})
}

// isSynchronized query the remote DNS node for the latest height to check what is the current
// sync status
func (ss *EpochSync) isSynchronized(_ bool) SyncCheckResult {
	if ss.syncConfig == nil {
		return SyncCheckResult{} // If syncConfig is not instantiated, return not in sync
	}
	otherHeight1 := getMaxPeerHeight(ss.syncConfig)
	if otherHeight1 == math.MaxUint64 {
		utils.Logger().Error().
			Uint64("OtherHeight", otherHeight1).
			Int("Peers count", ss.syncConfig.PeersCount()).
			Msg("[EPOCHSYNC] No peers for get height")
		return SyncCheckResult{}
	}
	curEpoch := ss.beaconChain.CurrentBlock().Epoch().Uint64()
	otherEpoch := shard.Schedule.CalcEpochNumber(otherHeight1).Uint64()
	normalizedOtherEpoch := otherEpoch - 1
	inSync := curEpoch == normalizedOtherEpoch

	epochDiff := normalizedOtherEpoch - curEpoch
	if normalizedOtherEpoch < curEpoch {
		epochDiff = 0
	}

	utils.Logger().Info().
		Uint64("OtherEpoch", otherEpoch).
		Uint64("CurrentEpoch", curEpoch).
		Msg("[EPOCHSYNC] Checking sync status")
	return SyncCheckResult{
		IsSynchronized: inSync,
		OtherHeight:    otherHeight1,
		HeightDiff:     epochDiff,
	}
}

// GetActivePeerNumber returns the number of active peers
func (ss *EpochSync) GetActivePeerNumber() int {
	if ss.syncConfig == nil {
		return 0
	}
	return ss.syncConfig.PeersCount()
}

// SyncLoop will keep syncing with peers until catches up
func (ss *EpochSync) SyncLoop(bc core.BlockChain, consensus *consensus.Consensus) time.Duration {
	return time.Duration(syncLoop(bc, ss.syncConfig)) * time.Second
}

func syncLoop(bc core.BlockChain, syncConfig *SyncConfig) (timeout int) {
	isBeacon := bc.ShardID() == 0
	maxHeight := getMaxPeerHeight(syncConfig)
	for {
		if maxHeight == 0 || maxHeight == math.MaxUint64 {
			utils.Logger().Info().
<<<<<<< HEAD
				Msgf("[EPOCHSYNC] No peers to sync (isBeacon: %t, ShardID: %d, peerscount: %d)",
					isBeacon, bc.ShardID(), syncConfig.PeersCount())
=======
				Msgf("[EPOCHSYNC] No peers to sync (isBeacon: %t, ShardID: %d, peersCount: %d)",
					isBeacon, bc.ShardID(), ss.syncConfig.PeersCount())
>>>>>>> 0104b1d6
			return 10
		}

		curEpoch := bc.CurrentBlock().Epoch().Uint64()
		otherEpoch := shard.Schedule.CalcEpochNumber(maxHeight).Uint64()
		if otherEpoch == curEpoch+1 {
			utils.Logger().Info().
				Msgf("[EPOCHSYNC] Node is now IN SYNC! (isBeacon: %t, ShardID: %d, otherEpoch: %d, currentEpoch: %d, peersCount: %d)",
					isBeacon, bc.ShardID(), otherEpoch, curEpoch, syncConfig.PeersCount())
			return 60
		}
		if otherEpoch < curEpoch {
<<<<<<< HEAD
			for _, peerCfg := range syncConfig.GetPeers() {
				syncConfig.RemovePeer(peerCfg, fmt.Sprintf("[EPOCHSYNC]: current height is higher that others, removve peers: %s", peerCfg.String()))
=======
			for _, peerCfg := range ss.syncConfig.GetPeers() {
				ss.syncConfig.RemovePeer(peerCfg, fmt.Sprintf("[EPOCHSYNC]: current height is higher that others, remove peers: %s", peerCfg.String()))
>>>>>>> 0104b1d6
			}
			return 2
		}

		utils.Logger().Info().
			Msgf("[EPOCHSYNC] Node is OUT OF SYNC (isBeacon: %t, ShardID: %d, otherEpoch: %d, currentEpoch: %d, peers count %d)",
				isBeacon, bc.ShardID(), otherEpoch, curEpoch, syncConfig.PeersCount())

		var heights []uint64
		loopEpoch := curEpoch + 1
		for len(heights) < int(SyncLoopBatchSize) {
			if loopEpoch >= otherEpoch {
				break
			}
			heights = append(heights, shard.Schedule.EpochLastBlock(loopEpoch))
			loopEpoch = loopEpoch + 1
		}

		if len(heights) == 0 {
			// We currently on top.
			return 10
		}

		err := ProcessStateSync(syncConfig, heights, bc)
		if err != nil {
			utils.Logger().Error().Err(err).
				Msgf("[EPOCHSYNC] ProcessStateSync failed (isBeacon: %t, ShardID: %d, otherEpoch: %d, currentEpoch: %d)",
					isBeacon, bc.ShardID(), otherEpoch, curEpoch)
			return 2
		}
	}
}

// ProcessStateSync processes state sync from the blocks received but not yet processed so far
func ProcessStateSync(syncConfig *SyncConfig, heights []uint64, bc core.BlockChain) error {
	var payload [][]byte
	var peerCfg *SyncPeerConfig

	peers := syncConfig.GetPeers()
	if len(peers) == 0 {
		return errors.New("no peers to sync")
	}

	for index, peerConfig := range peers {
		resp := peerConfig.GetClient().GetBlocksByHeights(heights)
		if resp == nil {
			syncConfig.RemovePeer(peerConfig, fmt.Sprintf("[EPOCHSYNC]: no response from peer: #%d %s, count %d", index, peerConfig.String(), len(peers)))
			continue
		}
		if len(resp.Payload) == 0 {
			syncConfig.RemovePeer(peerConfig, fmt.Sprintf("[EPOCHSYNC]: empty payload response from peer: #%d %s, count %d", index, peerConfig.String(), len(peers)))
			continue
		}
		payload = resp.Payload
		peerCfg = peerConfig
		break
	}
	if len(payload) == 0 {
		return errors.Errorf("empty payload: no blocks were returned by GetBlocksByHeights for all peers, currentPeersCount %d", syncConfig.PeersCount())
	}
	err := processWithPayload(payload, bc)
	if err != nil {
		// Assume that node sent us invalid data.
		syncConfig.RemovePeer(peerCfg, fmt.Sprintf("[EPOCHSYNC]: failed to process with payload from peer: %s", err.Error()))
		utils.Logger().Error().Err(err).
			Msgf("[EPOCHSYNC] Removing peer %s for invalid data", peerCfg.String())
		return err
	}
	return nil
}

func processWithPayload(payload [][]byte, bc core.BlockChain) error {
	decoded := make([]*types.Block, 0, len(payload))
	for idx, blockBytes := range payload {
		block, err := RlpDecodeBlockOrBlockWithSig(blockBytes)
		if err != nil {
			return errors.Wrap(err, "failed decode")
		}

		if !block.IsLastBlockInEpoch() {
			return errors.Errorf("block is not last index %d hash %s", idx, block.Hash().Hex())
		}

		decoded = append(decoded, block)
	}

	_, err := bc.InsertChain(decoded, true)
	return err
}

// CreateSyncConfig creates SyncConfig for StateSync object.
func (ss *EpochSync) CreateSyncConfig(peers []p2p.Peer, shardID uint32, waitForEachPeerToConnect bool) error {
	var err error
	ss.syncConfig, err = createSyncConfig(ss.syncConfig, peers, shardID, waitForEachPeerToConnect)
	return err
}<|MERGE_RESOLUTION|>--- conflicted
+++ resolved
@@ -95,13 +95,8 @@
 	for {
 		if maxHeight == 0 || maxHeight == math.MaxUint64 {
 			utils.Logger().Info().
-<<<<<<< HEAD
-				Msgf("[EPOCHSYNC] No peers to sync (isBeacon: %t, ShardID: %d, peerscount: %d)",
+				Msgf("[EPOCHSYNC] No peers to sync (isBeacon: %t, ShardID: %d, peersCount: %d)",
 					isBeacon, bc.ShardID(), syncConfig.PeersCount())
-=======
-				Msgf("[EPOCHSYNC] No peers to sync (isBeacon: %t, ShardID: %d, peersCount: %d)",
-					isBeacon, bc.ShardID(), ss.syncConfig.PeersCount())
->>>>>>> 0104b1d6
 			return 10
 		}
 
@@ -114,13 +109,8 @@
 			return 60
 		}
 		if otherEpoch < curEpoch {
-<<<<<<< HEAD
 			for _, peerCfg := range syncConfig.GetPeers() {
-				syncConfig.RemovePeer(peerCfg, fmt.Sprintf("[EPOCHSYNC]: current height is higher that others, removve peers: %s", peerCfg.String()))
-=======
-			for _, peerCfg := range ss.syncConfig.GetPeers() {
-				ss.syncConfig.RemovePeer(peerCfg, fmt.Sprintf("[EPOCHSYNC]: current height is higher that others, remove peers: %s", peerCfg.String()))
->>>>>>> 0104b1d6
+				syncConfig.RemovePeer(peerCfg, fmt.Sprintf("[EPOCHSYNC]: current height is higher that others, remove peers: %s", peerCfg.String()))
 			}
 			return 2
 		}
