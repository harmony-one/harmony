package legacysync

import (
	"bytes"
	"encoding/hex"
	"fmt"
	"math/rand"
	"reflect"
	"sort"
	"strconv"
	"sync"
	"time"

	"github.com/Workiva/go-datastructures/queue"
	"github.com/ethereum/go-ethereum/common"
	"github.com/ethereum/go-ethereum/rlp"
	"github.com/harmony-one/harmony/api/service/legacysync/downloader"
	pb "github.com/harmony-one/harmony/api/service/legacysync/downloader/proto"
	"github.com/harmony-one/harmony/consensus"
	"github.com/harmony-one/harmony/consensus/engine"
	"github.com/harmony-one/harmony/core"
	"github.com/harmony-one/harmony/core/types"
	"github.com/harmony-one/harmony/internal/chain"
	nodeconfig "github.com/harmony-one/harmony/internal/configs/node"
	"github.com/harmony-one/harmony/internal/utils"
	"github.com/harmony-one/harmony/node/worker"
	"github.com/harmony-one/harmony/p2p"
	"github.com/pkg/errors"
)

// Constants for syncing.
const (
	downloadBlocksRetryLimit        = 10 // downloadBlocks service retry limit
	RegistrationNumber              = 3
	SyncingPortDifference           = 3000
	inSyncThreshold                 = 0   // when peerBlockHeight - myBlockHeight <= inSyncThreshold, it's ready to join consensus
	SyncLoopBatchSize        uint32 = 30  // maximum size for one query of block hashes
	verifyHeaderBatchSize    uint64 = 100 // block chain header verification batch size (not used for now)
	LastMileBlocksSize              = 50

	// after cutting off a number of connected peers, the result number of peers
	// shall be between numPeersLowBound and numPeersHighBound
	NumPeersLowBound  = 3
	numPeersHighBound = 5

	downloadTaskBatch = 5

	//LoopMinTime sync loop must take at least as this value, otherwise it waits for it
	LoopMinTime = 0
)

// SyncPeerConfig is peer config to sync.
type SyncPeerConfig struct {
	peer        p2p.Peer
	peerHash    []byte
	client      *downloader.Client
	blockHashes [][]byte       // block hashes before node doing sync
	newBlocks   []*types.Block // blocks after node doing sync
	mux         sync.Mutex
}

// GetClient returns client pointer of downloader.Client
func (peerConfig *SyncPeerConfig) GetClient() *downloader.Client {
	return peerConfig.client
}

// IsEqual checks the equality between two sync peers
func (peerConfig *SyncPeerConfig) IsEqual(pc2 *SyncPeerConfig) bool {
	return peerConfig.peer.IP == pc2.peer.IP && peerConfig.peer.Port == pc2.peer.Port
}

// SyncBlockTask is the task struct to sync a specific block.
type SyncBlockTask struct {
	index     int
	blockHash []byte
}

type syncBlockTasks []SyncBlockTask

func (tasks syncBlockTasks) blockHashes() [][]byte {
	hashes := make([][]byte, 0, len(tasks))
	for _, task := range tasks {
		hash := make([]byte, len(task.blockHash))
		copy(hash, task.blockHash)
		hashes = append(hashes, task.blockHash)
	}
	return hashes
}

func (tasks syncBlockTasks) blockHashesStr() []string {
	hashes := make([]string, 0, len(tasks))
	for _, task := range tasks {
		hash := hex.EncodeToString(task.blockHash)
		hashes = append(hashes, hash)
	}
	return hashes
}

func (tasks syncBlockTasks) indexes() []int {
	indexes := make([]int, 0, len(tasks))
	for _, task := range tasks {
		indexes = append(indexes, task.index)
	}
	return indexes
}

// SyncConfig contains an array of SyncPeerConfig.
type SyncConfig struct {
	// mtx locks peers, and *SyncPeerConfig pointers in peers.
	// SyncPeerConfig itself is guarded by its own mutex.
	mtx sync.RWMutex

	peers   []*SyncPeerConfig
	shardID uint32
}

func NewSyncConfig(shardID uint32, peers []*SyncPeerConfig) *SyncConfig {
	return &SyncConfig{
		peers:   peers,
		shardID: shardID,
	}
}

func (sc *SyncConfig) ShardID() uint32 {
	return sc.shardID
}

// AddPeer adds the given sync peer.
func (sc *SyncConfig) AddPeer(peer *SyncPeerConfig) {
	sc.mtx.Lock()
	defer sc.mtx.Unlock()

	// Ensure no duplicate peers
	for _, p2 := range sc.peers {
		if peer.IsEqual(p2) {
			return
		}
	}
	sc.peers = append(sc.peers, peer)
}

func (sc *SyncConfig) GetPeers() []*SyncPeerConfig {
	sc.mtx.RLock()
	defer sc.mtx.RUnlock()
	out := make([]*SyncPeerConfig, len(sc.peers))
	copy(out, sc.peers)
	return out
}

// ForEachPeer calls the given function with each peer.
// It breaks the iteration iff the function returns true.
func (sc *SyncConfig) ForEachPeer(f func(peer *SyncPeerConfig) (brk bool)) {
	sc.mtx.RLock()
	peers := make([]*SyncPeerConfig, len(sc.peers))
	copy(peers, sc.peers)
	sc.mtx.RUnlock()

	for _, peer := range peers {
		if f(peer) {
			break
		}
	}
}

func (sc *SyncConfig) PeersCount() int {
	if sc == nil {
		return 0
	}
	sc.mtx.RLock()
	defer sc.mtx.RUnlock()
	return len(sc.peers)
}

// RemovePeer removes a peer from SyncConfig
func (sc *SyncConfig) RemovePeer(peer *SyncPeerConfig, reason string) {
	sc.mtx.Lock()
	defer sc.mtx.Unlock()

	closeReason := fmt.Sprintf("remove peer (reason: %s)", reason)
	peer.client.Close(closeReason)
	for i, p := range sc.peers {
		if p == peer {
			sc.peers = append(sc.peers[:i], sc.peers[i+1:]...)
			break
		}
	}
	utils.Logger().Info().
		Str("peerIP", peer.peer.IP).
		Str("peerPortMsg", peer.peer.Port).
		Str("reason", reason).
		Msg("[SYNC] remove GRPC peer")
}

// CreateStateSync returns the implementation of StateSyncInterface interface.
func CreateStateSync(bc blockChain, ip string, port string, peerHash [20]byte, isExplorer bool, role nodeconfig.Role) *StateSync {
	stateSync := &StateSync{}
	stateSync.blockChain = bc
	stateSync.selfip = ip
	stateSync.selfport = port
	stateSync.selfPeerHash = peerHash
	stateSync.commonBlocks = make(map[int]*types.Block)
	stateSync.lastMileBlocks = []*types.Block{}
	stateSync.isExplorer = isExplorer
	stateSync.syncConfig = NewSyncConfig(bc.ShardID(), nil)

	stateSync.syncStatus = newSyncStatus(role)
	return stateSync
}

// Small subset from Blockchain struct.
type blockChain interface {
	CurrentBlock() *types.Block
	ShardID() uint32
}

// StateSync is the struct that implements StateSyncInterface.
type StateSync struct {
	blockChain         blockChain
	selfip             string
	selfport           string
	selfPeerHash       [20]byte // hash of ip and address combination
	commonBlocks       map[int]*types.Block
	lastMileBlocks     []*types.Block // last mile blocks to catch up with the consensus
	syncConfig         *SyncConfig
	isExplorer         bool
	stateSyncTaskQueue *queue.Queue
	syncMux            sync.Mutex
	lastMileMux        sync.Mutex

	syncStatus syncStatus
}

func (ss *StateSync) IntoEpochSync() *EpochSync {
	return &EpochSync{
		beaconChain:        ss.blockChain,
		selfip:             ss.selfip,
		selfport:           ss.selfport,
		selfPeerHash:       ss.selfPeerHash,
		commonBlocks:       ss.commonBlocks,
		lastMileBlocks:     ss.lastMileBlocks,
		syncConfig:         ss.syncConfig,
		isExplorer:         ss.isExplorer,
		stateSyncTaskQueue: ss.stateSyncTaskQueue,
		syncMux:            sync.Mutex{},
		lastMileMux:        sync.Mutex{},
		syncStatus:         ss.syncStatus.Clone(),
	}
}

func (ss *StateSync) purgeAllBlocksFromCache() {
	ss.lastMileMux.Lock()
	ss.lastMileBlocks = nil
	ss.lastMileMux.Unlock()

	ss.syncMux.Lock()
	defer ss.syncMux.Unlock()
	ss.commonBlocks = make(map[int]*types.Block)

	ss.syncConfig.ForEachPeer(func(configPeer *SyncPeerConfig) (brk bool) {
		configPeer.blockHashes = nil
		configPeer.newBlocks = nil
		return
	})
}

func (ss *StateSync) purgeOldBlocksFromCache() {
	ss.syncMux.Lock()
	defer ss.syncMux.Unlock()
	ss.commonBlocks = make(map[int]*types.Block)
	ss.syncConfig.ForEachPeer(func(configPeer *SyncPeerConfig) (brk bool) {
		configPeer.blockHashes = nil
		return
	})
}

// AddLastMileBlock add the latest a few block into queue for syncing
// only keep the latest blocks with size capped by LastMileBlocksSize
func (ss *StateSync) AddLastMileBlock(block *types.Block) {
	ss.lastMileMux.Lock()
	defer ss.lastMileMux.Unlock()
	if ss.lastMileBlocks != nil {
		if len(ss.lastMileBlocks) >= LastMileBlocksSize {
			ss.lastMileBlocks = ss.lastMileBlocks[1:]
		}
		ss.lastMileBlocks = append(ss.lastMileBlocks, block)
	}
}

// CloseConnections close grpc connections for state sync clients
func (sc *SyncConfig) CloseConnections() {
	sc.mtx.RLock()
	defer sc.mtx.RUnlock()
	for _, pc := range sc.peers {
		pc.client.Close("close all connections")
	}
}

// FindPeerByHash returns the peer with the given hash, or nil if not found.
func (sc *SyncConfig) FindPeerByHash(peerHash []byte) *SyncPeerConfig {
	sc.mtx.RLock()
	defer sc.mtx.RUnlock()
	for _, pc := range sc.peers {
		if bytes.Equal(pc.peerHash, peerHash) {
			return pc
		}
	}
	return nil
}

// AddNewBlock will add newly received block into state syncing queue
func (ss *StateSync) AddNewBlock(peerHash []byte, block *types.Block) {
	pc := ss.syncConfig.FindPeerByHash(peerHash)
	if pc == nil {
		// Received a block with no active peer; just ignore.
		return
	}
	// TODO ek – we shouldn't mess with SyncPeerConfig's mutex.
	//  Factor this into a method, like pc.AddNewBlock(block)
	pc.mux.Lock()
	defer pc.mux.Unlock()
	pc.newBlocks = append(pc.newBlocks, block)
	utils.Logger().Debug().
		Int("total", len(pc.newBlocks)).
		Uint64("blockHeight", block.NumberU64()).
		Msg("[SYNC] new block received")
}

// CreateTestSyncPeerConfig used for testing.
func CreateTestSyncPeerConfig(client *downloader.Client, blockHashes [][]byte) *SyncPeerConfig {
	return &SyncPeerConfig{
		client:      client,
		blockHashes: blockHashes,
	}
}

// CompareSyncPeerConfigByblockHashes compares two SyncPeerConfig by blockHashes.
func CompareSyncPeerConfigByblockHashes(a *SyncPeerConfig, b *SyncPeerConfig) int {
	if len(a.blockHashes) != len(b.blockHashes) {
		if len(a.blockHashes) < len(b.blockHashes) {
			return -1
		}
		return 1
	}
	for id := range a.blockHashes {
		if !reflect.DeepEqual(a.blockHashes[id], b.blockHashes[id]) {
			return bytes.Compare(a.blockHashes[id], b.blockHashes[id])
		}
	}
	return 0
}

// BlockWithSig the serialization structure for request DownloaderRequest_BLOCKWITHSIG
// The block is encoded as block + commit signature
type BlockWithSig struct {
	Block              *types.Block
	CommitSigAndBitmap []byte
}

// GetBlocks gets blocks by calling grpc request to the corresponding peer.
func (peerConfig *SyncPeerConfig) GetBlocks(hashes [][]byte) ([][]byte, error) {
	response := peerConfig.client.GetBlocksAndSigs(hashes)
	if response == nil {
		return nil, ErrGetBlock
	}
	return response.Payload, nil
}

// CreateSyncConfig creates SyncConfig for StateSync object.
func (ss *StateSync) CreateSyncConfig(peers []p2p.Peer, shardID uint32, waitForEachPeerToConnect bool) error {
	var err error
	ss.syncConfig, err = createSyncConfig(ss.syncConfig, peers, shardID, waitForEachPeerToConnect)
	return err
}

// checkPeersDuplicity checks whether there are duplicates in p2p.Peer
func checkPeersDuplicity(ps []p2p.Peer) error {
	type peerDupID struct {
		ip   string
		port string
	}
	m := make(map[peerDupID]struct{})
	for _, p := range ps {
		dip := peerDupID{p.IP, p.Port}
		if _, ok := m[dip]; ok {
			return fmt.Errorf("duplicate peer [%v:%v]", p.IP, p.Port)
		}
		m[dip] = struct{}{}
	}
	return nil
}

// limitNumPeers limits number of peers to release some server end sources.
func limitNumPeers(ps []p2p.Peer, randSeed int64) (int, []p2p.Peer) {
	targetSize := calcNumPeersWithBound(len(ps), NumPeersLowBound, numPeersHighBound)
	if len(ps) <= targetSize {
		return len(ps), ps
	}

	r := rand.New(rand.NewSource(randSeed))
	r.Shuffle(len(ps), func(i, j int) { ps[i], ps[j] = ps[j], ps[i] })

	return targetSize, ps
}

// Peers are expected to limited at half of the size, capped between lowBound and highBound.
func calcNumPeersWithBound(size int, lowBound, highBound int) int {
	if size < lowBound {
		return size
	}
	expLen := size / 2
	if expLen < lowBound {
		expLen = lowBound
	}
	if expLen > highBound {
		expLen = highBound
	}
	return expLen
}

// GetActivePeerNumber returns the number of active peers
func (ss *StateSync) GetActivePeerNumber() int {
	if ss.syncConfig == nil {
		return 0
	}
	// len() is atomic; no need to hold mutex.
	return len(ss.syncConfig.peers)
}

// getHowManyMaxConsensus returns max number of consensus nodes and the first ID of consensus group.
// Assumption: all peers are sorted by CompareSyncPeerConfigByBlockHashes first.
// Caller shall ensure mtx is locked for reading.
func (sc *SyncConfig) getHowManyMaxConsensus() (int, int) {
	// As all peers are sorted by their blockHashes, all equal blockHashes should come together and consecutively.
	curCount := 0
	curFirstID := -1
	maxCount := 0
	maxFirstID := -1
	for i := range sc.peers {
		if curFirstID == -1 || CompareSyncPeerConfigByblockHashes(sc.peers[curFirstID], sc.peers[i]) != 0 {
			curCount = 1
			curFirstID = i
		} else {
			curCount++
		}
		if curCount >= maxCount {
			maxCount = curCount
			maxFirstID = curFirstID
		}
	}
	return maxFirstID, maxCount
}

// InitForTesting used for testing.
func (sc *SyncConfig) InitForTesting(client *downloader.Client, blockHashes [][]byte) {
	sc.mtx.RLock()
	defer sc.mtx.RUnlock()
	for i := range sc.peers {
		sc.peers[i].blockHashes = blockHashes
		sc.peers[i].client = client
	}
}

// cleanUpPeers cleans up all peers whose blockHashes are not equal to
// consensus block hashes.  Caller shall ensure mtx is locked for RW.
func (sc *SyncConfig) cleanUpPeers(maxFirstID int) {
	fixedPeer := sc.peers[maxFirstID]

	var removedPeers int
	for i := 0; i < len(sc.peers); i++ {
		if CompareSyncPeerConfigByblockHashes(fixedPeer, sc.peers[i]) != 0 {
			// TODO: move it into a util delete func.
			// See tip https://github.com/golang/go/wiki/SliceTricks
			// Close the client and remove the peer out of the
			sc.peers[i].client.Close("cleanup peers")
			copy(sc.peers[i:], sc.peers[i+1:])
			sc.peers[len(sc.peers)-1] = nil
			sc.peers = sc.peers[:len(sc.peers)-1]
			removedPeers++
		}
	}
	utils.Logger().Info().Int("removed peers", removedPeers).Msg("[SYNC] post cleanUpPeers")
}

// GetBlockHashesConsensusAndCleanUp selects the most common peer config based on their block hashes to download/sync.
// Note that choosing the most common peer config does not guarantee that the blocks to be downloaded are the correct ones.
// The subsequent node syncing steps of verifying the block header chain will give such confirmation later.
// If later block header verification fails with the sync peer config chosen here, the entire sync loop gets retried with a new peer set.
func (sc *SyncConfig) GetBlockHashesConsensusAndCleanUp() error {
	sc.mtx.Lock()
	defer sc.mtx.Unlock()
	// Sort all peers by the blockHashes.
	sort.Slice(sc.peers, func(i, j int) bool {
		return CompareSyncPeerConfigByblockHashes(sc.peers[i], sc.peers[j]) == -1
	})
	maxFirstID, maxCount := sc.getHowManyMaxConsensus()

	if maxFirstID == -1 {
		return errors.New("invalid peer index -1 for block hashes query")
	}
	utils.Logger().Info().
		Int("maxFirstID", maxFirstID).
		Str("targetPeerIP", sc.peers[maxFirstID].peer.IP).
		Int("maxCount", maxCount).
		Int("hashSize", len(sc.peers[maxFirstID].blockHashes)).
		Msg("[SYNC] block consensus hashes")

	sc.cleanUpPeers(maxFirstID)
	return nil
}

// getConsensusHashes gets all hashes needed to download.
func (ss *StateSync) getConsensusHashes(startHash []byte, size uint32) error {
	var wg sync.WaitGroup
	ss.syncConfig.ForEachPeer(func(peerConfig *SyncPeerConfig) (brk bool) {
		wg.Add(1)
		go func() {
			defer wg.Done()

			response := peerConfig.client.GetBlockHashes(startHash, size, ss.selfip, ss.selfport)
			if response == nil {
				utils.Logger().Warn().
					Str("peerIP", peerConfig.peer.IP).
					Str("peerPort", peerConfig.peer.Port).
					Msg("[SYNC] getConsensusHashes Nil Response")
				ss.syncConfig.RemovePeer(peerConfig, fmt.Sprintf("StateSync %d: nil response for GetBlockHashes", ss.blockChain.ShardID()))
				return
			}
			utils.Logger().Info().Uint32("queried blockHash size", size).
				Int("got blockHashSize", len(response.Payload)).
				Str("PeerIP", peerConfig.peer.IP).
				Msg("[SYNC] GetBlockHashes")
			if len(response.Payload) > int(size+1) {
				utils.Logger().Warn().
					Uint32("requestSize", size).
					Int("respondSize", len(response.Payload)).
					Msg("[SYNC] getConsensusHashes: receive more blockHashes than requested!")
				peerConfig.blockHashes = response.Payload[:size+1]
			} else {
				peerConfig.blockHashes = response.Payload
			}
		}()
		return
	})
	wg.Wait()
	if err := ss.syncConfig.GetBlockHashesConsensusAndCleanUp(); err != nil {
		return err
	}
	utils.Logger().Info().Msg("[SYNC] Finished getting consensus block hashes")
	return nil
}

func (ss *StateSync) generateStateSyncTaskQueue(bc core.BlockChain) {
	ss.stateSyncTaskQueue = queue.New(0)
	ss.syncConfig.ForEachPeer(func(configPeer *SyncPeerConfig) (brk bool) {
		for id, blockHash := range configPeer.blockHashes {
			if err := ss.stateSyncTaskQueue.Put(SyncBlockTask{index: id, blockHash: blockHash}); err != nil {
				utils.Logger().Warn().
					Err(err).
					Int("taskIndex", id).
					Str("taskBlock", hex.EncodeToString(blockHash)).
					Msg("[SYNC] generateStateSyncTaskQueue: cannot add task")
			}
		}
		brk = true
		return
	})
	utils.Logger().Info().Int64("length", ss.stateSyncTaskQueue.Len()).Msg("[SYNC] generateStateSyncTaskQueue: finished")
}

// downloadBlocks downloads blocks from state sync task queue.
func (ss *StateSync) downloadBlocks(bc core.BlockChain) {
	// Initialize blockchain
	var wg sync.WaitGroup
	count := 0
	taskQueue := downloadTaskQueue{ss.stateSyncTaskQueue}
	ss.syncConfig.ForEachPeer(func(peerConfig *SyncPeerConfig) (brk bool) {
		wg.Add(1)
		go func() {
			defer wg.Done()
			for !taskQueue.empty() {
				tasks, err := taskQueue.poll(downloadTaskBatch, time.Millisecond)
				if err != nil || len(tasks) == 0 {
					if err == queue.ErrDisposed {
						continue
					}
					utils.Logger().Error().Err(err).Msg("[SYNC] downloadBlocks: ss.stateSyncTaskQueue poll timeout")
					break
				}
				payload, err := peerConfig.GetBlocks(tasks.blockHashes())
				if err != nil {
					utils.Logger().Warn().Err(err).
						Str("peerID", peerConfig.peer.IP).
						Str("port", peerConfig.peer.Port).
						Msg("[SYNC] downloadBlocks: GetBlocks failed")
					ss.syncConfig.RemovePeer(peerConfig, fmt.Sprintf("StateSync %d: error returned for GetBlocks: %s", ss.blockChain.ShardID(), err.Error()))
					return
				}
				if len(payload) == 0 {
					count++
					utils.Logger().Error().Int("failNumber", count).
						Msg("[SYNC] downloadBlocks: no more retrievable blocks")
					if count > downloadBlocksRetryLimit {
						break
					}
					if err := taskQueue.put(tasks); err != nil {
						utils.Logger().Warn().
							Err(err).
							Interface("taskIndexes", tasks.indexes()).
							Interface("taskBlockes", tasks.blockHashesStr()).
							Msg("downloadBlocks: cannot add task")
					}
					continue
				}

				failedTasks := ss.handleBlockSyncResult(payload, tasks)

				if len(failedTasks) != 0 {
					count++
					if count > downloadBlocksRetryLimit {
						break
					}
					if err := taskQueue.put(failedTasks); err != nil {
						utils.Logger().Warn().
							Err(err).
							Interface("taskIndexes", failedTasks.indexes()).
							Interface("taskBlockes", tasks.blockHashesStr()).
							Msg("cannot add task")
					}
					continue
				}
			}
		}()
		return
	})
	wg.Wait()
	utils.Logger().Info().Msg("[SYNC] downloadBlocks: finished")
}

func (ss *StateSync) handleBlockSyncResult(payload [][]byte, tasks syncBlockTasks) syncBlockTasks {
	if len(payload) > len(tasks) {
		utils.Logger().Warn().
			Err(errors.New("unexpected number of block delivered")).
			Int("expect", len(tasks)).
			Int("got", len(payload))
		return tasks
	}

	var failedTasks syncBlockTasks
	if len(payload) < len(tasks) {
		utils.Logger().Warn().
			Err(errors.New("unexpected number of block delivered")).
			Int("expect", len(tasks)).
			Int("got", len(payload))
		failedTasks = append(failedTasks, tasks[len(payload):]...)
	}

	for i, blockBytes := range payload {
		// For forward compatibility at server side, it can be types.block or BlockWithSig
		blockObj, err := RlpDecodeBlockOrBlockWithSig(blockBytes)
		if err != nil {
			utils.Logger().Warn().
				Err(err).
				Int("taskIndex", tasks[i].index).
				Str("taskBlock", hex.EncodeToString(tasks[i].blockHash)).
				Msg("download block")
			failedTasks = append(failedTasks, tasks[i])
			continue
		}
		gotHash := blockObj.Hash()
		if !bytes.Equal(gotHash[:], tasks[i].blockHash) {
			utils.Logger().Warn().
				Err(errors.New("wrong block delivery")).
				Str("expectHash", hex.EncodeToString(tasks[i].blockHash)).
				Str("gotHash", hex.EncodeToString(gotHash[:]))
			failedTasks = append(failedTasks, tasks[i])
			continue
		}
		ss.syncMux.Lock()
		ss.commonBlocks[tasks[i].index] = blockObj
		ss.syncMux.Unlock()
	}
	return failedTasks
}

// RlpDecodeBlockOrBlockWithSig decode payload to types.Block or BlockWithSig.
// Return the block with commitSig if set.
func RlpDecodeBlockOrBlockWithSig(payload []byte) (*types.Block, error) {
	var block *types.Block
	if err := rlp.DecodeBytes(payload, &block); err == nil {
		// received payload as *types.Block
		return block, nil
	}

	var bws BlockWithSig
	if err := rlp.DecodeBytes(payload, &bws); err == nil {
		block := bws.Block
		block.SetCurrentCommitSig(bws.CommitSigAndBitmap)
		return block, nil
	}
	return nil, errors.New("failed to decode to either types.Block or BlockWithSig")
}

// downloadTaskQueue is wrapper around Queue with item to be SyncBlockTask
type downloadTaskQueue struct {
	q *queue.Queue
}

func (queue downloadTaskQueue) poll(num int64, timeOut time.Duration) (syncBlockTasks, error) {
	items, err := queue.q.Poll(num, timeOut)
	if err != nil {
		return nil, err
	}
	tasks := make(syncBlockTasks, 0, len(items))
	for _, item := range items {
		task := item.(SyncBlockTask)
		tasks = append(tasks, task)
	}
	return tasks, nil
}

func (queue downloadTaskQueue) put(tasks syncBlockTasks) error {
	for _, task := range tasks {
		if err := queue.q.Put(task); err != nil {
			return err
		}
	}
	return nil
}

func (queue downloadTaskQueue) empty() bool {
	return queue.q.Empty()
}

// CompareBlockByHash compares two block by hash, it will be used in sort the blocks
func CompareBlockByHash(a *types.Block, b *types.Block) int {
	ha := a.Hash()
	hb := b.Hash()
	return bytes.Compare(ha[:], hb[:])
}

// GetHowManyMaxConsensus will get the most common blocks and the first such blockID
func GetHowManyMaxConsensus(blocks []*types.Block) (int, int) {
	// As all peers are sorted by their blockHashes, all equal blockHashes should come together and consecutively.
	curCount := 0
	curFirstID := -1
	maxCount := 0
	maxFirstID := -1
	for i := range blocks {
		if curFirstID == -1 || CompareBlockByHash(blocks[curFirstID], blocks[i]) != 0 {
			curCount = 1
			curFirstID = i
		} else {
			curCount++
		}
		if curCount > maxCount {
			maxCount = curCount
			maxFirstID = curFirstID
		}
	}
	return maxFirstID, maxCount
}

func (ss *StateSync) getMaxConsensusBlockFromParentHash(parentHash common.Hash) *types.Block {
	var (
		candidateBlocks []*types.Block
		candidateLock   sync.Mutex
	)

	ss.syncConfig.ForEachPeer(func(peerConfig *SyncPeerConfig) (brk bool) {
		peerConfig.mux.Lock()
		defer peerConfig.mux.Unlock()

		for _, block := range peerConfig.newBlocks {
			ph := block.ParentHash()
			if bytes.Equal(ph[:], parentHash[:]) {
				candidateLock.Lock()
				candidateBlocks = append(candidateBlocks, block)
				candidateLock.Unlock()
				break
			}
		}
		return
	})
	if len(candidateBlocks) == 0 {
		return nil
	}
	// Sort by blockHashes.
	sort.Slice(candidateBlocks, func(i, j int) bool {
		return CompareBlockByHash(candidateBlocks[i], candidateBlocks[j]) == -1
	})
	maxFirstID, maxCount := GetHowManyMaxConsensus(candidateBlocks)
	hash := candidateBlocks[maxFirstID].Hash()
	utils.Logger().Debug().
		Hex("parentHash", parentHash[:]).
		Hex("hash", hash[:]).
		Int("maxCount", maxCount).
		Msg("[SYNC] Find block with matching parenthash")
	return candidateBlocks[maxFirstID]
}

func (ss *StateSync) getBlockFromOldBlocksByParentHash(parentHash common.Hash) *types.Block {
	for _, block := range ss.commonBlocks {
		ph := block.ParentHash()
		if bytes.Equal(ph[:], parentHash[:]) {
			return block
		}
	}
	return nil
}

func (ss *StateSync) getCommonBlockIter(parentHash common.Hash) *commonBlockIter {
	return newCommonBlockIter(ss.commonBlocks, parentHash)
}

type commonBlockIter struct {
	parentToChild map[common.Hash]*types.Block
	curParentHash common.Hash
}

func newCommonBlockIter(blocks map[int]*types.Block, startHash common.Hash) *commonBlockIter {
	m := make(map[common.Hash]*types.Block)
	for _, block := range blocks {
		m[block.ParentHash()] = block
	}
	return &commonBlockIter{
		parentToChild: m,
		curParentHash: startHash,
	}
}

func (iter *commonBlockIter) Next() *types.Block {
	curBlock, ok := iter.parentToChild[iter.curParentHash]
	if !ok || curBlock == nil {
		return nil
	}
	iter.curParentHash = curBlock.Hash()
	return curBlock
}

func (iter *commonBlockIter) HasNext() bool {
	_, ok := iter.parentToChild[iter.curParentHash]
	return ok
}

func (ss *StateSync) getBlockFromLastMileBlocksByParentHash(parentHash common.Hash) *types.Block {
	for _, block := range ss.lastMileBlocks {
		ph := block.ParentHash()
		if bytes.Equal(ph[:], parentHash[:]) {
			return block
		}
	}
	return nil
}

// UpdateBlockAndStatus ...
func (ss *StateSync) UpdateBlockAndStatus(block *types.Block, bc core.BlockChain, verifyAllSig bool) error {
	if block.NumberU64() != bc.CurrentBlock().NumberU64()+1 {
		utils.Logger().Debug().Uint64("curBlockNum", bc.CurrentBlock().NumberU64()).Uint64("receivedBlockNum", block.NumberU64()).Msg("[SYNC] Inappropriate block number, ignore!")
		return nil
	}

	haveCurrentSig := len(block.GetCurrentCommitSig()) != 0
	// Verify block signatures
	if block.NumberU64() > 1 {
		// Verify signature every N blocks (which N is verifyHeaderBatchSize and can be adjusted in configs)
		verifySeal := block.NumberU64()%verifyHeaderBatchSize == 0 || verifyAllSig
		verifyCurrentSig := verifyAllSig && haveCurrentSig
		if verifyCurrentSig {
			sig, bitmap, err := chain.ParseCommitSigAndBitmap(block.GetCurrentCommitSig())
			if err != nil {
				return errors.Wrap(err, "parse commitSigAndBitmap")
			}

			startTime := time.Now()
			if err := bc.Engine().VerifyHeaderSignature(bc, block.Header(), sig, bitmap); err != nil {
				return errors.Wrapf(err, "verify header signature %v", block.Hash().String())
			}
			utils.Logger().Debug().Int64("elapsed time", time.Now().Sub(startTime).Milliseconds()).Msg("[Sync] VerifyHeaderSignature")
		}
		err := bc.Engine().VerifyHeader(bc, block.Header(), verifySeal)
		if err == engine.ErrUnknownAncestor {
			return err
		} else if err != nil {
			utils.Logger().Error().Err(err).Msgf("[SYNC] UpdateBlockAndStatus: failed verifying signatures for new block %d", block.NumberU64())

			if !verifyAllSig {
				utils.Logger().Info().Interface("block", bc.CurrentBlock()).Msg("[SYNC] UpdateBlockAndStatus: Rolling back last 99 blocks!")
				for i := uint64(0); i < verifyHeaderBatchSize-1; i++ {
					if rbErr := bc.Rollback([]common.Hash{bc.CurrentBlock().Hash()}); rbErr != nil {
						utils.Logger().Err(rbErr).Msg("[SYNC] UpdateBlockAndStatus: failed to rollback")
						return err
					}
				}
			}
			return err
		}
	}

	_, err := bc.InsertChain([]*types.Block{block}, false /* verifyHeaders */)
	if err != nil {
		utils.Logger().Error().
			Err(err).
			Msgf(
				"[SYNC] UpdateBlockAndStatus: Error adding new block to blockchain %d %d",
				block.NumberU64(),
				block.ShardID(),
			)
		return err
	}
	utils.Logger().Info().
		Uint64("blockHeight", block.NumberU64()).
		Uint64("blockEpoch", block.Epoch().Uint64()).
		Str("blockHex", block.Hash().Hex()).
		Uint32("ShardID", block.ShardID()).
		Msg("[SYNC] UpdateBlockAndStatus: New Block Added to Blockchain")

	for i, tx := range block.StakingTransactions() {
		utils.Logger().Info().
			Msgf(
				"StakingTxn %d: %s, %v", i, tx.StakingType().String(), tx.StakingMessage(),
			)
	}
	return nil
}

// generateNewState will construct most recent state from downloaded blocks
func (ss *StateSync) generateNewState(bc core.BlockChain, worker *worker.Worker) error {
	// update blocks created before node start sync
	parentHash := bc.CurrentBlock().Hash()

	var err error

	commonIter := ss.getCommonBlockIter(parentHash)
	for {
		block := commonIter.Next()
		if block == nil {
			break
		}
		// Enforce sig check for the last block in a batch
		enforceSigCheck := !commonIter.HasNext()
		err = ss.UpdateBlockAndStatus(block, bc, enforceSigCheck)
		if err != nil {
			break
		}
	}

	ss.syncMux.Lock()
	ss.commonBlocks = make(map[int]*types.Block)
	ss.syncMux.Unlock()

	// update blocks after node start sync
	parentHash = bc.CurrentBlock().Hash()
	for {
		block := ss.getMaxConsensusBlockFromParentHash(parentHash)
		if block == nil {
			break
		}
		err = ss.UpdateBlockAndStatus(block, bc, true)
		if err != nil {
			break
		}
		parentHash = block.Hash()
	}
	// TODO ek – Do we need to hold syncMux now that syncConfig has its own mutex?
	ss.syncMux.Lock()
	ss.syncConfig.ForEachPeer(func(peer *SyncPeerConfig) (brk bool) {
		peer.newBlocks = []*types.Block{}
		return
	})
	ss.syncMux.Unlock()

	// update last mile blocks if any
	parentHash = bc.CurrentBlock().Hash()
	for {
		block := ss.getBlockFromLastMileBlocksByParentHash(parentHash)
		if block == nil {
			break
		}
		err = ss.UpdateBlockAndStatus(block, bc, false)
		if err != nil {
			break
		}
		parentHash = block.Hash()
	}

	return err
}

// ProcessStateSync processes state sync from the blocks received but not yet processed so far
func (ss *StateSync) ProcessStateSync(startHash []byte, size uint32, bc core.BlockChain, worker *worker.Worker) error {
	// Gets consensus hashes.
	if err := ss.getConsensusHashes(startHash, size); err != nil {
		return errors.Wrap(err, "getConsensusHashes")
	}
	ss.generateStateSyncTaskQueue(bc)
	// Download blocks.
	if ss.stateSyncTaskQueue.Len() > 0 {
		ss.downloadBlocks(bc)
	}
	return ss.generateNewState(bc, worker)
}

func (peerConfig *SyncPeerConfig) registerToBroadcast(peerHash []byte, ip, port string) error {
	response := peerConfig.client.Register(peerHash, ip, port)
	if response == nil || response.Type == pb.DownloaderResponse_FAIL {
		return ErrRegistrationFail
	} else if response.Type == pb.DownloaderResponse_SUCCESS {
		return nil
	}
	return ErrRegistrationFail
}

func (peerConfig *SyncPeerConfig) String() interface{} {
	return fmt.Sprintf("peer: %s:%s ", peerConfig.peer.IP, peerConfig.peer.Port)
}

// RegisterNodeInfo will register node to peers to accept future new block broadcasting
// return number of successful registration
func (ss *StateSync) RegisterNodeInfo() int {
	registrationNumber := RegistrationNumber
	utils.Logger().Debug().
		Int("registrationNumber", registrationNumber).
		Int("activePeerNumber", len(ss.syncConfig.peers)).
		Msg("[SYNC] node registration to peers")

	count := 0
	ss.syncConfig.ForEachPeer(func(peerConfig *SyncPeerConfig) (brk bool) {
		logger := utils.Logger().With().Str("peerPort", peerConfig.peer.Port).Str("peerIP", peerConfig.peer.IP).Logger()
		if count >= registrationNumber {
			brk = true
			return
		}
		if peerConfig.peer.IP == ss.selfip && peerConfig.peer.Port == GetSyncingPort(ss.selfport) {
			logger.Debug().
				Str("selfport", ss.selfport).
				Str("selfsyncport", GetSyncingPort(ss.selfport)).
				Msg("[SYNC] skip self")
			return
		}
		err := peerConfig.registerToBroadcast(ss.selfPeerHash[:], ss.selfip, ss.selfport)
		if err != nil {
			logger.Debug().
				Hex("selfPeerHash", ss.selfPeerHash[:]).
				Msg("[SYNC] register failed to peer")
			return
		}

		logger.Debug().Msg("[SYNC] register success")
		count++
		return
	})
	return count
}

// IsSameBlockchainHeight checks whether the node is out of sync from other peers
func (ss *StateSync) IsSameBlockchainHeight(bc core.BlockChain) (uint64, bool) {
	otherHeight := getMaxPeerHeight(ss.syncConfig)
	currentHeight := bc.CurrentBlock().NumberU64()
	return otherHeight, currentHeight == otherHeight
}

// GetMaxPeerHeight ..
func (ss *StateSync) GetMaxPeerHeight() uint64 {
	return getMaxPeerHeight(ss.syncConfig)
}

// SyncLoop will keep syncing with peers until catches up
func (ss *StateSync) SyncLoop(bc core.BlockChain, worker *worker.Worker, isBeacon bool, consensus *consensus.Consensus, loopMinTime time.Duration) {
	utils.Logger().Info().Msgf("legacy sync is executing ...")
	if !isBeacon {
		ss.RegisterNodeInfo()
	}

	for {
		start := time.Now()
		otherHeight := getMaxPeerHeight(ss.syncConfig)
		currentHeight := bc.CurrentBlock().NumberU64()
		if currentHeight >= otherHeight {
			utils.Logger().Info().
				Msgf("[SYNC] Node is now IN SYNC! (isBeacon: %t, ShardID: %d, otherHeight: %d, currentHeight: %d)",
					isBeacon, bc.ShardID(), otherHeight, currentHeight)
			break
		}
		utils.Logger().Info().
			Msgf("[SYNC] Node is OUT OF SYNC (isBeacon: %t, ShardID: %d, otherHeight: %d, currentHeight: %d)",
				isBeacon, bc.ShardID(), otherHeight, currentHeight)

		startHash := bc.CurrentBlock().Hash()
		size := uint32(otherHeight - currentHeight)
		if size > SyncLoopBatchSize {
			size = SyncLoopBatchSize
		}
		err := ss.ProcessStateSync(startHash[:], size, bc, worker)
		if err != nil {
			utils.Logger().Error().Err(err).
				Msgf("[SYNC] ProcessStateSync failed (isBeacon: %t, ShardID: %d, otherHeight: %d, currentHeight: %d)",
					isBeacon, bc.ShardID(), otherHeight, currentHeight)
			ss.purgeOldBlocksFromCache()
			break
		}
		ss.purgeOldBlocksFromCache()

		if loopMinTime != 0 {
			waitTime := loopMinTime - time.Since(start)
			c := time.After(waitTime)
			select {
			case <-c:
			}
		}
	}
	if consensus != nil {
		if err := ss.addConsensusLastMile(bc, consensus); err != nil {
			utils.Logger().Error().Err(err).Msg("[SYNC] Add consensus last mile")
		}
		// TODO: move this to explorer handler code.
		if ss.isExplorer {
			consensus.UpdateConsensusInformation()
		}
	}
	utils.Logger().Info().Msgf("legacy sync is executed")
	ss.purgeAllBlocksFromCache()
}

func (ss *StateSync) addConsensusLastMile(bc core.BlockChain, consensus *consensus.Consensus) error {
	curNumber := bc.CurrentBlock().NumberU64()
	blockIter, err := consensus.GetLastMileBlockIter(curNumber + 1)
	if err != nil {
		return err
	}
	for {
		block := blockIter.Next()
		if block == nil {
			break
		}
		if _, err := bc.InsertChain(types.Blocks{block}, true); err != nil {
			return errors.Wrap(err, "failed to InsertChain")
		}
	}
	return nil
}

// GetSyncingPort returns the syncing port.
func GetSyncingPort(nodePort string) string {
	if port, err := strconv.Atoi(nodePort); err == nil {
		return fmt.Sprintf("%d", port-SyncingPortDifference)
	}
	return ""
}

const (
	// syncStatusExpiration is the expiration time out of a sync status.
	// If last sync result in memory is before the expiration, the sync status
	// will be updated.
	syncStatusExpiration = 6 * time.Second

	// syncStatusExpirationNonValidator is the expiration of sync cache for non-validators.
	// Compared with non-validator, the sync check is not as strict as validator nodes.
	// TODO: add this field to harmony config
	syncStatusExpirationNonValidator = 12 * time.Second
)

type (
	syncStatus struct {
		lastResult     SyncCheckResult
		lastUpdateTime time.Time
		lock           sync.RWMutex
		expiration     time.Duration
	}

	SyncCheckResult struct {
		IsSynchronized bool
		OtherHeight    uint64
		HeightDiff     uint64
	}
)

func ParseResult(res SyncCheckResult) (IsSynchronized bool, OtherHeight uint64, HeightDiff uint64) {
	IsSynchronized = res.IsSynchronized
	OtherHeight = res.OtherHeight
	HeightDiff = res.HeightDiff
	return IsSynchronized, OtherHeight, HeightDiff
}

func newSyncStatus(role nodeconfig.Role) syncStatus {
	expiration := getSyncStatusExpiration(role)
	return syncStatus{
		expiration: expiration,
	}
}

func getSyncStatusExpiration(role nodeconfig.Role) time.Duration {
	switch role {
	case nodeconfig.Validator:
		return syncStatusExpiration
	case nodeconfig.ExplorerNode:
		return syncStatusExpirationNonValidator
	default:
		return syncStatusExpirationNonValidator
	}
}

func (status *syncStatus) Get(fallback func() SyncCheckResult) SyncCheckResult {
	status.lock.RLock()
	if !status.expired() {
		result := status.lastResult
		status.lock.RUnlock()
		return result
	}
	status.lock.RUnlock()

	status.lock.Lock()
	defer status.lock.Unlock()
	if status.expired() {
		result := fallback()
		status.update(result)
	}
	return status.lastResult
}

func (status *syncStatus) Clone() syncStatus {
	return syncStatus{
		lastResult:     status.lastResult,
		lastUpdateTime: status.lastUpdateTime,
		lock:           sync.RWMutex{},
		expiration:     status.expiration,
	}
}

func (ss *StateSync) IsSynchronized() bool {
	result := ss.GetSyncStatus()
	return result.IsSynchronized
}

func (status *syncStatus) expired() bool {
	return time.Since(status.lastUpdateTime) > status.expiration
}

func (status *syncStatus) update(result SyncCheckResult) {
	status.lastUpdateTime = time.Now()
	status.lastResult = result
}

// GetSyncStatus get the last sync status for other modules (E.g. RPC, explorer).
// If the last sync result is not expired, return the sync result immediately.
// If the last result is expired, ask the remote DNS nodes for latest height and return the result.
func (ss *StateSync) GetSyncStatus() SyncCheckResult {
	return ss.syncStatus.Get(func() SyncCheckResult {
		return ss.isSynchronized(false)
<<<<<<< HEAD
	})
}

func (ss *StateSync) GetParsedSyncStatus() (IsSynchronized bool, OtherHeight uint64, HeightDiff uint64) {
	res := ss.syncStatus.Get(func() SyncCheckResult {
		return ss.isSynchronized(false)
=======
>>>>>>> 0104b1d6
	})
	return ParseResult(res)
}

func (ss *StateSync) GetParsedSyncStatus() (IsSynchronized bool, OtherHeight uint64, HeightDiff uint64) {
	res := ss.syncStatus.Get(func() SyncCheckResult {
		return ss.isSynchronized(false)
	})
	return ParseResult(res)
}

// GetSyncStatusDoubleChecked return the sync status when enforcing a immediate query on DNS nodes
// with a double check to avoid false alarm.
func (ss *StateSync) GetSyncStatusDoubleChecked() SyncCheckResult {
	result := ss.isSynchronized(true)
	return result
}

func (ss *StateSync) GetParsedSyncStatusDoubleChecked() (IsSynchronized bool, OtherHeight uint64, HeightDiff uint64) {
	result := ss.isSynchronized(true)
	return ParseResult(result)
}

// isSynchronized query the remote DNS node for the latest height to check what is the current
// sync status
func (ss *StateSync) isSynchronized(doubleCheck bool) SyncCheckResult {
	if ss.syncConfig == nil {
		return SyncCheckResult{} // If syncConfig is not instantiated, return not in sync
	}
	otherHeight1 := getMaxPeerHeight(ss.syncConfig)
	lastHeight := ss.blockChain.CurrentBlock().NumberU64()
	wasOutOfSync := lastHeight+inSyncThreshold < otherHeight1

	if !doubleCheck {
		heightDiff := otherHeight1 - lastHeight
		if otherHeight1 < lastHeight {
			heightDiff = 0 //
		}
		utils.Logger().Info().
			Uint64("OtherHeight", otherHeight1).
			Uint64("lastHeight", lastHeight).
			Msg("[SYNC] Checking sync status")
		return SyncCheckResult{
			IsSynchronized: !wasOutOfSync,
			OtherHeight:    otherHeight1,
			HeightDiff:     heightDiff,
		}
	}
	// double check the sync status after 1 second to confirm (avoid false alarm)
	time.Sleep(1 * time.Second)

	otherHeight2 := getMaxPeerHeight(ss.syncConfig)
	currentHeight := ss.blockChain.CurrentBlock().NumberU64()

	isOutOfSync := currentHeight+inSyncThreshold < otherHeight2
	utils.Logger().Info().
		Uint64("OtherHeight1", otherHeight1).
		Uint64("OtherHeight2", otherHeight2).
		Uint64("lastHeight", lastHeight).
		Uint64("currentHeight", currentHeight).
		Msg("[SYNC] Checking sync status")
	// Only confirm out of sync when the node has lower height and didn't move in heights for 2 consecutive checks
	heightDiff := otherHeight2 - lastHeight
	if otherHeight2 < lastHeight {
		heightDiff = 0 // overflow
	}
	return SyncCheckResult{
		IsSynchronized: !(wasOutOfSync && isOutOfSync && lastHeight == currentHeight),
		OtherHeight:    otherHeight2,
		HeightDiff:     heightDiff,
	}
}<|MERGE_RESOLUTION|>--- conflicted
+++ resolved
@@ -1246,17 +1246,7 @@
 func (ss *StateSync) GetSyncStatus() SyncCheckResult {
 	return ss.syncStatus.Get(func() SyncCheckResult {
 		return ss.isSynchronized(false)
-<<<<<<< HEAD
 	})
-}
-
-func (ss *StateSync) GetParsedSyncStatus() (IsSynchronized bool, OtherHeight uint64, HeightDiff uint64) {
-	res := ss.syncStatus.Get(func() SyncCheckResult {
-		return ss.isSynchronized(false)
-=======
->>>>>>> 0104b1d6
-	})
-	return ParseResult(res)
 }
 
 func (ss *StateSync) GetParsedSyncStatus() (IsSynchronized bool, OtherHeight uint64, HeightDiff uint64) {
