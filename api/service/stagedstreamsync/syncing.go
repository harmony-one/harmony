package stagedstreamsync

import (
	"context"
	"fmt"
	"path/filepath"
	"runtime"
	"strings"
	"sync"
	"time"

	"github.com/harmony-one/harmony/consensus"
	"github.com/harmony-one/harmony/core"
	"github.com/harmony-one/harmony/core/rawdb"
	"github.com/harmony-one/harmony/core/types"
	nodeconfig "github.com/harmony-one/harmony/internal/configs/node"
	"github.com/harmony-one/harmony/internal/utils"
	sttypes "github.com/harmony-one/harmony/p2p/stream/types"
	"github.com/harmony-one/harmony/shard"
	"github.com/ledgerwatch/erigon-lib/kv"
	"github.com/ledgerwatch/erigon-lib/kv/mdbx"
	"github.com/ledgerwatch/log/v3"
	"github.com/pkg/errors"
	"github.com/rs/zerolog"
)

const (
	BlocksBucket          = "BlockBodies"
	BlockSignaturesBucket = "BlockSignatures"
	StageProgressBucket   = "StageProgress"

	// cache db keys
	LastBlockHeight = "LastBlockHeight"
	LastBlockHash   = "LastBlockHash"
)

var Buckets = []string{
	BlocksBucket,
	BlockSignaturesBucket,
	StageProgressBucket,
}

// CreateStagedSync creates an instance of staged sync
func CreateStagedSync(ctx context.Context,
	bc core.BlockChain,
	nodeConfig *nodeconfig.ConfigType,
	consensus *consensus.Consensus,
	dbDir string,
	protocol syncProtocol,
	config Config,
	isBeaconNode bool,
	logger zerolog.Logger,
) (*StagedStreamSync, error) {

	logger.Info().
		Uint32("shard", bc.ShardID()).
		Bool("isBeaconNode", isBeaconNode).
		Bool("memdb", config.UseMemDB).
		Str("dbDir", dbDir).
		Bool("serverOnly", config.ServerOnly).
		Int("minStreams", config.MinStreams).
		Msg(WrapStagedSyncMsg("creating staged sync"))

	isExplorer := nodeConfig.Role() == nodeconfig.ExplorerNode
	isValidator := nodeConfig.Role() == nodeconfig.Validator
	isBeaconShard := bc.ShardID() == shard.BeaconChainShardID
	isEpochChain := !isBeaconNode && isBeaconShard
	isBeaconValidator := isBeaconNode && isValidator
	joinConsensus := false
	switch nodeConfig.Role() {
	case nodeconfig.Validator:
		joinConsensus = true
	}

	var mainDB kv.RwDB
	dbs := make([]kv.RwDB, config.Concurrency)
	if config.UseMemDB {
		mdbPath := getBlockDbPath(bc.ShardID(), isBeaconValidator, -1, dbDir)
		logger.Info().
			Str("path", mdbPath).
			Msg(WrapStagedSyncMsg("creating main db in memory"))
		mainDB = mdbx.NewMDBX(log.New()).InMem(mdbPath).MustOpen()
		for i := 0; i < config.Concurrency; i++ {
			dbPath := getBlockDbPath(bc.ShardID(), isBeaconValidator, i, dbDir)
			logger.Info().
				Str("path", dbPath).
				Msg(WrapStagedSyncMsg("creating blocks db in memory"))
			dbs[i] = mdbx.NewMDBX(log.New()).InMem(dbPath).MustOpen()
		}
	} else {
		mdbPath := getBlockDbPath(bc.ShardID(), isBeaconValidator, -1, dbDir)
		logger.Info().
			Str("path", mdbPath).
			Msg(WrapStagedSyncMsg("creating main db in disk"))
		mainDB = mdbx.NewMDBX(log.New()).Path(mdbPath).MustOpen()
		for i := 0; i < config.Concurrency; i++ {
			dbPath := getBlockDbPath(bc.ShardID(), isBeaconValidator, i, dbDir)
			logger.Info().
				Str("path", dbPath).
				Msg(WrapStagedSyncMsg("creating blocks db in disk"))
			dbs[i] = mdbx.NewMDBX(log.New()).Path(dbPath).MustOpen()
		}
	}

	if errInitDB := initDB(ctx, mainDB, dbs); errInitDB != nil {
		logger.Error().Err(errInitDB).Msg("create staged sync instance failed")
		return nil, errInitDB
	}

	extractReceiptHashes := config.SyncMode == FastSync || config.SyncMode == SnapSync
	stageHeadsCfg := NewStageHeadersCfg(bc, mainDB)
	stageShortRangeCfg := NewStageShortRangeCfg(bc, mainDB)
	stageSyncEpochCfg := NewStageEpochCfg(bc, mainDB)
	stageBodiesCfg := NewStageBodiesCfg(bc, mainDB, dbs, config.Concurrency, protocol, isBeaconValidator, extractReceiptHashes, config.LogProgress)
	stageStatesCfg := NewStageStatesCfg(bc, mainDB, dbs, config.Concurrency, logger, config.LogProgress)
	stageStateSyncCfg := NewStageStateSyncCfg(bc, mainDB, config.Concurrency, protocol, logger, config.LogProgress)
	stageFullStateSyncCfg := NewStageFullStateSyncCfg(bc, mainDB, config.Concurrency, protocol, logger, config.LogProgress)
	stageReceiptsCfg := NewStageReceiptsCfg(bc, mainDB, dbs, config.Concurrency, protocol, isBeaconValidator, config.LogProgress)
	lastMileCfg := NewStageLastMileCfg(ctx, bc, mainDB)
	stageFinishCfg := NewStageFinishCfg(mainDB)

	// init stages order based on sync mode
	initStagesOrder(config.SyncMode)

	defaultStages := DefaultStages(ctx,
		stageHeadsCfg,
		stageSyncEpochCfg,
		stageShortRangeCfg,
		stageBodiesCfg,
		stageStateSyncCfg,
		stageFullStateSyncCfg,
		stageStatesCfg,
		stageReceiptsCfg,
		lastMileCfg,
		stageFinishCfg,
	)

	logger.Info().
		Uint32("shard", bc.ShardID()).
		Bool("isEpochChain", isEpochChain).
		Bool("isExplorer", isExplorer).
		Bool("isValidator", isValidator).
		Bool("isBeaconShard", isBeaconShard).
		Bool("isBeaconValidator", isBeaconValidator).
		Bool("joinConsensus", joinConsensus).
		Bool("memdb", config.UseMemDB).
		Str("dbDir", dbDir).
		Str("SyncMode", config.SyncMode.String()).
		Bool("serverOnly", config.ServerOnly).
		Int("minStreams", config.MinStreams).
		Str("dbDir", dbDir).
		Msg(WrapStagedSyncMsg("staged stream sync created successfully"))

	return New(
		bc,
		consensus,
		mainDB,
		defaultStages,
		isEpochChain,
		isBeaconShard,
		protocol,
		isBeaconValidator,
		isExplorer,
		isValidator,
		joinConsensus,
		config,
		logger,
	), nil
}

// initDB inits the sync loop main database and create buckets
func initDB(ctx context.Context, mainDB kv.RwDB, dbs []kv.RwDB) error {

	// create buckets for mainDB
	tx, errRW := mainDB.BeginRw(ctx)
	if errRW != nil {
		return errRW
	}
	defer tx.Rollback()

	for _, bucketName := range Buckets {
		if err := tx.CreateBucket(bucketName); err != nil {
			return err
		}
	}
	if err := tx.Commit(); err != nil {
		return err
	}

	createBlockBuckets := func(db kv.RwDB) error {
		tx, err := db.BeginRw(ctx)
		if err != nil {
			return err
		}
		defer tx.Rollback()
		if err := tx.CreateBucket(BlocksBucket); err != nil {
			return err
		}
		if err := tx.CreateBucket(BlockSignaturesBucket); err != nil {
			return err
		}
		if err := tx.Commit(); err != nil {
			return err
		}
		return nil
	}

	// create buckets for block cache DBs
	for _, db := range dbs {
		if err := createBlockBuckets(db); err != nil {
			return err
		}
	}

	return nil
}

// getBlockDbPath returns the path of the cache database which stores blocks
func getBlockDbPath(shardID uint32, beacon bool, loopID int, dbDir string) string {
	if beacon {
		if loopID >= 0 {
			return fmt.Sprintf("%s_%d", filepath.Join(dbDir, "cache/beacon_blocks_db"), loopID)
		} else {
			return filepath.Join(dbDir, "cache/beacon_blocks_db_main")
		}
	} else {
		if loopID >= 0 {
			return fmt.Sprintf("%s_%d_%d", filepath.Join(dbDir, "cache/blocks_db"), shardID, loopID)
		} else {
			return fmt.Sprintf("%s_%d", filepath.Join(dbDir, "cache/blocks_db_main"), shardID)
		}
	}
}

func (s *StagedStreamSync) Debug(source string, msg interface{}) {
	// only log the msg in debug mode
	if !s.config.DebugMode {
		return
	}
	pc, _, _, _ := runtime.Caller(1)
	caller := runtime.FuncForPC(pc).Name()
	callerParts := strings.Split(caller, "/")
	if len(callerParts) > 0 {
		caller = callerParts[len(callerParts)-1]
	}
	src := source
	if src == "" {
		src = "message"
	}
	// SSSD: STAGED STREAM SYNC DEBUG
	if msg == nil {
		fmt.Printf("[SSSD:%s] %s: nil or no error\n", caller, src)
	} else if err, ok := msg.(error); ok {
		fmt.Printf("[SSSD:%s] %s: %s\n", caller, src, err.Error())
	} else if str, ok := msg.(string); ok {
		fmt.Printf("[SSSD:%s] %s: %s\n", caller, src, str)
	} else {
		fmt.Printf("[SSSD:%s] %s: %v\n", caller, src, msg)
	}
}

// checkPivot checks pivot block and returns pivot block and cycle Sync mode
func (s *StagedStreamSync) checkPivot(ctx context.Context, estimatedHeight uint64, initSync bool) (*types.Block, SyncMode, error) {

	if s.config.SyncMode == FullSync {
		return nil, FullSync, nil
	}

	// do full sync if chain is at early stage
	if initSync && estimatedHeight < MaxPivotDistanceToHead {
		return nil, FullSync, nil
	}

	pivotBlockNumber := uint64(0)
	var curPivot *uint64
	if curPivot = rawdb.ReadLastPivotNumber(s.bc.ChainDb()); curPivot != nil {
		// if head is behind pivot, that means it is still on fast/snap sync mode
		if head := s.CurrentBlockNumber(); head < *curPivot {
			pivotBlockNumber = *curPivot
			// pivot could be moved forward if it is far from head
			if pivotBlockNumber < estimatedHeight-MaxPivotDistanceToHead {
				pivotBlockNumber = estimatedHeight - MinPivotDistanceToHead
			}
		}
	} else {
		if head := s.CurrentBlockNumber(); s.config.SyncMode == FastSync && head <= 1 {
			pivotBlockNumber = estimatedHeight - MinPivotDistanceToHead
			if err := rawdb.WriteLastPivotNumber(s.bc.ChainDb(), pivotBlockNumber); err != nil {
				s.logger.Warn().Err(err).
					Uint64("new pivot number", pivotBlockNumber).
					Msg(WrapStagedSyncMsg("update pivot number failed"))
			}
		}
	}
	if pivotBlockNumber > 0 {
		if block, err := s.queryAllPeersForBlockByNumber(ctx, pivotBlockNumber); err != nil {
			s.logger.Error().Err(err).
				Uint64("pivot", pivotBlockNumber).
				Msg(WrapStagedSyncMsg("query peers for pivot block failed"))
			return block, FastSync, err
		} else {
			if curPivot == nil || pivotBlockNumber != *curPivot {
				if err := rawdb.WriteLastPivotNumber(s.bc.ChainDb(), pivotBlockNumber); err != nil {
					s.logger.Warn().Err(err).
						Uint64("new pivot number", pivotBlockNumber).
						Msg(WrapStagedSyncMsg("update pivot number failed"))
					return block, FastSync, err
				}
			}
			s.status.SetPivotBlock(block)
			s.logger.Info().
				Uint64("estimatedHeight", estimatedHeight).
				Uint64("pivot number", pivotBlockNumber).
				Msg(WrapStagedSyncMsg("fast/snap sync mode, pivot is set successfully"))
			return block, FastSync, nil
		}
	}
	return nil, FullSync, nil
}

// doSync does the long range sync.
// One LongRangeSync consists of several iterations.
// For each iteration, estimate the current block number, then fetch block & insert to blockchain
func (s *StagedStreamSync) doSync(downloaderContext context.Context, initSync bool) (uint64, int, error) {

	startedNumber := s.bc.CurrentBlock().NumberU64()

	var totalInserted int

	s.initSync = initSync
	if err := s.checkPrerequisites(); err != nil {
		return 0, 0, err
	}

	var estimatedHeight uint64
	if initSync {
		if h, err := s.estimateCurrentNumber(downloaderContext); err != nil {
			return 0, 0, err
		} else {
			estimatedHeight = h
			//TODO: use directly currentCycle var
			s.status.SetTargetBN(estimatedHeight)
		}
		if curBN := s.CurrentBlockNumber(); estimatedHeight <= curBN {
			s.logger.Info().Uint64("current number", curBN).Uint64("target number", estimatedHeight).
				Msg(WrapStagedSyncMsg("early return of long range sync (chain is already ahead of target height)"))
			return estimatedHeight, 0, nil
		} else if curBN < estimatedHeight && s.consensus != nil {
			s.consensus.BlocksNotSynchronized("StagedStreamSync.doSync")
		}
	}

	// We are probably in full sync, but we might have rewound to before the
	// fast/snap sync pivot, check if we should reenable
	if pivotBlock, cycleSyncMode, err := s.checkPivot(downloaderContext, estimatedHeight, initSync); err != nil {
		s.logger.Error().Err(err).Msg(WrapStagedSyncMsg("check pivot failed"))
		return 0, 0, err
	} else {
		s.status.SetCycleSyncMode(cycleSyncMode)
		s.status.SetPivotBlock(pivotBlock)
	}

	s.startSyncing()
	defer s.finishSyncing()

	ctx, cancel := context.WithCancel(downloaderContext)
	defer cancel()

	for {

		n, err := s.doSyncCycle(ctx)
		if err != nil {
			utils.Logger().Error().
				Err(err).
				Bool("initSync", s.initSync).
				Bool("isValidator", s.isValidator).
				Bool("isExplorer", s.isExplorer).
				Uint32("shard", s.bc.ShardID()).
				Msg(WrapStagedSyncMsg("sync cycle failed"))

			pl := s.promLabels()
			pl["error"] = err.Error()
			numFailedDownloadCounterVec.With(pl).Inc()

			//cancel()
			return estimatedHeight, totalInserted + n, err
		}
		//cancel()

		totalInserted += n

		// if it's not long range sync, skip loop
		if n == 0 { //|| !initSync {
			break
		}
	}

	if totalInserted > 0 {
		utils.Logger().Info().
			Bool("initSync", s.initSync).
			Bool("isBeaconShard", s.isBeaconShard).
			Uint32("shard", s.bc.ShardID()).
			Int("blocks", totalInserted).
			Uint64("startedNumber", startedNumber).
			Uint64("currentNumber", s.bc.CurrentBlock().NumberU64()).
			Msg(WrapStagedSyncMsg("sync cycle blocks inserted successfully"))
	}

	if s.consensus != nil {
		if hashes, err := s.addConsensusLastMile(s.Blockchain(), s.consensus); err != nil {
			utils.Logger().Error().Err(err).
				Msg("[STAGED_STREAM_SYNC] Add consensus last mile failed")
			s.RollbackLastMileBlocks(downloaderContext, hashes)
			return estimatedHeight, totalInserted, err
		} else {
			totalInserted += len(hashes)
		}
		// TODO: move this to explorer handler code.
		if s.isExplorer {
			s.consensus.UpdateConsensusInformation("stream sync is explorer")
		}
		s.purgeLastMileBlocksFromCache()

<<<<<<< HEAD
		s.consensus.BlocksSynchronized("StagedStreamSync block synchronized")
=======
		if totalInserted > 0 && !s.isEpochChain {
			s.consensus.BlocksSynchronized()
		}
>>>>>>> 8b3cf467
	}

	return estimatedHeight, totalInserted, nil
}

func (s *StagedStreamSync) doSyncCycle(ctx context.Context) (int, error) {

	// TODO: initSync=true means currentCycleNumber==0, so we can remove initSync

	var totalInserted int

	s.inserted = 0
	startHead := s.CurrentBlockNumber()
	canRunCycleInOneTransaction := false

	var tx kv.RwTx
	if canRunCycleInOneTransaction {
		var err error
		if tx, err = s.DB().BeginRw(ctx); err != nil {
			return totalInserted, err
		}
		defer tx.Rollback()
	}

	startTime := time.Now()

	// Do one cycle of staged sync
	initialCycle := s.currentCycle.GetBlockNumber() == 0
	if err := s.Run(ctx, s.DB(), tx, initialCycle); err != nil {
		utils.Logger().Error().
			Err(err).
			Bool("isBeaconShard", s.isBeaconShard).
			Uint32("shard", s.bc.ShardID()).
			Uint64("currentHeight", startHead).
			Msgf(WrapStagedSyncMsg("sync cycle failed"))
		return totalInserted, err
	}

	totalInserted += s.inserted

	s.currentCycle.AddBlockNumber(1)

	// calculating sync speed (blocks/second)
	if s.LogProgress && s.inserted > 0 {
		dt := time.Now().Sub(startTime).Seconds()
		speed := float64(0)
		if dt > 0 {
			speed = float64(s.inserted) / dt
		}
		syncSpeed := fmt.Sprintf("%.2f", speed)
		fmt.Println("sync speed:", syncSpeed, "blocks/s")
	}

	return totalInserted, nil
}

func (s *StagedStreamSync) startSyncing() {
	s.status.StartSyncing()
	if s.evtDownloadStartedSubscribed {
		s.evtDownloadStarted.Send(struct{}{})
	}
}

func (s *StagedStreamSync) finishSyncing() {
	s.status.FinishSyncing()
	if s.evtDownloadFinishedSubscribed {
		s.evtDownloadFinished.Send(struct{}{})
	}
}

func (s *StagedStreamSync) checkPrerequisites() error {
	return s.checkHaveEnoughStreams()
}

func (s *StagedStreamSync) CurrentBlockNumber() uint64 {
	// if current head is ahead of pivot block, return chain head regardless of sync mode
	if s.status.HasPivotBlock() && s.bc.CurrentBlock().NumberU64() >= s.status.GetPivotBlockNumber() {
		return s.bc.CurrentBlock().NumberU64()
	}

	if s.status.HasPivotBlock() && s.bc.CurrentFastBlock().NumberU64() >= s.status.GetPivotBlockNumber() {
		return s.bc.CurrentFastBlock().NumberU64()
	}

	current := uint64(0)
	switch s.config.SyncMode {
	case FullSync:
		current = s.bc.CurrentBlock().NumberU64()
	case FastSync:
		current = s.bc.CurrentFastBlock().NumberU64()
	case SnapSync:
		current = s.bc.CurrentHeader().Number().Uint64()
	}
	return current
}

func (s *StagedStreamSync) stateSyncStage() bool {
	switch s.config.SyncMode {
	case FullSync:
		return false
	case FastSync:
		return s.status.HasPivotBlock() && s.bc.CurrentFastBlock().NumberU64() == s.status.GetPivotBlockNumber()-1
	case SnapSync:
		return false
	}
	return false
}

// estimateCurrentNumber roughly estimates the current block number.
// The block number does not need to be exact, but just a temporary target of the iteration.
func (s *StagedStreamSync) estimateCurrentNumber(ctx context.Context) (uint64, error) {
	var (
		cnResults = make(map[sttypes.StreamID]uint64)
		lock      sync.Mutex
		wg        sync.WaitGroup
	)

	// Create a channel to propagate errors back if needed.
	errChan := make(chan error, s.config.Concurrency)
	wg.Add(s.config.Concurrency)

	for i := 0; i != s.config.Concurrency; i++ {
		go func() {
			defer wg.Done()

			bn, stid, err := s.doGetCurrentNumberRequest(ctx)
			if err != nil {
				s.logger.Err(err).Str("streamID", string(stid)).
					Msg(WrapStagedSyncMsg("getCurrentNumber request failed"))

				if !errors.Is(err, context.Canceled) && !errors.Is(err, context.DeadlineExceeded) {
					// Mark stream failure if it's not due to context cancelation or deadline
					s.protocol.StreamFailed(stid, "getCurrentNumber request failed")
				}

				// Propagate the error for external handling
				errChan <- err
				return
			}

			// Safely update the cnResults map
			lock.Lock()
			cnResults[stid] = bn
			lock.Unlock()
		}()
	}

	// Wait for all goroutines to finish
	wg.Wait()
	close(errChan) // Close the error channel when done

	// Check if there were any errors
	for err := range errChan {
		// If there were errors other than context cancellation, propagate the first one.
		if !errors.Is(err, context.Canceled) && !errors.Is(err, context.DeadlineExceeded) {
			return 0, err
		}
	}

	// Check if the context was canceled and return an error accordingly
	select {
	case <-ctx.Done():
		s.logger.Error().Err(ctx.Err()).Msg(WrapStagedSyncMsg("context canceled or timed out"))
		return 0, ctx.Err()
	default:
	}

	// If no valid block number results were received, return an error
	if len(cnResults) == 0 {
		return 0, ErrZeroBlockResponse
	}

	// Compute block number by majority vote
	bn := computeBlockNumberByMaxVote(cnResults)
	return bn, nil
}

// queryAllPeersForBlockByNumber queries all connected streams for a block by its number.
func (s *StagedStreamSync) queryAllPeersForBlockByNumber(ctx context.Context, bn uint64) (*types.Block, error) {
	var (
		blkResults []*types.Block
		lock       sync.Mutex
		wg         sync.WaitGroup
	)
	wg.Add(s.config.Concurrency)
	for i := 0; i != s.config.Concurrency; i++ {
		go func() {
			defer wg.Done()
			block, stid, err := s.doGetBlockByNumberRequest(ctx, bn)
			if err != nil {
				s.logger.Err(err).Str("streamID", string(stid)).
					Msg(WrapStagedSyncMsg("getBlockByNumber request failed"))
				if !errors.Is(err, context.Canceled) && !errors.Is(err, context.DeadlineExceeded) {
					s.protocol.StreamFailed(stid, "getBlockByNumber request failed")
				}
				return
			}
			lock.Lock()
			blkResults = append(blkResults, block)
			lock.Unlock()
		}()
	}
	wg.Wait()

	if len(blkResults) == 0 {
		select {
		case <-ctx.Done():
			return nil, ctx.Err()
		default:
		}
		return nil, ErrZeroBlockResponse
	}
	block, err := getBlockByMaxVote(blkResults)
	if err != nil {
		return nil, err
	}
	return block, nil
}<|MERGE_RESOLUTION|>--- conflicted
+++ resolved
@@ -421,13 +421,9 @@
 		}
 		s.purgeLastMileBlocksFromCache()
 
-<<<<<<< HEAD
-		s.consensus.BlocksSynchronized("StagedStreamSync block synchronized")
-=======
 		if totalInserted > 0 && !s.isEpochChain {
-			s.consensus.BlocksSynchronized()
-		}
->>>>>>> 8b3cf467
+			s.consensus.BlocksSynchronized("StagedStreamSync block synchronized")
+		}
 	}
 
 	return estimatedHeight, totalInserted, nil
