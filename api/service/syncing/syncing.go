package syncing

import (
	"bytes"
	"encoding/hex"
	"fmt"
	"reflect"
	"sort"
	"strconv"
	"sync"
	"time"

	"github.com/Workiva/go-datastructures/queue"
	"github.com/ethereum/go-ethereum/common"
	"github.com/ethereum/go-ethereum/rlp"
	"github.com/harmony-one/harmony/api/service/syncing/downloader"
	pb "github.com/harmony-one/harmony/api/service/syncing/downloader/proto"
	"github.com/harmony-one/harmony/core"
	"github.com/harmony-one/harmony/core/types"
	"github.com/harmony-one/harmony/internal/ctxerror"
	"github.com/harmony-one/harmony/internal/utils"
	"github.com/harmony-one/harmony/node/worker"
	"github.com/harmony-one/harmony/p2p"
)

// Constants for syncing.
const (
<<<<<<< HEAD
	TimesToFail                  = 5 // Downloadblocks service retry limit
	RegistrationNumber           = 3
	SyncingPortDifference        = 3000
	inSyncThreshold              = 0    // when peerBlockHeight - myBlockHeight <= inSyncThreshold, it's ready to join consensus
	BatchSize             uint32 = 1000 //maximum size for one query of block hashes
	SyncLoopFrequency            = 1    // unit in second
=======
	SleepTimeAfterNonConsensusBlockHashes        = time.Second * 30
	TimesToFail                                  = 5 // Downloadblocks service retry limit
	RegistrationNumber                           = 3
	SyncingPortDifference                        = 3000
	inSyncThreshold                              = 0    // when peerBlockHeight - myBlockHeight <= inSyncThreshold, it's ready to join consensus
	BatchSize                             uint32 = 1000 //maximum size for one query of block hashes
	SyncLoopFrequency                            = 1    // unit in second
	LastMileBlocksSize                           = 10
>>>>>>> 9b79b7c4
)

// SyncPeerConfig is peer config to sync.
type SyncPeerConfig struct {
	ip          string
	port        string
	peerHash    []byte
	client      *downloader.Client
	blockHashes [][]byte       // block hashes before node doing sync
	newBlocks   []*types.Block // blocks after node doing sync
	mux         sync.Mutex
}

// GetClient returns client pointer of downloader.Client
func (peerConfig *SyncPeerConfig) GetClient() *downloader.Client {
	return peerConfig.client
}

// SyncBlockTask is the task struct to sync a specific block.
type SyncBlockTask struct {
	index     int
	blockHash []byte
}

// SyncConfig contains an array of SyncPeerConfig.
type SyncConfig struct {
	// mtx locks peers, and *SyncPeerConfig pointers in peers.
	// SyncPeerConfig itself is guarded by its own mutex.
	mtx sync.RWMutex

	peers []*SyncPeerConfig
}

// AddPeer adds the given sync peer.
func (sc *SyncConfig) AddPeer(peer *SyncPeerConfig) {
	sc.mtx.Lock()
	defer sc.mtx.Unlock()
	sc.peers = append(sc.peers, peer)
}

// ForEachPeer calls the given function with each peer.
// It breaks the iteration iff the function returns true.
func (sc *SyncConfig) ForEachPeer(f func(peer *SyncPeerConfig) (brk bool)) {
	sc.mtx.RLock()
	defer sc.mtx.RUnlock()
	for _, peer := range sc.peers {
		if f(peer) {
			break
		}
	}
}

// CreateStateSync returns the implementation of StateSyncInterface interface.
func CreateStateSync(ip string, port string, peerHash [20]byte) *StateSync {
	stateSync := &StateSync{}
	stateSync.selfip = ip
	stateSync.selfport = port
	stateSync.selfPeerHash = peerHash
	stateSync.commonBlocks = make(map[int]*types.Block)
	stateSync.lastMileBlocks = []*types.Block{}
	return stateSync
}

// StateSync is the struct that implements StateSyncInterface.
type StateSync struct {
	selfip             string
	selfport           string
	selfPeerHash       [20]byte             // hash of ip and address combination
	commonBlocks       map[int]*types.Block // common blocks stores blocks downloaded during state syncing
	lastMileBlocks     []*types.Block       // last mile blocks to catch up with the consensus
	syncConfig         *SyncConfig
	stateSyncTaskQueue *queue.Queue
	syncMux            sync.Mutex
	lastMileMux        sync.Mutex
}

func (ss *StateSync) purgeAllBlocksFromCache() {
	ss.syncMux.Lock()
	defer ss.syncMux.Unlock()
	ss.commonBlocks = make(map[int]*types.Block)
	ss.lastMileBlocks = nil
	ss.syncConfig.ForEachPeer(func(configPeer *SyncPeerConfig) (brk bool) {
		configPeer.blockHashes = nil
		configPeer.newBlocks = nil
		return
	})
}

func (ss *StateSync) purgeOldBlocksFromCache() {
	ss.syncMux.Lock()
	defer ss.syncMux.Unlock()
	ss.commonBlocks = make(map[int]*types.Block)
	ss.syncConfig.ForEachPeer(func(configPeer *SyncPeerConfig) (brk bool) {
		configPeer.blockHashes = nil
		return
	})
}

// AddLastMileBlock add the lastest a few block into queue for syncing
// only keep the latest blocks with size capped by LastMileBlocksSize
func (ss *StateSync) AddLastMileBlock(block *types.Block) {
	ss.lastMileMux.Lock()
	defer ss.lastMileMux.Unlock()
	if len(ss.lastMileBlocks) >= LastMileBlocksSize {
		ss.lastMileBlocks = ss.lastMileBlocks[1:]
	}
	ss.lastMileBlocks = append(ss.lastMileBlocks, block)
}

// CloseConnections close grpc  connections for state sync clients
func (sc *SyncConfig) CloseConnections() {
	sc.mtx.RLock()
	defer sc.mtx.RUnlock()
	for _, pc := range sc.peers {
		pc.client.Close()
	}
}

// FindPeerByHash returns the peer with the given hash, or nil if not found.
func (sc *SyncConfig) FindPeerByHash(peerHash []byte) *SyncPeerConfig {
	sc.mtx.RLock()
	defer sc.mtx.RUnlock()
	for _, pc := range sc.peers {
		if bytes.Compare(pc.peerHash, peerHash) == 0 {
			return pc
		}
	}
	return nil
}

// AddNewBlock will add newly received block into state syncing queue
func (ss *StateSync) AddNewBlock(peerHash []byte, block *types.Block) {
	pc := ss.syncConfig.FindPeerByHash(peerHash)
	if pc == nil {
		// Received a block with no active peer; just ignore.
		return
	}
	// TODO ek – we shouldn't mess with SyncPeerConfig's mutex.
	//  Factor this into a method, like pc.AddNewBlock(block)
	pc.mux.Lock()
	defer pc.mux.Unlock()
	pc.newBlocks = append(pc.newBlocks, block)
	utils.Logger().Debug().
		Int("total", len(pc.newBlocks)).
		Uint64("blockHeight", block.NumberU64()).
		Msg("[SYNC] new block received")
}

// CreateTestSyncPeerConfig used for testing.
func CreateTestSyncPeerConfig(client *downloader.Client, blockHashes [][]byte) *SyncPeerConfig {
	return &SyncPeerConfig{
		client:      client,
		blockHashes: blockHashes,
	}
}

// CompareSyncPeerConfigByblockHashes compares two SyncPeerConfig by blockHashes.
func CompareSyncPeerConfigByblockHashes(a *SyncPeerConfig, b *SyncPeerConfig) int {
	if len(a.blockHashes) != len(b.blockHashes) {
		if len(a.blockHashes) < len(b.blockHashes) {
			return -1
		}
		return 1
	}
	for id := range a.blockHashes {
		if !reflect.DeepEqual(a.blockHashes[id], b.blockHashes[id]) {
			return bytes.Compare(a.blockHashes[id], b.blockHashes[id])
		}
	}
	return 0
}

// GetBlocks gets blocks by calling grpc request to the corresponding peer.
func (peerConfig *SyncPeerConfig) GetBlocks(hashes [][]byte) ([][]byte, error) {
	response := peerConfig.client.GetBlocks(hashes)
	if response == nil {
		return nil, ErrGetBlock
	}
	return response.Payload, nil
}

// CreateSyncConfig creates SyncConfig for StateSync object.
func (ss *StateSync) CreateSyncConfig(peers []p2p.Peer, isBeacon bool) error {
	utils.Logger().Debug().
		Int("len", len(peers)).
		Bool("isBeacon", isBeacon).
		Msg("[SYNC] CreateSyncConfig: len of peers")

	if len(peers) == 0 {
		return ctxerror.New("[SYNC] no peers to connect to")
	}
	if ss.syncConfig != nil {
		ss.syncConfig.CloseConnections()
	}
	ss.syncConfig = &SyncConfig{}
	var wg sync.WaitGroup
	for _, peer := range peers {
		wg.Add(1)
		go func(peer p2p.Peer) {
			defer wg.Done()
			client := downloader.ClientSetup(peer.IP, peer.Port)
			if client == nil {
				return
			}
			peerConfig := &SyncPeerConfig{
				ip:     peer.IP,
				port:   peer.Port,
				client: client,
			}
			ss.syncConfig.AddPeer(peerConfig)
		}(peer)
	}
	wg.Wait()
	utils.Logger().Info().
		Int("len", len(ss.syncConfig.peers)).
		Bool("isBeacon", isBeacon).
		Msg("[SYNC] Finished making connection to peers")

	return nil
}

// GetActivePeerNumber returns the number of active peers
func (ss *StateSync) GetActivePeerNumber() int {
	if ss.syncConfig == nil {
		return 0
	}
	// len() is atomic; no need to hold mutex.
	return len(ss.syncConfig.peers)
}

// getHowManyMaxConsensus returns max number of consensus nodes and the first ID of consensus group.
// Assumption: all peers are sorted by CompareSyncPeerConfigByBlockHashes first.
// Caller shall ensure mtx is locked for reading.
func (sc *SyncConfig) getHowManyMaxConsensus() (int, int) {
	// As all peers are sorted by their blockHashes, all equal blockHashes should come together and consecutively.
	curCount := 0
	curFirstID := -1
	maxCount := 0
	maxFirstID := -1
	for i := range sc.peers {
		if curFirstID == -1 || CompareSyncPeerConfigByblockHashes(sc.peers[curFirstID], sc.peers[i]) != 0 {
			curCount = 1
			curFirstID = i
		} else {
			curCount++
		}
		if curCount > maxCount {
			maxCount = curCount
			maxFirstID = curFirstID
		}
	}
	return maxFirstID, maxCount
}

// InitForTesting used for testing.
func (sc *SyncConfig) InitForTesting(client *downloader.Client, blockHashes [][]byte) {
	sc.mtx.RLock()
	defer sc.mtx.RUnlock()
	for i := range sc.peers {
		sc.peers[i].blockHashes = blockHashes
		sc.peers[i].client = client
	}
}

// cleanUpPeers cleans up all peers whose blockHashes are not equal to
// consensus block hashes.  Caller shall ensure mtx is locked for RW.
func (sc *SyncConfig) cleanUpPeers(maxFirstID int) {
	fixedPeer := sc.peers[maxFirstID]
	for i := 0; i < len(sc.peers); i++ {
		if CompareSyncPeerConfigByblockHashes(fixedPeer, sc.peers[i]) != 0 {
			// TODO: move it into a util delete func.
			// See tip https://github.com/golang/go/wiki/SliceTricks
			// Close the client and remove the peer out of the
			sc.peers[i].client.Close()
			copy(sc.peers[i:], sc.peers[i+1:])
			sc.peers[len(sc.peers)-1] = nil
			sc.peers = sc.peers[:len(sc.peers)-1]
		}
	}
}

// GetBlockHashesConsensusAndCleanUp checks if all consensus hashes are equal.
func (sc *SyncConfig) GetBlockHashesConsensusAndCleanUp() {
	sc.mtx.Lock()
	defer sc.mtx.Unlock()
	// Sort all peers by the blockHashes.
	sort.Slice(sc.peers, func(i, j int) bool {
		return CompareSyncPeerConfigByblockHashes(sc.peers[i], sc.peers[j]) == -1
	})
	maxFirstID, maxCount := sc.getHowManyMaxConsensus()
	utils.Logger().Info().
		Int("maxFirstID", maxFirstID).
		Int("maxCount", maxCount).
		Msg("[SYNC] block consensus hashes")
	sc.cleanUpPeers(maxFirstID)
}

// GetConsensusHashes gets all hashes needed to download.
func (ss *StateSync) GetConsensusHashes(startHash []byte, size uint32) {
	var wg sync.WaitGroup
	ss.syncConfig.ForEachPeer(func(peerConfig *SyncPeerConfig) (brk bool) {
		wg.Add(1)
		go func() {
			defer wg.Done()
			response := peerConfig.client.GetBlockHashes(startHash, size, ss.selfip, ss.selfport)
			if response == nil {
				utils.Logger().Warn().
					Str("peer IP", peerConfig.ip).
					Str("peer Port", peerConfig.port).
					Msg("[SYNC] GetConsensusHashes Nil Response")
				return
			}
			if len(response.Payload) > int(size+1) {
				utils.Logger().Warn().
					Uint32("requestSize", size).
					Int("respondSize", len(response.Payload)).
					Msg("[SYNC] GetConsensusHashes: receive more blockHahses than request!")
				peerConfig.blockHashes = response.Payload[:size+1]
			} else {
				peerConfig.blockHashes = response.Payload
			}
		}()
		return
	})
	wg.Wait()
	ss.syncConfig.GetBlockHashesConsensusAndCleanUp()
	utils.Logger().Info().Msg("[SYNC] Finished getting consensus block hashes")
}

func (ss *StateSync) generateStateSyncTaskQueue(bc *core.BlockChain) {
	ss.stateSyncTaskQueue = queue.New(0)
	ss.syncConfig.ForEachPeer(func(configPeer *SyncPeerConfig) (brk bool) {
		for id, blockHash := range configPeer.blockHashes {
			if err := ss.stateSyncTaskQueue.Put(SyncBlockTask{index: id, blockHash: blockHash}); err != nil {
				utils.Logger().Warn().
					Err(err).
					Int("taskIndex", id).
					Str("taskBlock", hex.EncodeToString(blockHash)).
					Msg("cannot add task")
			}
		}
		brk = true
		return
	})
	utils.Logger().Info().Int64("length", ss.stateSyncTaskQueue.Len()).Msg("[SYNC] Finished generateStateSyncTaskQueue")
}

// downloadBlocks downloads blocks from state sync task queue.
func (ss *StateSync) downloadBlocks(bc *core.BlockChain) {
	// Initialize blockchain
	var wg sync.WaitGroup
	count := 0
	ss.syncConfig.ForEachPeer(func(peerConfig *SyncPeerConfig) (brk bool) {
		wg.Add(1)
		go func(stateSyncTaskQueue *queue.Queue, bc *core.BlockChain) {
			defer wg.Done()
			for !stateSyncTaskQueue.Empty() {
				task, err := ss.stateSyncTaskQueue.Poll(1, time.Millisecond)
				if err == queue.ErrTimeout || len(task) == 0 {
					utils.Logger().Error().Err(err).Msg("[SYNC] ss.stateSyncTaskQueue poll timeout")
					break
				}
				syncTask := task[0].(SyncBlockTask)
				//id := syncTask.index
				payload, err := peerConfig.GetBlocks([][]byte{syncTask.blockHash})
				if err != nil || len(payload) == 0 {
					count++
					utils.Logger().Error().Err(err).Int("failNumber", count).Msg("[SYNC] GetBlocks failed")
					if count > TimesToFail {
						break
					}
					if err := ss.stateSyncTaskQueue.Put(syncTask); err != nil {
						utils.Logger().Warn().
							Err(err).
							Int("taskIndex", syncTask.index).
							Str("taskBlock", hex.EncodeToString(syncTask.blockHash)).
							Msg("cannot add task")
					}
					continue
				}

				var blockObj types.Block
				// currently only send one block a time
				err = rlp.DecodeBytes(payload[0], &blockObj)

				if err != nil {
					count++
					utils.Logger().Error().Err(err).Msg("[SYNC] downloadBlocks: failed to DecodeBytes from received new block")
					if count > TimesToFail {
						break
					}
					if err := ss.stateSyncTaskQueue.Put(syncTask); err != nil {
						utils.Logger().Warn().
							Err(err).
							Int("taskIndex", syncTask.index).
							Str("taskBlock", hex.EncodeToString(syncTask.blockHash)).
							Msg("cannot add task")
					}
					continue
				}
				ss.syncMux.Lock()
				ss.commonBlocks[syncTask.index] = &blockObj
				ss.syncMux.Unlock()
			}
		}(ss.stateSyncTaskQueue, bc)
		return
	})
	wg.Wait()
	utils.Logger().Info().Msg("[SYNC] Finished downloadBlocks")
}

// CompareBlockByHash compares two block by hash, it will be used in sort the blocks
func CompareBlockByHash(a *types.Block, b *types.Block) int {
	ha := a.Hash()
	hb := b.Hash()
	return bytes.Compare(ha[:], hb[:])
}

// GetHowManyMaxConsensus will get the most common blocks and the first such blockID
func GetHowManyMaxConsensus(blocks []*types.Block) (int, int) {
	// As all peers are sorted by their blockHashes, all equal blockHashes should come together and consecutively.
	curCount := 0
	curFirstID := -1
	maxCount := 0
	maxFirstID := -1
	for i := range blocks {
		if curFirstID == -1 || CompareBlockByHash(blocks[curFirstID], blocks[i]) != 0 {
			curCount = 1
			curFirstID = i
		} else {
			curCount++
		}
		if curCount > maxCount {
			maxCount = curCount
			maxFirstID = curFirstID
		}
	}
	return maxFirstID, maxCount
}

func (ss *StateSync) getMaxConsensusBlockFromParentHash(parentHash common.Hash) *types.Block {
	candidateBlocks := []*types.Block{}
	ss.syncMux.Lock()
	ss.syncConfig.ForEachPeer(func(peerConfig *SyncPeerConfig) (brk bool) {
		for _, block := range peerConfig.newBlocks {
			ph := block.ParentHash()
			if bytes.Compare(ph[:], parentHash[:]) == 0 {
				candidateBlocks = append(candidateBlocks, block)
				break
			}
		}
		return
	})
	ss.syncMux.Unlock()
	if len(candidateBlocks) == 0 {
		return nil
	}
	// Sort by blockHashes.
	sort.Slice(candidateBlocks, func(i, j int) bool {
		return CompareBlockByHash(candidateBlocks[i], candidateBlocks[j]) == -1
	})
	maxFirstID, maxCount := GetHowManyMaxConsensus(candidateBlocks)
	hash := candidateBlocks[maxFirstID].Hash()
	utils.Logger().Debug().
		Hex("parentHash", parentHash[:]).
		Hex("hash", hash[:]).
		Int("maxCount", maxCount).
		Msg("[SYNC] Find block with matching parenthash")
	return candidateBlocks[maxFirstID]
}

func (ss *StateSync) getBlockFromOldBlocksByParentHash(parentHash common.Hash) *types.Block {
	for _, block := range ss.commonBlocks {
		ph := block.ParentHash()
		if bytes.Compare(ph[:], parentHash[:]) == 0 {
			return block
		}
	}
	return nil
}

func (ss *StateSync) getBlockFromLastMileBlocksByParentHash(parentHash common.Hash) *types.Block {
	for _, block := range ss.lastMileBlocks {
		ph := block.ParentHash()
		if bytes.Compare(ph[:], parentHash[:]) == 0 {
			return block
		}
	}
	return nil
}

func (ss *StateSync) updateBlockAndStatus(block *types.Block, bc *core.BlockChain, worker *worker.Worker) bool {
	utils.Logger().Info().Str("blockHex", bc.CurrentBlock().Hash().Hex()).Msg("[SYNC] Current Block")

	_, err := bc.InsertChain([]*types.Block{block}) // insert chain will verify the block header
	if err != nil {
		utils.Logger().Error().Err(err).Msgf("[SYNC] Error adding new block to blockchain %d %d", block.NumberU64(), block.ShardID())

		utils.Logger().Debug().Interface("block", bc.CurrentBlock()).Msg("[SYNC] Rolling back current block!")
		bc.Rollback([]common.Hash{bc.CurrentBlock().Hash()})
		return false
	}
	ss.syncMux.Lock()
	if err := worker.UpdateCurrent(block.Header().Coinbase()); err != nil {
		utils.Logger().Warn().Err(err).Msg("[SYNC] (*Worker).UpdateCurrent failed")
	}
	ss.syncMux.Unlock()
	utils.Logger().Info().
		Uint64("blockHeight", bc.CurrentBlock().NumberU64()).
		Str("blockHex", bc.CurrentBlock().Hash().Hex()).
		Msg("[SYNC] new block added to blockchain")
	return true
}

// generateNewState will construct most recent state from downloaded blocks
func (ss *StateSync) generateNewState(bc *core.BlockChain, worker *worker.Worker) {
	// update blocks created before node start sync
	parentHash := bc.CurrentBlock().Hash()
	for {
		block := ss.getBlockFromOldBlocksByParentHash(parentHash)
		if block == nil {
			break
		}
		ok := ss.updateBlockAndStatus(block, bc, worker)
		if !ok {
			break
		}
		parentHash = block.Hash()
	}
	ss.syncMux.Lock()
	ss.commonBlocks = make(map[int]*types.Block)
	ss.syncMux.Unlock()

	// update blocks after node start sync
	parentHash = bc.CurrentBlock().Hash()
	for {
		block := ss.getMaxConsensusBlockFromParentHash(parentHash)
		if block == nil {
			break
		}
		ok := ss.updateBlockAndStatus(block, bc, worker)
		if !ok {
			break
		}
		parentHash = block.Hash()
	}
	// TODO ek – Do we need to hold syncMux now that syncConfig has its onw
	//  mutex?
	ss.syncMux.Lock()
	ss.syncConfig.ForEachPeer(func(peer *SyncPeerConfig) (brk bool) {
		peer.newBlocks = []*types.Block{}
		return
	})
	ss.syncMux.Unlock()

	// update last mile blocks if any
	parentHash = bc.CurrentBlock().Hash()
	for {
		block := ss.getBlockFromLastMileBlocksByParentHash(parentHash)
		if block == nil {
			break
		}
		ok := ss.updateBlockAndStatus(block, bc, worker)
		if !ok {
			break
		}
		parentHash = block.Hash()
	}
}

// ProcessStateSync processes state sync from the blocks received but not yet processed so far
// TODO: return error
func (ss *StateSync) ProcessStateSync(startHash []byte, size uint32, bc *core.BlockChain, worker *worker.Worker) {
	// Gets consensus hashes.
	ss.GetConsensusHashes(startHash, size)
	ss.generateStateSyncTaskQueue(bc)
	// Download blocks.
	if ss.stateSyncTaskQueue.Len() > 0 {
		ss.downloadBlocks(bc)
	}
	ss.generateNewState(bc, worker)
}

func (peerConfig *SyncPeerConfig) registerToBroadcast(peerHash []byte, ip, port string) error {
	response := peerConfig.client.Register(peerHash, ip, port)
	if response == nil || response.Type == pb.DownloaderResponse_FAIL {
		return ErrRegistrationFail
	} else if response.Type == pb.DownloaderResponse_SUCCESS {
		return nil
	}
	return ErrRegistrationFail
}

// RegisterNodeInfo will register node to peers to accept future new block broadcasting
// return number of successful registration
func (ss *StateSync) RegisterNodeInfo() int {
	registrationNumber := RegistrationNumber
	utils.Logger().Debug().
		Int("registrationNumber", registrationNumber).
		Int("activePeerNumber", len(ss.syncConfig.peers)).
		Msg("[SYNC] node registration to peers")

	count := 0
	ss.syncConfig.ForEachPeer(func(peerConfig *SyncPeerConfig) (brk bool) {
		logger := utils.Logger().With().Str("peerPort", peerConfig.port).Str("peerIP", peerConfig.ip).Logger()
		if count >= registrationNumber {
			brk = true
			return
		}
		if peerConfig.ip == ss.selfip && peerConfig.port == GetSyncingPort(ss.selfport) {
			logger.Debug().
				Str("selfport", ss.selfport).
				Str("selfsyncport", GetSyncingPort(ss.selfport)).
				Msg("[SYNC] skip self")
			return
		}
		err := peerConfig.registerToBroadcast(ss.selfPeerHash[:], ss.selfip, ss.selfport)
		if err != nil {
			logger.Debug().
				Hex("selfPeerHash", ss.selfPeerHash[:]).
				Msg("[SYNC] register failed to peer")
			return
		}

		logger.Debug().Msg("[SYNC] register success")
		count++
		return
	})
	return count
}

// getMaxPeerHeight gets the maximum blockchain heights from peers
func (ss *StateSync) getMaxPeerHeight(isBeacon bool) uint64 {
	maxHeight := uint64(0)
	var wg sync.WaitGroup
	ss.syncConfig.ForEachPeer(func(peerConfig *SyncPeerConfig) (brk bool) {
		wg.Add(1)
		go func() {
			defer wg.Done()
			//debug
			// utils.Logger().Debug().Bool("isBeacon", isBeacon).Str("IP", peerConfig.ip).Str("Port", peerConfig.port).Msg("[Sync]getMaxPeerHeight")
			response, err := peerConfig.client.GetBlockChainHeight()
			if err != nil {
				utils.Logger().Warn().Err(err).Str("IP", peerConfig.ip).Str("Port", peerConfig.port).Msg("[Sync]GetBlockChainHeight failed")
				return
			}
			ss.syncMux.Lock()
			if response != nil && maxHeight < response.BlockHeight {
				maxHeight = response.BlockHeight
			}
			ss.syncMux.Unlock()
		}()
		return
	})
	wg.Wait()
	return maxHeight
}

// IsSameBlockchainHeight checks whether the node is out of sync from other peers
func (ss *StateSync) IsSameBlockchainHeight(bc *core.BlockChain) (uint64, bool) {
	otherHeight := ss.getMaxPeerHeight(false)
	currentHeight := bc.CurrentBlock().NumberU64()
	return otherHeight, currentHeight == otherHeight
}

// IsOutOfSync checks whether the node is out of sync from other peers
func (ss *StateSync) IsOutOfSync(bc *core.BlockChain) bool {
	otherHeight := ss.getMaxPeerHeight(false)
	currentHeight := bc.CurrentBlock().NumberU64()
	utils.Logger().Debug().
		Uint64("OtherHeight", otherHeight).
		Uint64("MyHeight", currentHeight).
		Bool("IsOutOfSync", currentHeight+inSyncThreshold < otherHeight).
		Msg("[SYNC] Checking sync status")
	return currentHeight+inSyncThreshold < otherHeight
}

// SyncLoop will keep syncing with peers until catches up
func (ss *StateSync) SyncLoop(bc *core.BlockChain, worker *worker.Worker, isBeacon bool) {
	if !isBeacon {
		ss.RegisterNodeInfo()
	}
	// remove SyncLoopFrequency
	ticker := time.NewTicker(SyncLoopFrequency * time.Second)
Loop:
	for {
		select {
		case <-ticker.C:
			otherHeight := ss.getMaxPeerHeight(isBeacon)
			currentHeight := bc.CurrentBlock().NumberU64()
			if currentHeight >= otherHeight {
				utils.Logger().Info().Msgf("[SYNC] Node is now IN SYNC! (isBeacon: %t, ShardID: %d, otherHeight: %d, currentHeight: %d)", isBeacon, bc.ShardID(), otherHeight, currentHeight)
				break Loop
			} else {
				utils.Logger().Debug().Msgf("[SYNC] Node is Not in Sync (isBeacon: %t, ShardID: %d, otherHeight: %d, currentHeight: %d)", isBeacon, bc.ShardID(), otherHeight, currentHeight)
			}
			startHash := bc.CurrentBlock().Hash()
			size := uint32(otherHeight - currentHeight)
			if size > BatchSize {
				size = BatchSize
			}
			ss.ProcessStateSync(startHash[:], size, bc, worker)
			ss.purgeOldBlocksFromCache()
		}
	}
	ss.purgeAllBlocksFromCache()
}

// GetSyncingPort returns the syncing port.
func GetSyncingPort(nodePort string) string {
	if port, err := strconv.Atoi(nodePort); err == nil {
		return fmt.Sprintf("%d", port-SyncingPortDifference)
	}
	return ""
}<|MERGE_RESOLUTION|>--- conflicted
+++ resolved
@@ -25,23 +25,13 @@
 
 // Constants for syncing.
 const (
-<<<<<<< HEAD
 	TimesToFail                  = 5 // Downloadblocks service retry limit
 	RegistrationNumber           = 3
 	SyncingPortDifference        = 3000
 	inSyncThreshold              = 0    // when peerBlockHeight - myBlockHeight <= inSyncThreshold, it's ready to join consensus
 	BatchSize             uint32 = 1000 //maximum size for one query of block hashes
 	SyncLoopFrequency            = 1    // unit in second
-=======
-	SleepTimeAfterNonConsensusBlockHashes        = time.Second * 30
-	TimesToFail                                  = 5 // Downloadblocks service retry limit
-	RegistrationNumber                           = 3
-	SyncingPortDifference                        = 3000
-	inSyncThreshold                              = 0    // when peerBlockHeight - myBlockHeight <= inSyncThreshold, it's ready to join consensus
-	BatchSize                             uint32 = 1000 //maximum size for one query of block hashes
-	SyncLoopFrequency                            = 1    // unit in second
-	LastMileBlocksSize                           = 10
->>>>>>> 9b79b7c4
+	LastMileBlocksSize           = 10
 )
 
 // SyncPeerConfig is peer config to sync.
