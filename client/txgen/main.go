--- conflicted
+++ resolved
@@ -3,14 +3,15 @@
 import (
 	"flag"
 	"fmt"
-	"github.com/ethereum/go-ethereum/rlp"
-	"github.com/harmony-one/harmony/client/txgen/txgen"
-	"github.com/harmony-one/harmony/core/types"
 	"os"
 	"path"
 	"runtime"
 	"sync"
 	"time"
+
+	"github.com/ethereum/go-ethereum/rlp"
+	"github.com/harmony-one/harmony/client/txgen/txgen"
+	"github.com/harmony-one/harmony/core/types"
 
 	"github.com/harmony-one/harmony/p2pv2"
 
@@ -143,30 +144,6 @@
 
 	client.InitLookUpIntPriKeyMap()
 	subsetCounter := 0
-<<<<<<< HEAD
-	for {
-		t := time.Now()
-		if totalTime > 0 && t.Sub(start).Seconds() >= totalTime {
-			log.Debug("Generator timer ended.", "duration", (int(t.Sub(start))), "startTime", start, "totalTime", totalTime)
-			break
-		}
-		shardIDTxsMap := make(map[uint32][]*blockchain.Transaction)
-		lock := sync.Mutex{}
-		var wg sync.WaitGroup
-		wg.Add(len(shardIDLeaderMap))
-
-		utxoPoolMutex.Lock()
-		log.Warn("STARTING TX GEN", "gomaxprocs", runtime.GOMAXPROCS(0))
-		for shardID, _ := range shardIDLeaderMap { // Generate simulated transactions
-			go func(shardID uint32) {
-				txs, crossTxs := generateSimulatedTransactions(subsetCounter, *numSubset, int(shardID), nodes)
-
-				// Put cross shard tx into a pending list waiting for proofs from leaders
-				if clientPeer != nil {
-					clientNode.Client.PendingCrossTxsMutex.Lock()
-					for _, tx := range crossTxs {
-						clientNode.Client.PendingCrossTxs[tx.ID] = tx
-=======
 
 	if *accountModel {
 		for {
@@ -228,13 +205,12 @@
 					txs, crossTxs := txgen.GenerateSimulatedTransactions(subsetCounter, *numSubset, int(shardID), nodes, setting)
 
 					// Put cross shard tx into a pending list waiting for proofs from leaders
-					if clientPort != "" {
+					if clientPeer != nil {
 						clientNode.Client.PendingCrossTxsMutex.Lock()
 						for _, tx := range crossTxs {
 							clientNode.Client.PendingCrossTxs[tx.ID] = tx
 						}
 						clientNode.Client.PendingCrossTxsMutex.Unlock()
->>>>>>> 9a3b178f
 					}
 
 					lock.Lock()
