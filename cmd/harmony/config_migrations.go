--- conflicted
+++ resolved
@@ -275,16 +275,13 @@
 	}
 
 	migrations["2.5.3"] = func(confTree *toml.Tree) *toml.Tree {
-<<<<<<< HEAD
 		if confTree.Get("Sync.StagedSync") == nil {
 			confTree.Set("Sync.StagedSync", defaultConfig.Sync.StagedSync)
 		}
-=======
 		if confTree.Get("Log.Console") == nil {
 			confTree.Set("Log.Console", defaultConfig.Log.Console)
 		}
 
->>>>>>> a928fe4a
 		confTree.Set("Version", "2.5.4")
 		return confTree
 	}
