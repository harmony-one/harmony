package main

import (
	"errors"
	"fmt"

	goversion "github.com/hashicorp/go-version"
	"github.com/pelletier/go-toml"

	"github.com/harmony-one/harmony/api/service/legacysync"
	harmonyconfig "github.com/harmony-one/harmony/internal/configs/harmony"
	nodeconfig "github.com/harmony-one/harmony/internal/configs/node"
)

const legacyConfigVersion = "1.0.4"

func doMigrations(confVersion string, confTree *toml.Tree) error {
	Ver, err := goversion.NewVersion(confVersion)
	if err != nil {
		return fmt.Errorf("invalid or missing config file version - '%s'", confVersion)
	}
	legacyVer, _ := goversion.NewVersion(legacyConfigVersion)
	migrationKey := confVersion
	if Ver.LessThan(legacyVer) {
		migrationKey = legacyConfigVersion
	}

	migration, found := migrations[migrationKey]

	// Version does not match any of the migration criteria
	if !found {
		return fmt.Errorf("unrecognized config version - %s", confVersion)
	}

	for confVersion != tomlConfigVersion {
		confTree = migration(confTree)
		confVersion = confTree.Get("Version").(string)
		migration = migrations[confVersion]
	}
	return nil
}

func migrateConf(confBytes []byte) (harmonyconfig.HarmonyConfig, string, error) {
	var (
		migratedFrom string
	)
	confTree, err := toml.LoadBytes(confBytes)
	if err != nil {
		return harmonyconfig.HarmonyConfig{}, "", fmt.Errorf("config file parse error - %s", err.Error())
	}
	confVersion, found := confTree.Get("Version").(string)
	if !found {
		return harmonyconfig.HarmonyConfig{}, "", errors.New("config file invalid - no version entry found")
	}
	migratedFrom = confVersion
	if confVersion != tomlConfigVersion {
		err = doMigrations(confVersion, confTree)
		if err != nil {
			return harmonyconfig.HarmonyConfig{}, "", err
		}
	}

	// At this point we must be at current config version so
	// we can safely unmarshal it
	var config harmonyconfig.HarmonyConfig
	if err := confTree.Unmarshal(&config); err != nil {
		return harmonyconfig.HarmonyConfig{}, "", err
	}
	return config, migratedFrom, nil
}

var (
	migrations = make(map[string]configMigrationFunc)
)

type configMigrationFunc func(*toml.Tree) *toml.Tree

func init() {
	migrations["1.0.4"] = func(confTree *toml.Tree) *toml.Tree {
		ntStr := confTree.Get("Network.NetworkType").(string)
		nt := parseNetworkType(ntStr)

		defDNSSyncConf := getDefaultDNSSyncConfig(nt)
		defSyncConfig := getDefaultSyncConfig(nt)

		// Legacy conf missing fields
		if confTree.Get("Sync") == nil {
			confTree.Set("Sync", defSyncConfig)
		}

		if confTree.Get("HTTP.RosettaPort") == nil {
			confTree.Set("HTTP.RosettaPort", defaultConfig.HTTP.RosettaPort)
		}

		if confTree.Get("RPCOpt.RateLimterEnabled") == nil {
			confTree.Set("RPCOpt.RateLimterEnabled", defaultConfig.RPCOpt.RateLimterEnabled)
		}

		if confTree.Get("RPCOpt.RequestsPerSecond") == nil {
			confTree.Set("RPCOpt.RequestsPerSecond", defaultConfig.RPCOpt.RequestsPerSecond)
		}

		if confTree.Get("P2P.IP") == nil {
			confTree.Set("P2P.IP", defaultConfig.P2P.IP)
		}

		if confTree.Get("Prometheus") == nil {
			if defaultConfig.Prometheus != nil {
				confTree.Set("Prometheus", *defaultConfig.Prometheus)
			}
		}

		zoneField := confTree.Get("Network.DNSZone")
		if zone, ok := zoneField.(string); ok {
			confTree.Set("DNSSync.Zone", zone)
		}

		portField := confTree.Get("Network.DNSPort")
		if p, ok := portField.(int64); ok {
			p = p - legacysync.SyncingPortDifference
			confTree.Set("DNSSync.Port", p)
		} else {
			confTree.Set("DNSSync.Port", nodeconfig.DefaultDNSPort)
		}

		syncingField := confTree.Get("Network.LegacySyncing")
		if syncing, ok := syncingField.(bool); ok {
			confTree.Set("DNSSync.LegacySyncing", syncing)
		}

		clientField := confTree.Get("Sync.LegacyClient")
		if client, ok := clientField.(bool); ok {
			confTree.Set("DNSSync.Client", client)
		} else {
			confTree.Set("DNSSync.Client", defDNSSyncConf.Client)
		}

		serverField := confTree.Get("Sync.LegacyServer")
		if server, ok := serverField.(bool); ok {
			confTree.Set("DNSSync.Server", server)
		} else {
			confTree.Set("DNSSync.Server", defDNSSyncConf.Client)
		}

		serverPort := defDNSSyncConf.ServerPort
		serverPortField := confTree.Get("Sync.LegacyServerPort")
		if port, ok := serverPortField.(int64); ok {
			serverPort = int(port)
		}
		confTree.Set("DNSSync.ServerPort", serverPort)

		downloaderEnabledField := confTree.Get("Sync.Downloader")
		if downloaderEnabled, ok := downloaderEnabledField.(bool); ok && downloaderEnabled {
			// If we enabled downloader previously, run stream sync protocol.
			confTree.Set("Sync.Enabled", true)
		}

		confTree.Set("Version", "2.0.0")
		return confTree
	}

	migrations["2.0.0"] = func(confTree *toml.Tree) *toml.Tree {
		// Legacy conf missing fields
		if confTree.Get("Log.VerbosePrints") == nil {
			confTree.Set("Log.VerbosePrints", defaultConfig.Log.VerbosePrints)
		}

		confTree.Set("Version", "2.1.0")
		return confTree
	}

	migrations["2.1.0"] = func(confTree *toml.Tree) *toml.Tree {
		// Legacy conf missing fields
		if confTree.Get("Pprof.Enabled") == nil {
			confTree.Set("Pprof.Enabled", true)
		}
		if confTree.Get("Pprof.Folder") == nil {
			confTree.Set("Pprof.Folder", defaultConfig.Pprof.Folder)
		}
		if confTree.Get("Pprof.ProfileNames") == nil {
			confTree.Set("Pprof.ProfileNames", defaultConfig.Pprof.ProfileNames)
		}
		if confTree.Get("Pprof.ProfileIntervals") == nil {
			confTree.Set("Pprof.ProfileIntervals", defaultConfig.Pprof.ProfileIntervals)
		}
		if confTree.Get("Pprof.ProfileDebugValues") == nil {
			confTree.Set("Pprof.ProfileDebugValues", defaultConfig.Pprof.ProfileDebugValues)
		}
		if confTree.Get("P2P.DiscConcurrency") == nil {
			confTree.Set("P2P.DiscConcurrency", defaultConfig.P2P.DiscConcurrency)
		}

		confTree.Set("Version", "2.2.0")
		return confTree
	}

	migrations["2.2.0"] = func(confTree *toml.Tree) *toml.Tree {
		if confTree.Get("HTTP.AuthPort") == nil {
			confTree.Set("HTTP.AuthPort", defaultConfig.HTTP.AuthPort)
		}

		confTree.Set("Version", "2.3.0")
		return confTree
	}

	migrations["2.3.0"] = func(confTree *toml.Tree) *toml.Tree {
		if confTree.Get("P2P.MaxConnsPerIP") == nil {
			confTree.Set("P2P.MaxConnsPerIP", defaultConfig.P2P.MaxConnsPerIP)
		}

		confTree.Set("Version", "2.4.0")
		return confTree
	}

	migrations["2.4.0"] = func(confTree *toml.Tree) *toml.Tree {
		if confTree.Get("WS.AuthPort") == nil {
			confTree.Set("WS.AuthPort", defaultConfig.WS.AuthPort)
		}

		confTree.Set("Version", "2.5.0")
		return confTree
	}

	migrations["2.5.0"] = func(confTree *toml.Tree) *toml.Tree {
		if confTree.Get("TxPool.AccountSlots") == nil {
			confTree.Set("TxPool.AccountSlots", defaultConfig.TxPool.AccountSlots)
		}

		confTree.Set("Version", "2.5.1")
		return confTree
	}

	migrations["2.5.1"] = func(confTree *toml.Tree) *toml.Tree {
		if confTree.Get("P2P.DisablePrivateIPScan") == nil {
			confTree.Set("P2P.DisablePrivateIPScan", defaultConfig.P2P.DisablePrivateIPScan)
		}

		confTree.Set("Version", "2.5.2")
		return confTree
	}

	migrations["2.5.2"] = func(confTree *toml.Tree) *toml.Tree {
		if confTree.Get("RPCOpt.EthRPCsEnabled") == nil {
			confTree.Set("RPCOpt.EthRPCsEnabled", defaultConfig.RPCOpt.EthRPCsEnabled)
		}

		if confTree.Get("RPCOpt.StakingRPCsEnabled") == nil {
			confTree.Set("RPCOpt.StakingRPCsEnabled", defaultConfig.RPCOpt.StakingRPCsEnabled)
		}

		if confTree.Get("RPCOpt.LegacyRPCsEnabled") == nil {
			confTree.Set("RPCOpt.LegacyRPCsEnabled", defaultConfig.RPCOpt.LegacyRPCsEnabled)
		}

		if confTree.Get("RPCOpt.RpcFilterFile") == nil {
			confTree.Set("RPCOpt.RpcFilterFile", defaultConfig.RPCOpt.RpcFilterFile)
		}

		confTree.Set("Version", "2.5.3")
		return confTree
	}
	migrations["2.5.3"] = func(confTree *toml.Tree) *toml.Tree {
		if confTree.Get("TxPool.AllowedTxsFile") == nil {
			confTree.Set("TxPool.AllowedTxsFile", defaultConfig.TxPool.AllowedTxsFile)
		}
		confTree.Set("Version", "2.5.4")
		return confTree
	}
	migrations["2.5.4"] = func(confTree *toml.Tree) *toml.Tree {
		if confTree.Get("TxPool.GlobalSlots") == nil {
			confTree.Set("TxPool.GlobalSlots", defaultConfig.TxPool.GlobalSlots)
		}
		confTree.Set("Version", "2.5.5")
		return confTree
	}

<<<<<<< HEAD
	migrations["2.5.3"] = func(confTree *toml.Tree) *toml.Tree {
		if confTree.Get("Sync.StagedSync") == nil {
			confTree.Set("Sync.StagedSync", defaultConfig.Sync.StagedSync)
		}
=======
	migrations["2.5.5"] = func(confTree *toml.Tree) *toml.Tree {
>>>>>>> 3cdd9cfa
		if confTree.Get("Log.Console") == nil {
			confTree.Set("Log.Console", defaultConfig.Log.Console)
		}

		confTree.Set("Version", "2.5.6")
		return confTree
	}
}<|MERGE_RESOLUTION|>--- conflicted
+++ resolved
@@ -274,14 +274,10 @@
 		return confTree
 	}
 
-<<<<<<< HEAD
-	migrations["2.5.3"] = func(confTree *toml.Tree) *toml.Tree {
+	migrations["2.5.5"] = func(confTree *toml.Tree) *toml.Tree {
 		if confTree.Get("Sync.StagedSync") == nil {
 			confTree.Set("Sync.StagedSync", defaultConfig.Sync.StagedSync)
 		}
-=======
-	migrations["2.5.5"] = func(confTree *toml.Tree) *toml.Tree {
->>>>>>> 3cdd9cfa
 		if confTree.Get("Log.Console") == nil {
 			confTree.Set("Log.Console", defaultConfig.Log.Console)
 		}
