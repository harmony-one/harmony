--- conflicted
+++ resolved
@@ -184,23 +184,14 @@
 
 	defaultLocalNetSyncConfig = harmonyconfig.SyncConfig{
 		Enabled:        true,
-<<<<<<< HEAD
 		Downloader:     false,
 		StagedSync:     false,
 		StagedSyncCfg:  defaultStagedSyncConfig,
-		Concurrency:    2,
-		MinPeers:       2,
-		InitStreams:    2,
-		DiscSoftLowCap: 2,
-		DiscHardLowCap: 2,
-=======
-		Downloader:     true,
 		Concurrency:    4,
 		MinPeers:       5,
 		InitStreams:    5,
 		DiscSoftLowCap: 5,
 		DiscHardLowCap: 5,
->>>>>>> 3cdd9cfa
 		DiscHighCap:    1024,
 		DiscBatch:      8,
 	}
