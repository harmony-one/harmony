--- conflicted
+++ resolved
@@ -354,13 +354,8 @@
 
 	if cli.IsFlagChanged(cmd, taraceFlag) {
 		config.General.TraceEnable = cli.GetBoolFlagValue(cmd, taraceFlag)
-<<<<<<< HEAD
-  }
- 
-=======
-	}
-
->>>>>>> b1062840
+	}
+
 	if cli.IsFlagChanged(cmd, isBackupFlag) {
 		config.General.IsBackup = cli.GetBoolFlagValue(cmd, isBackupFlag)
 	}
