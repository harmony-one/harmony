--- conflicted
+++ resolved
@@ -169,9 +169,6 @@
 }
 
 func passphraseForBls() {
-	if *isExplorer {
-		return
-	}
 	// If FN node running, they should either specify blsPrivateKey or the file with passphrase
 	if *isExplorer {
 		return
@@ -302,13 +299,6 @@
 	// Current node.
 	chainDBFactory := &shardchain.LDBFactory{RootDir: nodeConfig.DBDir}
 	currentNode := node.New(nodeConfig.Host, currentConsensus, chainDBFactory, *isArchival)
-<<<<<<< HEAD
-
-	if *dnsZone != "" {
-		currentNode.SetDNSZone(*dnsZone)
-	} else if *dnsFlag {
-		currentNode.SetDNSZone("t.hmny.io")
-=======
 	switch {
 	case *networkType == nodeconfig.Localnet:
 		epochConfig := core.ShardingSchedule.InstanceForEpoch(ethCommon.Big0)
@@ -327,7 +317,6 @@
 		currentNode.SyncingPeerProvider = node.NewDNSSyncingPeerProvider("t.hmny.io", syncing.GetSyncingPort(*port))
 	default:
 		currentNode.SyncingPeerProvider = node.NewLegacySyncingPeerProvider(currentNode)
->>>>>>> 59d1a174
 	}
 	// TODO: add staking support
 	// currentNode.StakingAccount = myAccount
@@ -337,15 +326,7 @@
 	// TODO: refactor the creation of blockchain out of node.New()
 	currentConsensus.ChainReader = currentNode.Blockchain()
 
-<<<<<<< HEAD
-	// Set up prometheus pushgateway for metrics monitoring serivce.
-	currentNode.NodeConfig.SetPushgatewayIP(nodeConfig.PushgatewayIP)
-	currentNode.NodeConfig.SetPushgatewayPort(nodeConfig.PushgatewayPort)
-	currentNode.NodeConfig.SetMetricsFlag(nodeConfig.MetricsFlag)
-
-=======
 	currentNode.NodeConfig.SetBeaconGroupID(p2p.NewGroupIDByShardID(p2p.ShardID(0)))
->>>>>>> 59d1a174
 	if *isExplorer {
 		currentNode.NodeConfig.SetRole(nodeconfig.ExplorerNode)
 		currentNode.NodeConfig.SetShardGroupID(p2p.NewGroupIDByShardID(p2p.ShardID(*shardID)))
