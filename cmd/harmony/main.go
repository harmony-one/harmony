--- conflicted
+++ resolved
@@ -309,24 +309,10 @@
 	// TODO: refactor the creation of blockchain out of node.New()
 	currentConsensus.ChainReader = currentNode.Blockchain()
 
-<<<<<<< HEAD
 	// Set up prometheus pushgateway for metrics monitoring serivce.
 	currentNode.NodeConfig.SetPushgatewayIP(nodeConfig.PushgatewayIP)
 	currentNode.NodeConfig.SetPushgatewayPort(nodeConfig.PushgatewayPort)
 
-	// TODO: the setup should only based on shard state
-	if *isGenesis {
-		// TODO: need change config file and use switch instead of complicated "if else" condition
-		if nodeConfig.ShardID == 0 { // Beacon chain
-			nodeConfig.SetIsBeacon(true)
-			if nodeConfig.StringRole == "leader" {
-				currentNode.NodeConfig.SetRole(nodeconfig.BeaconLeader)
-				currentNode.NodeConfig.SetIsLeader(true)
-			} else {
-				currentNode.NodeConfig.SetRole(nodeconfig.BeaconValidator)
-				currentNode.NodeConfig.SetIsLeader(false)
-			}
-=======
 	if *isExplorer {
 		currentNode.NodeConfig.SetRole(nodeconfig.ExplorerNode)
 		currentNode.NodeConfig.SetShardGroupID(p2p.NewGroupIDByShardID(p2p.ShardID(*shardID)))
@@ -334,7 +320,6 @@
 	} else {
 		if nodeConfig.ShardID == 0 {
 			currentNode.NodeConfig.SetRole(nodeconfig.Validator)
->>>>>>> 594c940a
 			currentNode.NodeConfig.SetShardGroupID(p2p.GroupIDBeacon)
 			currentNode.NodeConfig.SetClientGroupID(p2p.GroupIDBeaconClient)
 		} else {
@@ -342,7 +327,6 @@
 			currentNode.NodeConfig.SetShardGroupID(p2p.NewGroupIDByShardID(p2p.ShardID(nodeConfig.ShardID)))
 			currentNode.NodeConfig.SetClientGroupID(p2p.NewClientGroupIDByShardID(p2p.ShardID(nodeConfig.ShardID)))
 		}
-
 	}
 	currentNode.NodeConfig.ConsensusPubKey = nodeConfig.ConsensusPubKey
 	currentNode.NodeConfig.ConsensusPriKey = nodeConfig.ConsensusPriKey
