package main

import (
	"encoding/csv"
	"fmt"
	"io"
	"io/ioutil"
	"math/big"
	"math/rand"
	_ "net/http/pprof"
	"os"
	"os/signal"
	"path/filepath"
	"runtime"
	"strconv"
	"strings"
	"syscall"
	"time"

	"github.com/harmony-one/harmony/consensus/quorum"
	"github.com/harmony-one/harmony/internal/chain"
	"github.com/harmony-one/harmony/internal/registry"
	"github.com/harmony-one/harmony/internal/shardchain/tikv_manage"
	"github.com/harmony-one/harmony/internal/tikv/redis_helper"
	"github.com/harmony-one/harmony/internal/tikv/statedb_cache"

	"github.com/harmony-one/harmony/api/service/crosslink_sending"
	rosetta_common "github.com/harmony-one/harmony/rosetta/common"

	harmonyconfig "github.com/harmony-one/harmony/internal/configs/harmony"
	rpc_common "github.com/harmony-one/harmony/rpc/common"

	ethCommon "github.com/ethereum/go-ethereum/common"
	"github.com/ethereum/go-ethereum/common/hexutil"
	"github.com/ethereum/go-ethereum/crypto"
	"github.com/ethereum/go-ethereum/log"
	"github.com/pkg/errors"
	"github.com/spf13/cobra"

	"github.com/harmony-one/bls/ffi/go/bls"

	"github.com/harmony-one/harmony/api/service"
	"github.com/harmony-one/harmony/api/service/pprof"
	"github.com/harmony-one/harmony/api/service/prometheus"
	"github.com/harmony-one/harmony/api/service/stagedstreamsync"
	"github.com/harmony-one/harmony/api/service/synchronize"
	"github.com/harmony-one/harmony/common/fdlimit"
	"github.com/harmony-one/harmony/common/ntp"
	"github.com/harmony-one/harmony/consensus"
	"github.com/harmony-one/harmony/core"
	"github.com/harmony-one/harmony/core/rawdb"
	"github.com/harmony-one/harmony/hmy/downloader"
	"github.com/harmony-one/harmony/internal/cli"
	"github.com/harmony-one/harmony/internal/common"
	nodeconfig "github.com/harmony-one/harmony/internal/configs/node"
	shardingconfig "github.com/harmony-one/harmony/internal/configs/sharding"
	"github.com/harmony-one/harmony/internal/genesis"
	"github.com/harmony-one/harmony/internal/params"
	"github.com/harmony-one/harmony/internal/shardchain"
	"github.com/harmony-one/harmony/internal/utils"
	"github.com/harmony-one/harmony/multibls"
	"github.com/harmony-one/harmony/node"
	"github.com/harmony-one/harmony/numeric"
	"github.com/harmony-one/harmony/p2p"
	"github.com/harmony-one/harmony/shard"
	"github.com/harmony-one/harmony/webhooks"
	prom "github.com/prometheus/client_golang/prometheus"
)

// Host
var (
	myHost          p2p.Host
	initialAccounts = []*genesis.DeployAccount{}
)

var rootCmd = &cobra.Command{
	Use:   "harmony",
	Short: "harmony is the Harmony node binary file",
	Long: `harmony is the Harmony node binary file

Examples usage:

# start a validator node with default bls folder (default bls key files in ./.hmy/blskeys)
    ./harmony

# start a validator node with customized bls key folder
    ./harmony --bls.dir [bls_folder]

# start a validator node with open RPC endpoints and customized ports
    ./harmony --http.ip=0.0.0.0 --http.port=[http_port] --ws.ip=0.0.0.0 --ws.port=[ws_port]

# start an explorer node
    ./harmony --run=explorer --run.shard=[shard_id]

# start a harmony internal node on testnet
    ./harmony --run.legacy --network testnet
`,
	Run: runHarmonyNode,
}

var configFlag = cli.StringFlag{
	Name:      "config",
	Usage:     "load node config from the config toml file.",
	Shorthand: "c",
	DefValue:  "",
}

func init() {
	rand.Seed(time.Now().UnixNano())
	cli.SetParseErrorHandle(func(err error) {
		os.Exit(128) // 128 - invalid command line arguments
	})
	configCmd.AddCommand(dumpConfigCmd)
	configCmd.AddCommand(updateConfigCmd)
	rootCmd.AddCommand(configCmd)
	rootCmd.AddCommand(versionCmd)
	rootCmd.AddCommand(dumpConfigLegacyCmd)
	rootCmd.AddCommand(dumpDBCmd)
	rootCmd.AddCommand(inspectDBCmd)

	if err := registerRootCmdFlags(); err != nil {
		os.Exit(2)
	}
	if err := registerDumpConfigFlags(); err != nil {
		os.Exit(2)
	}
	if err := registerDumpDBFlags(); err != nil {
		os.Exit(2)
	}
	if err := registerInspectionFlags(); err != nil {
		os.Exit(2)
	}
}

func main() {
	rootCmd.Execute()
}

func registerRootCmdFlags() error {
	flags := getRootFlags()

	return cli.RegisterFlags(rootCmd, flags)
}

func runHarmonyNode(cmd *cobra.Command, args []string) {
	if cli.GetBoolFlagValue(cmd, versionFlag) {
		printVersion()
		os.Exit(0)
	}

	if err := prepareRootCmd(cmd); err != nil {
		fmt.Fprint(os.Stderr, err)
		os.Exit(128)
	}
	cfg, err := getHarmonyConfig(cmd)
	if err != nil {
		fmt.Fprint(os.Stderr, err)
		os.Exit(128)
	}

	setupNodeLog(cfg)
	setupNodeAndRun(cfg)
}

func prepareRootCmd(cmd *cobra.Command) error {
	// HACK Force usage of go implementation rather than the C based one. Do the right way, see the
	// notes one line 66,67 of https://golang.org/src/net/net.go that say can make the decision at
	// build time.
	os.Setenv("GODEBUG", "netdns=go")
	// Don't set higher than num of CPU. It will make go scheduler slower.
	runtime.GOMAXPROCS(runtime.NumCPU())
	// Raise fd limits
	return raiseFdLimits()
}

func raiseFdLimits() error {
	limit, err := fdlimit.Maximum()
	if err != nil {
		return errors.Wrap(err, "Failed to retrieve file descriptor allowance")
	}
	_, err = fdlimit.Raise(uint64(limit))
	if err != nil {
		return errors.Wrap(err, "Failed to raise file descriptor allowance")
	}
	return nil
}

func getHarmonyConfig(cmd *cobra.Command) (harmonyconfig.HarmonyConfig, error) {
	var (
		config         harmonyconfig.HarmonyConfig
		err            error
		migratedFrom   string
		configFile     string
		isUsingDefault bool
	)
	if cli.IsFlagChanged(cmd, configFlag) {
		configFile = cli.GetStringFlagValue(cmd, configFlag)
		config, migratedFrom, err = loadHarmonyConfig(configFile)
	} else {
		nt := getNetworkType(cmd)
		config = getDefaultHmyConfigCopy(nt)
		isUsingDefault = true
	}
	if err != nil {
		return harmonyconfig.HarmonyConfig{}, err
	}
	if migratedFrom != defaultConfig.Version && !isUsingDefault {
		fmt.Printf("Old config version detected %s\n",
			migratedFrom)
		stat, _ := os.Stdin.Stat()
		// Ask to update if only using terminal
		if stat.Mode()&os.ModeCharDevice != 0 {
			if promptConfigUpdate() {
				err := updateConfigFile(configFile)
				if err != nil {
					fmt.Printf("Could not update config - %s", err.Error())
					fmt.Println("Update config manually with `./harmony config update [config_file]`")
				}
			}

		} else {
			fmt.Println("Update saved config with `./harmony config update [config_file]`")
		}
	}

	applyRootFlags(cmd, &config)

	if err := validateHarmonyConfig(config); err != nil {
		return harmonyconfig.HarmonyConfig{}, err
	}
	sanityFixHarmonyConfig(&config)
	return config, nil
}

func applyRootFlags(cmd *cobra.Command, config *harmonyconfig.HarmonyConfig) {
	// Misc flags shall be applied first since legacy ip / port is overwritten
	// by new ip / port flags
	applyLegacyMiscFlags(cmd, config)
	applyGeneralFlags(cmd, config)
	applyNetworkFlags(cmd, config)
	applyDNSSyncFlags(cmd, config)
	applyP2PFlags(cmd, config)
	applyHTTPFlags(cmd, config)
	applyWSFlags(cmd, config)
	applyRPCOptFlags(cmd, config)
	applyBLSFlags(cmd, config)
	applyConsensusFlags(cmd, config)
	applyTxPoolFlags(cmd, config)
	applyPprofFlags(cmd, config)
	applyLogFlags(cmd, config)
	applySysFlags(cmd, config)
	applyDevnetFlags(cmd, config)
	applyRevertFlags(cmd, config)
	applyPreimageFlags(cmd, config)
	applyPrometheusFlags(cmd, config)
	applySyncFlags(cmd, config)
	applyShardDataFlags(cmd, config)
	applyGPOFlags(cmd, config)
}

func setupNodeLog(config harmonyconfig.HarmonyConfig) {
	logPath := filepath.Join(config.Log.Folder, config.Log.FileName)
	verbosity := config.Log.Verbosity

	utils.SetLogVerbosity(log.Lvl(verbosity))
	if config.Log.Context != nil {
		ip := config.Log.Context.IP
		port := config.Log.Context.Port
		utils.SetLogContext(ip, strconv.Itoa(port))
	}

	if !config.Log.Console {
		utils.AddLogFile(logPath, config.Log.RotateSize, config.Log.RotateCount, config.Log.RotateMaxAge)
	}
}

func setupNodeAndRun(hc harmonyconfig.HarmonyConfig) {
	var err error

	nodeconfigSetShardSchedule(hc)
	nodeconfig.SetShardingSchedule(shard.Schedule)
	nodeconfig.SetVersion(getHarmonyVersion())

	if hc.General.NodeType == "validator" {
		var err error
		if hc.General.NoStaking {
			err = setupLegacyNodeAccount(hc)
		} else {
			err = setupStakingNodeAccount(hc)
		}
		if err != nil {
			fmt.Fprintf(os.Stderr, "cannot set up node account: %s\n", err)
			os.Exit(1)
		}
	}
	if hc.General.NodeType == "validator" {
		fmt.Printf("%s mode; node key %s -> shard %d\n",
			map[bool]string{false: "Legacy", true: "Staking"}[!hc.General.NoStaking],
			nodeconfig.GetDefaultConfig().ConsensusPriKey.GetPublicKeys().SerializeToHexStr(),
			initialAccounts[0].ShardID)
	}
	if hc.General.NodeType != "validator" && hc.General.ShardID >= 0 {
		for _, initialAccount := range initialAccounts {
			utils.Logger().Info().
				Uint32("original", initialAccount.ShardID).
				Int("override", hc.General.ShardID).
				Msg("ShardID Override")
			initialAccount.ShardID = uint32(hc.General.ShardID)
		}
	}

	nodeConfig, err := createGlobalConfig(hc)
	if err != nil {
		fmt.Fprintf(os.Stderr, "ERROR cannot configure node: %s\n", err)
		os.Exit(1)
	}

	if hc.General.RunElasticMode && hc.TiKV == nil {
		fmt.Fprintf(os.Stderr, "Use TIKV MUST HAS TIKV CONFIG")
		os.Exit(1)
	}

	// Update ethereum compatible chain ids
	params.UpdateEthChainIDByShard(nodeConfig.ShardID)

	currentNode := setupConsensusAndNode(hc, nodeConfig, registry.New())
	nodeconfig.GetDefaultConfig().ShardID = nodeConfig.ShardID
	nodeconfig.GetDefaultConfig().IsOffline = nodeConfig.IsOffline
	nodeconfig.GetDefaultConfig().Downloader = nodeConfig.Downloader
	nodeconfig.GetDefaultConfig().StagedSync = nodeConfig.StagedSync

	// Check NTP configuration
	accurate, err := ntp.CheckLocalTimeAccurate(nodeConfig.NtpServer)
	if !accurate {
		if os.IsTimeout(err) {
			fmt.Fprintf(os.Stderr, "Error: %v\n", err)
			fmt.Fprintf(os.Stderr, "NTP query timed out. Continuing.\n")
		} else {
			fmt.Fprintf(os.Stderr, "Error: %v\n", err)
			fmt.Fprintf(os.Stderr, "Error: local timeclock is not accurate. Please config NTP properly.\n")
		}
	}
	if err != nil {
		utils.Logger().Warn().Err(err).Msg("Check Local Time Accuracy Error")
	}

	// Parse RPC config
	nodeConfig.RPCServer = hc.ToRPCServerConfig()

	// Parse rosetta config
	nodeConfig.RosettaServer = nodeconfig.RosettaServerConfig{
		HTTPEnabled: hc.HTTP.RosettaEnabled,
		HTTPIp:      hc.HTTP.IP,
		HTTPPort:    hc.HTTP.RosettaPort,
	}

	if hc.Revert != nil && hc.Revert.RevertBefore != 0 && hc.Revert.RevertTo != 0 {
		chain := currentNode.Blockchain()
		if hc.Revert.RevertBeacon {
			chain = currentNode.Beaconchain()
		}
		curNum := chain.CurrentBlock().NumberU64()
		if curNum < uint64(hc.Revert.RevertBefore) && curNum >= uint64(hc.Revert.RevertTo) {
			// Remove invalid blocks
			for chain.CurrentBlock().NumberU64() >= uint64(hc.Revert.RevertTo) {
				curBlock := chain.CurrentBlock()
				rollbacks := []ethCommon.Hash{curBlock.Hash()}
				if err := chain.Rollback(rollbacks); err != nil {
					fmt.Printf("Revert failed: %v\n", err)
					os.Exit(1)
				}
				lastSig := curBlock.Header().LastCommitSignature()
				sigAndBitMap := append(lastSig[:], curBlock.Header().LastCommitBitmap()...)
				chain.WriteCommitSig(curBlock.NumberU64()-1, sigAndBitMap)
			}
			fmt.Printf("Revert finished. Current block: %v\n", chain.CurrentBlock().NumberU64())
			utils.Logger().Warn().
				Uint64("Current Block", chain.CurrentBlock().NumberU64()).
				Msg("Revert finished.")
			os.Exit(1)
		}
	}

	//// code to handle pre-image export, import and generation
	if hc.Preimage != nil {
		if hc.Preimage.ImportFrom != "" {
<<<<<<< HEAD
			if err := core.ImportPreimages(
				currentNode.Blockchain(),
				hc.Preimage.ImportFrom,
			); err != nil {
				fmt.Println("Error importing", err)
				os.Exit(1)
			}
=======
			reader, err := os.Open(hc.Preimage.ImportFrom)
			if err != nil {
				fmt.Println("Could not open file for reading", err)
				os.Exit(1)
			}
			csvReader := csv.NewReader(reader)
			chain := currentNode.Blockchain()
			dbReader := chain.ChainDb()
			imported := uint64(0)
			for {
				record, err := csvReader.Read()
				if err == io.EOF {
					fmt.Println("MyBlockNumber field missing, cannot proceed")
					os.Exit(1)
				}
				if err != nil {
					fmt.Println("Could not read from reader", err)
					os.Exit(1)
				}
				// this means the address is a number
				if blockNumber, err := strconv.ParseUint(record[1], 10, 64); err == nil {
					if record[0] == "MyBlockNumber" {
						// set this value in database, and prometheus, if needed
						prev, err := rawdb.ReadPreimageImportBlock(dbReader)
						if err != nil {
							fmt.Println("No prior value found, overwriting")
						}
						if blockNumber > prev {
							if rawdb.WritePreimageImportBlock(dbReader, blockNumber) != nil {
								fmt.Println("Error saving last import block", err)
								os.Exit(1)
							}
							// export blockNumber to prometheus
							gauge := prom.NewGauge(
								prom.GaugeOpts{
									Namespace: "hmy",
									Subsystem: "blockchain",
									Name:      "last_preimage_import",
									Help:      "the last known block for which preimages were imported",
								},
							)
							prometheus.PromRegistry().MustRegister(
								gauge,
							)
							gauge.Set(float64(blockNumber))
						}
						// this is the last record
						imported = blockNumber
						break
					}
				}
				key := ethCommon.HexToHash(record[0])
				value := ethCommon.Hex2Bytes(record[1])
				// validate
				if crypto.Keccak256Hash(value) != key {
					fmt.Println("Data mismatch: skipping", record)
					continue
				}
				// add to database
				rawdb.WritePreimages(
					dbReader, map[ethCommon.Hash][]byte{
						key: value,
					},
				)
			}
			// now, at this point, we will have to generate missing pre-images
			if imported != 0 {
				genStart, _ := rawdb.ReadPreImageStartBlock(dbReader)
				genEnd, _ := rawdb.ReadPreImageEndBlock(dbReader)
				current := chain.CurrentBlock().NumberU64()
				toGenStart, toGenEnd := core.FindMissingRange(imported, genStart, genEnd, current)
				if toGenStart != 0 && toGenEnd != 0 {
					if err := core.GeneratePreimages(
						chain, toGenStart, toGenEnd,
					); err != nil {
						fmt.Println("Error generating", err)
						os.Exit(1)
					}
				}
			}
>>>>>>> 115e434f
			os.Exit(0)
		} else if exportPath := hc.Preimage.ExportTo; exportPath != "" {
			if err := core.ExportPreimages(
				currentNode.Blockchain(),
				exportPath,
			); err != nil {
				fmt.Println("Error exporting", err)
				os.Exit(1)
			}
			os.Exit(0)
			// both must be set
<<<<<<< HEAD
		} else if hc.Preimage.GenerateStart > 0 {
			chain := currentNode.Blockchain()
			end := hc.Preimage.GenerateEnd
			current := chain.CurrentBlock().NumberU64()
			if end > current {
				fmt.Printf(
					"Cropping generate endpoint from %d to %d\n",
					end, current,
				)
				end = current
			}

			if end == 0 {
				end = current
			}

			fmt.Println("Starting generation")
=======
		} else if hc.Preimage.GenerateStart > 0 && hc.Preimage.GenerateEnd > 0 {
			chain := currentNode.Blockchain()
			end := hc.Preimage.GenerateEnd
			if number := chain.CurrentBlock().NumberU64(); number > end {
				fmt.Printf(
					"Cropping generate endpoint from %d to %d\n",
					number, end,
				)
				end = number
			}
>>>>>>> 115e434f
			if err := core.GeneratePreimages(
				chain,
				hc.Preimage.GenerateStart, end,
			); err != nil {
				fmt.Println("Error generating", err)
				os.Exit(1)
			}
<<<<<<< HEAD
			fmt.Println("Generation successful")
=======
>>>>>>> 115e434f
			os.Exit(0)
		}
		os.Exit(0)
	}

	startMsg := "==== New Harmony Node ===="
	if hc.General.NodeType == nodeTypeExplorer {
		startMsg = "==== New Explorer Node ===="
	}

	utils.Logger().Info().
		Str("BLSPubKey", nodeConfig.ConsensusPriKey.GetPublicKeys().SerializeToHexStr()).
		Uint32("ShardID", nodeConfig.ShardID).
		Str("ShardGroupID", nodeConfig.GetShardGroupID().String()).
		Str("BeaconGroupID", nodeConfig.GetBeaconGroupID().String()).
		Str("ClientGroupID", nodeConfig.GetClientGroupID().String()).
		Str("Role", currentNode.NodeConfig.Role().String()).
		Str("Version", getHarmonyVersion()).
		Str("multiaddress",
			fmt.Sprintf("/ip4/%s/tcp/%d/p2p/%s", hc.P2P.IP, hc.P2P.Port, myHost.GetID().Pretty()),
		).
		Msg(startMsg)

	nodeconfig.SetPeerID(myHost.GetID())

	if hc.Log.VerbosePrints.Config {
		utils.Logger().Info().Interface("config", rpc_common.Config{
			HarmonyConfig: hc,
			NodeConfig:    *nodeConfig,
			ChainConfig:   *currentNode.Blockchain().Config(),
		}).Msg("verbose prints config")
	}

	// Setup services
	if hc.Sync.Enabled {
		if hc.Sync.StagedSync {
			setupStagedSyncService(currentNode, myHost, hc)
		} else {
			setupSyncService(currentNode, myHost, hc)
		}
	}
	if currentNode.NodeConfig.Role() == nodeconfig.Validator {
		currentNode.RegisterValidatorServices()
	} else if currentNode.NodeConfig.Role() == nodeconfig.ExplorerNode {
		currentNode.RegisterExplorerServices()
	}
	currentNode.RegisterService(service.CrosslinkSending, crosslink_sending.New(currentNode, currentNode.Blockchain()))
	if hc.Pprof.Enabled {
		setupPprofService(currentNode, hc)
	}
	if hc.Prometheus.Enabled {
		setupPrometheusService(currentNode, hc, nodeConfig.ShardID)
	}

	if hc.DNSSync.Server && !hc.General.IsOffline {
		utils.Logger().Info().Msg("support gRPC sync server")
		currentNode.SupportGRPCSyncServer(hc.DNSSync.ServerPort)
	}
	if hc.DNSSync.Client && !hc.General.IsOffline {
		utils.Logger().Info().Msg("go with gRPC sync client")
		currentNode.StartGRPCSyncClient()
	}

	currentNode.NodeSyncing()

	if err := currentNode.StartServices(); err != nil {
		fmt.Fprint(os.Stderr, err.Error())
		os.Exit(-1)
	}

	if err := currentNode.StartRPC(); err != nil {
		utils.Logger().Warn().
			Err(err).
			Msg("StartRPC failed")
	}

	if err := currentNode.StartRosetta(); err != nil {
		utils.Logger().Warn().
			Err(err).
			Msg("Start Rosetta failed")
	}

	go listenOSSigAndShutDown(currentNode)

	if !hc.General.IsOffline {
		if err := myHost.Start(); err != nil {
			utils.Logger().Fatal().
				Err(err).
				Msg("Start p2p host failed")
		}

		if err := currentNode.BootstrapConsensus(); err != nil {
			fmt.Fprint(os.Stderr, "could not bootstrap consensus", err.Error())
			if !currentNode.NodeConfig.IsOffline {
				os.Exit(-1)
			}
		}

		if err := currentNode.StartPubSub(); err != nil {
			fmt.Fprint(os.Stderr, "could not begin network message handling for node", err.Error())
			os.Exit(-1)
		}
	}

	select {}
}

func nodeconfigSetShardSchedule(config harmonyconfig.HarmonyConfig) {
	switch config.Network.NetworkType {
	case nodeconfig.Mainnet:
		shard.Schedule = shardingconfig.MainnetSchedule
	case nodeconfig.Testnet:
		shard.Schedule = shardingconfig.TestnetSchedule
	case nodeconfig.Pangaea:
		shard.Schedule = shardingconfig.PangaeaSchedule
	case nodeconfig.Localnet:
		shard.Schedule = shardingconfig.LocalnetSchedule
	case nodeconfig.Partner:
		shard.Schedule = shardingconfig.PartnerSchedule
	case nodeconfig.Stressnet:
		shard.Schedule = shardingconfig.StressNetSchedule
	case nodeconfig.Devnet:
		var dnConfig harmonyconfig.DevnetConfig
		if config.Devnet != nil {
			dnConfig = *config.Devnet
		} else {
			dnConfig = getDefaultDevnetConfigCopy()
		}

		devnetConfig, err := shardingconfig.NewInstance(
			uint32(dnConfig.NumShards), dnConfig.ShardSize,
			dnConfig.HmyNodeSize, dnConfig.SlotsLimit,
			numeric.OneDec(), genesis.HarmonyAccounts,
			genesis.FoundationalNodeAccounts, shardingconfig.Allowlist{},
			nil, numeric.ZeroDec(), ethCommon.Address{},
			nil, shardingconfig.VLBPE,
		)
		if err != nil {
			_, _ = fmt.Fprintf(os.Stderr, "ERROR invalid devnet sharding config: %s",
				err)
			os.Exit(1)
		}
		shard.Schedule = shardingconfig.NewFixedSchedule(devnetConfig)
	}
}

func findAccountsByPubKeys(config shardingconfig.Instance, pubKeys multibls.PublicKeys) {
	for _, key := range pubKeys {
		keyStr := key.Bytes.Hex()
		_, account := config.FindAccount(keyStr)
		if account != nil {
			initialAccounts = append(initialAccounts, account)
		}
	}
}

func setupLegacyNodeAccount(hc harmonyconfig.HarmonyConfig) error {
	genesisShardingConfig := shard.Schedule.InstanceForEpoch(big.NewInt(core.GenesisEpoch))
	multiBLSPubKey := setupConsensusKeys(hc, nodeconfig.GetDefaultConfig())

	reshardingEpoch := genesisShardingConfig.ReshardingEpoch()
	if len(reshardingEpoch) > 0 {
		for _, epoch := range reshardingEpoch {
			config := shard.Schedule.InstanceForEpoch(epoch)
			findAccountsByPubKeys(config, multiBLSPubKey)
			if len(initialAccounts) != 0 {
				break
			}
		}
	} else {
		findAccountsByPubKeys(genesisShardingConfig, multiBLSPubKey)
	}

	if len(initialAccounts) == 0 {
		fmt.Fprintf(
			os.Stderr,
			"ERROR cannot find your BLS key in the genesis/FN tables: %s\n",
			multiBLSPubKey.SerializeToHexStr(),
		)
		os.Exit(100)
	}

	for _, account := range initialAccounts {
		fmt.Printf("My Genesis Account: %v\n", *account)
	}
	return nil
}

func setupStakingNodeAccount(hc harmonyconfig.HarmonyConfig) error {
	pubKeys := setupConsensusKeys(hc, nodeconfig.GetDefaultConfig())
	shardID, err := nodeconfig.GetDefaultConfig().ShardIDFromConsensusKey()
	if err != nil {
		return errors.Wrap(err, "cannot determine shard to join")
	}
	if err := nodeconfig.GetDefaultConfig().ValidateConsensusKeysForSameShard(
		pubKeys, shardID,
	); err != nil {
		return err
	}
	for _, blsKey := range pubKeys {
		initialAccount := &genesis.DeployAccount{}
		initialAccount.ShardID = shardID
		initialAccount.BLSPublicKey = blsKey.Bytes.Hex()
		initialAccount.Address = ""
		initialAccounts = append(initialAccounts, initialAccount)
	}
	return nil
}

func createGlobalConfig(hc harmonyconfig.HarmonyConfig) (*nodeconfig.ConfigType, error) {
	var err error

	if len(initialAccounts) == 0 {
		initialAccounts = append(initialAccounts, &genesis.DeployAccount{ShardID: uint32(hc.General.ShardID)})
	}
	nodeConfig := nodeconfig.GetShardConfig(initialAccounts[0].ShardID)
	if hc.General.NodeType == nodeTypeValidator {
		// Set up consensus keys.
		setupConsensusKeys(hc, nodeConfig)
	} else {
		// set dummy bls key for consensus object
		nodeConfig.ConsensusPriKey = multibls.GetPrivateKeys(&bls.SecretKey{})
	}

	// Set network type
	netType := nodeconfig.NetworkType(hc.Network.NetworkType)
	nodeconfig.SetNetworkType(netType)                // sets for both global and shard configs
	nodeConfig.SetShardID(initialAccounts[0].ShardID) // sets shard ID
	nodeConfig.SetArchival(hc.General.IsBeaconArchival, hc.General.IsArchival)
	nodeConfig.IsOffline = hc.General.IsOffline
	nodeConfig.Downloader = hc.Sync.Downloader
	nodeConfig.StagedSync = hc.Sync.StagedSync
	nodeConfig.StagedSyncTurboMode = hc.Sync.StagedSyncCfg.TurboMode
	nodeConfig.UseMemDB = hc.Sync.StagedSyncCfg.UseMemDB
	nodeConfig.DoubleCheckBlockHashes = hc.Sync.StagedSyncCfg.DoubleCheckBlockHashes
	nodeConfig.MaxBlocksPerSyncCycle = hc.Sync.StagedSyncCfg.MaxBlocksPerSyncCycle
	nodeConfig.MaxBackgroundBlocks = hc.Sync.StagedSyncCfg.MaxBackgroundBlocks
	nodeConfig.MaxMemSyncCycleSize = hc.Sync.StagedSyncCfg.MaxMemSyncCycleSize
	nodeConfig.VerifyAllSig = hc.Sync.StagedSyncCfg.VerifyAllSig
	nodeConfig.VerifyHeaderBatchSize = hc.Sync.StagedSyncCfg.VerifyHeaderBatchSize
	nodeConfig.InsertChainBatchSize = hc.Sync.StagedSyncCfg.InsertChainBatchSize
	nodeConfig.LogProgress = hc.Sync.StagedSyncCfg.LogProgress
	nodeConfig.DebugMode = hc.Sync.StagedSyncCfg.DebugMode
	// P2P private key is used for secure message transfer between p2p nodes.
	nodeConfig.P2PPriKey, _, err = utils.LoadKeyFromFile(hc.P2P.KeyFile)
	if err != nil {
		return nil, errors.Wrapf(err, "cannot load or create P2P key at %#v",
			hc.P2P.KeyFile)
	}

	selfPeer := p2p.Peer{
		IP:              hc.P2P.IP,
		Port:            strconv.Itoa(hc.P2P.Port),
		ConsensusPubKey: nodeConfig.ConsensusPriKey[0].Pub.Object,
	}

	// for local-net the node has to be forced to assume it is public reachable
	forceReachabilityPublic := false
	if hc.Network.NetworkType == nodeconfig.Localnet {
		forceReachabilityPublic = true
	}

	myHost, err = p2p.NewHost(p2p.HostConfig{
		Self:                     &selfPeer,
		BLSKey:                   nodeConfig.P2PPriKey,
		BootNodes:                hc.Network.BootNodes,
		DataStoreFile:            hc.P2P.DHTDataStore,
		DiscConcurrency:          hc.P2P.DiscConcurrency,
		MaxConnPerIP:             hc.P2P.MaxConnsPerIP,
		DisablePrivateIPScan:     hc.P2P.DisablePrivateIPScan,
		MaxPeers:                 hc.P2P.MaxPeers,
		ConnManagerLowWatermark:  hc.P2P.ConnManagerLowWatermark,
		ConnManagerHighWatermark: hc.P2P.ConnManagerHighWatermark,
		WaitForEachPeerToConnect: hc.P2P.WaitForEachPeerToConnect,
		ForceReachabilityPublic:  forceReachabilityPublic,
	})
	if err != nil {
		return nil, errors.Wrap(err, "cannot create P2P network host")
	}

	nodeConfig.DBDir = hc.General.DataDir

	if hc.Legacy != nil && hc.Legacy.WebHookConfig != nil && len(*hc.Legacy.WebHookConfig) != 0 {
		p := *hc.Legacy.WebHookConfig
		config, err := webhooks.NewWebHooksFromPath(p)
		if err != nil {
			fmt.Fprintf(
				os.Stderr, "yaml path is bad: %s", p,
			)
			os.Exit(1)
		}
		nodeConfig.WebHooks.Hooks = config
	}

	nodeConfig.NtpServer = hc.Sys.NtpServer

	nodeConfig.TraceEnable = hc.General.TraceEnable

	return nodeConfig, nil
}

func setupConsensusAndNode(hc harmonyconfig.HarmonyConfig, nodeConfig *nodeconfig.ConfigType, registry *registry.Registry) *node.Node {
	// Parse minPeers from harmonyconfig.HarmonyConfig
	var minPeers int
	var aggregateSig bool
	if hc.Consensus != nil {
		minPeers = hc.Consensus.MinPeers
		aggregateSig = hc.Consensus.AggregateSig
	} else {
		minPeers = defaultConsensusConfig.MinPeers
		aggregateSig = defaultConsensusConfig.AggregateSig
	}

	blacklist, err := setupBlacklist(hc)
	if err != nil {
		utils.Logger().Warn().Msgf("Blacklist setup error: %s", err.Error())
	}
	allowedTxs, err := setupAllowedTxs(hc)
	if err != nil {
		utils.Logger().Warn().Msgf("AllowedTxs setup error: %s", err.Error())
	}

	localAccounts, err := setupLocalAccounts(hc, blacklist)
	if err != nil {
		utils.Logger().Warn().Msgf("local accounts setup error: %s", err.Error())
	}

	// Current node.
	var chainDBFactory shardchain.DBFactory
	if hc.General.RunElasticMode {
		chainDBFactory = setupTiKV(hc)
	} else if hc.ShardData.EnableShardData {
		chainDBFactory = &shardchain.LDBShardFactory{
			RootDir:    nodeConfig.DBDir,
			DiskCount:  hc.ShardData.DiskCount,
			ShardCount: hc.ShardData.ShardCount,
			CacheTime:  hc.ShardData.CacheTime,
			CacheSize:  hc.ShardData.CacheSize,
		}
	} else {
		chainDBFactory = &shardchain.LDBFactory{RootDir: nodeConfig.DBDir}
	}

	engine := chain.NewEngine()

	chainConfig := nodeConfig.GetNetworkType().ChainConfig()
	collection := shardchain.NewCollection(
		&hc, chainDBFactory, &core.GenesisInitializer{NetworkType: nodeConfig.GetNetworkType()}, engine, &chainConfig,
	)
	for shardID, archival := range nodeConfig.ArchiveModes() {
		if archival {
			collection.DisableCache(shardID)
		}
	}

	var blockchain core.BlockChain

	// We are not beacon chain, make sure beacon already initialized.
	if nodeConfig.ShardID != shard.BeaconChainShardID {
		beacon, err := collection.ShardChain(shard.BeaconChainShardID, core.Options{EpochChain: true})
		if err != nil {
			_, _ = fmt.Fprintf(os.Stderr, "Error :%v \n", err)
			os.Exit(1)
		}
		registry.SetBeaconchain(beacon)
	}

	blockchain, err = collection.ShardChain(nodeConfig.ShardID)
	if err != nil {
		_, _ = fmt.Fprintf(os.Stderr, "Error :%v \n", err)
		os.Exit(1)
	}
	registry.SetBlockchain(blockchain)
	registry.SetWebHooks(nodeConfig.WebHooks.Hooks)
	if registry.GetBeaconchain() == nil {
		registry.SetBeaconchain(registry.GetBlockchain())
	}

	cxPool := core.NewCxPool(core.CxPoolSize)
	registry.SetCxPool(cxPool)

	// Consensus object.
	decider := quorum.NewDecider(quorum.SuperMajorityVote, nodeConfig.ShardID)
	registry.SetIsBackup(isBackup(hc))
	currentConsensus, err := consensus.New(
		myHost, nodeConfig.ShardID, nodeConfig.ConsensusPriKey, registry, decider, minPeers, aggregateSig)

	if err != nil {
		_, _ = fmt.Fprintf(os.Stderr, "Error :%v \n", err)
		os.Exit(1)
	}

	currentNode := node.New(myHost, currentConsensus, engine, collection, blacklist, allowedTxs, localAccounts, nodeConfig.ArchiveModes(), &hc, registry)

	if hc.Legacy != nil && hc.Legacy.TPBroadcastInvalidTxn != nil {
		currentNode.BroadcastInvalidTx = *hc.Legacy.TPBroadcastInvalidTxn
	} else {
		currentNode.BroadcastInvalidTx = defaultBroadcastInvalidTx
	}

	// Syncing provider is provided by following rules:
	//   1. If starting with a localnet or offline, use local sync peers.
	//   2. If specified with --dns=false, use legacy syncing which is syncing through self-
	//      discover peers.
	//   3. Else, use the dns for syncing.
	if hc.Network.NetworkType == nodeconfig.Localnet || hc.General.IsOffline {
		epochConfig := shard.Schedule.InstanceForEpoch(ethCommon.Big0)
		selfPort := hc.P2P.Port
		currentNode.SyncingPeerProvider = node.NewLocalSyncingPeerProvider(
			6000, uint16(selfPort), epochConfig.NumShards(), uint32(epochConfig.NumNodesPerShard()))
	} else {
		addrs := myHost.GetP2PHost().Addrs()
		currentNode.SyncingPeerProvider = node.NewDNSSyncingPeerProvider(hc.DNSSync.Zone, strconv.Itoa(hc.DNSSync.Port), addrs)
	}
	currentNode.NodeConfig.DNSZone = hc.DNSSync.Zone

	currentNode.NodeConfig.SetBeaconGroupID(
		nodeconfig.NewGroupIDByShardID(shard.BeaconChainShardID),
	)

	nodeconfig.GetDefaultConfig().DBDir = nodeConfig.DBDir
	processNodeType(hc, currentNode.NodeConfig)
	currentNode.NodeConfig.SetShardGroupID(nodeconfig.NewGroupIDByShardID(nodeconfig.ShardID(nodeConfig.ShardID)))
	currentNode.NodeConfig.SetClientGroupID(nodeconfig.NewClientGroupIDByShardID(shard.BeaconChainShardID))
	currentNode.NodeConfig.ConsensusPriKey = nodeConfig.ConsensusPriKey

	// This needs to be executed after consensus setup
	if err := currentNode.InitConsensusWithValidators(); err != nil {
		utils.Logger().Warn().
			Int("shardID", hc.General.ShardID).
			Err(err).
			Msg("InitConsensusWithMembers failed")
	}

	// Set the consensus ID to be the current block number
	viewID := currentNode.Blockchain().CurrentBlock().Header().ViewID().Uint64()
	currentConsensus.SetViewIDs(viewID + 1)
	utils.Logger().Info().
		Uint64("viewID", viewID).
		Msg("Init Blockchain")

	currentConsensus.PostConsensusJob = currentNode.PostConsensusProcessing
	// update consensus information based on the blockchain
	currentConsensus.SetMode(currentConsensus.UpdateConsensusInformation())
	currentConsensus.NextBlockDue = time.Now()
	return currentNode
}

func setupTiKV(hc harmonyconfig.HarmonyConfig) shardchain.DBFactory {
	err := redis_helper.Init(hc.TiKV.StateDBRedisServerAddr)
	if err != nil {
		panic("can not connect to redis: " + err.Error())
	}

	factory := &shardchain.TiKvFactory{
		PDAddr: hc.TiKV.PDAddr,
		Role:   hc.TiKV.Role,
		CacheConfig: statedb_cache.StateDBCacheConfig{
			CacheSizeInMB:        hc.TiKV.StateDBCacheSizeInMB,
			CachePersistencePath: hc.TiKV.StateDBCachePersistencePath,
			RedisServerAddr:      hc.TiKV.StateDBRedisServerAddr,
			RedisLRUTimeInDay:    hc.TiKV.StateDBRedisLRUTimeInDay,
			DebugHitRate:         hc.TiKV.Debug,
		},
	}

	tikv_manage.SetDefaultTiKVFactory(factory)
	return factory
}

func processNodeType(hc harmonyconfig.HarmonyConfig, nodeConfig *nodeconfig.ConfigType) {
	switch hc.General.NodeType {
	case nodeTypeExplorer:
		nodeconfig.SetDefaultRole(nodeconfig.ExplorerNode)
		nodeConfig.SetRole(nodeconfig.ExplorerNode)

	case nodeTypeValidator:
		nodeconfig.SetDefaultRole(nodeconfig.Validator)
		nodeConfig.SetRole(nodeconfig.Validator)
	}
}

func isBackup(hc harmonyconfig.HarmonyConfig) (isBackup bool) {
	switch hc.General.NodeType {
	case nodeTypeExplorer:

	case nodeTypeValidator:
		return hc.General.IsBackup
	}
	return false
}

func setupPprofService(node *node.Node, hc harmonyconfig.HarmonyConfig) {
	pprofConfig := pprof.Config{
		Enabled:            hc.Pprof.Enabled,
		ListenAddr:         hc.Pprof.ListenAddr,
		Folder:             hc.Pprof.Folder,
		ProfileNames:       hc.Pprof.ProfileNames,
		ProfileIntervals:   hc.Pprof.ProfileIntervals,
		ProfileDebugValues: hc.Pprof.ProfileDebugValues,
	}
	s := pprof.NewService(pprofConfig)
	node.RegisterService(service.Pprof, s)
}

func setupPrometheusService(node *node.Node, hc harmonyconfig.HarmonyConfig, sid uint32) {
	prometheusConfig := prometheus.Config{
		Enabled:    hc.Prometheus.Enabled,
		IP:         hc.Prometheus.IP,
		Port:       hc.Prometheus.Port,
		EnablePush: hc.Prometheus.EnablePush,
		Gateway:    hc.Prometheus.Gateway,
		Network:    hc.Network.NetworkType,
		Legacy:     hc.General.NoStaking,
		NodeType:   hc.General.NodeType,
		Shard:      sid,
		Instance:   myHost.GetID().Pretty(),
	}

	if hc.General.RunElasticMode {
		prometheusConfig.TikvRole = hc.TiKV.Role
	}

	p := prometheus.NewService(prometheusConfig)
	node.RegisterService(service.Prometheus, p)
}

func setupSyncService(node *node.Node, host p2p.Host, hc harmonyconfig.HarmonyConfig) {
	blockchains := []core.BlockChain{node.Blockchain()}
	if node.Blockchain().ShardID() != shard.BeaconChainShardID {
		blockchains = append(blockchains, node.EpochChain())
	}

	dConfig := downloader.Config{
		ServerOnly:   !hc.Sync.Downloader,
		Network:      nodeconfig.NetworkType(hc.Network.NetworkType),
		Concurrency:  hc.Sync.Concurrency,
		MinStreams:   hc.Sync.MinPeers,
		InitStreams:  hc.Sync.InitStreams,
		SmSoftLowCap: hc.Sync.DiscSoftLowCap,
		SmHardLowCap: hc.Sync.DiscHardLowCap,
		SmHiCap:      hc.Sync.DiscHighCap,
		SmDiscBatch:  hc.Sync.DiscBatch,
	}
	// If we are running side chain, we will need to do some extra works for beacon
	// sync.
	if !node.IsRunningBeaconChain() {
		dConfig.BHConfig = &downloader.BeaconHelperConfig{
			BlockC:     node.BeaconBlockChannel,
			InsertHook: node.BeaconSyncHook,
		}
	}
	s := synchronize.NewService(host, blockchains, dConfig)

	node.RegisterService(service.Synchronize, s)

	d := s.Downloaders.GetShardDownloader(node.Blockchain().ShardID())
	if hc.Sync.Downloader && hc.General.NodeType != nodeTypeExplorer {
		node.Consensus.SetDownloader(d) // Set downloader when stream client is active
	}
}

func setupStagedSyncService(node *node.Node, host p2p.Host, hc harmonyconfig.HarmonyConfig) {
	blockchains := []core.BlockChain{node.Blockchain()}
	if node.Blockchain().ShardID() != shard.BeaconChainShardID {
		blockchains = append(blockchains, node.EpochChain())
	}

	sConfig := stagedstreamsync.Config{
		ServerOnly:           !hc.Sync.Downloader,
		Network:              nodeconfig.NetworkType(hc.Network.NetworkType),
		Concurrency:          hc.Sync.Concurrency,
		MinStreams:           hc.Sync.MinPeers,
		InitStreams:          hc.Sync.InitStreams,
		MaxAdvertiseWaitTime: hc.Sync.MaxAdvertiseWaitTime,
		SmSoftLowCap:         hc.Sync.DiscSoftLowCap,
		SmHardLowCap:         hc.Sync.DiscHardLowCap,
		SmHiCap:              hc.Sync.DiscHighCap,
		SmDiscBatch:          hc.Sync.DiscBatch,
		UseMemDB:             hc.Sync.StagedSyncCfg.UseMemDB,
		LogProgress:          hc.Sync.StagedSyncCfg.LogProgress,
		DebugMode:            hc.Sync.StagedSyncCfg.DebugMode,
	}

	// If we are running side chain, we will need to do some extra works for beacon
	// sync.
	if !node.IsRunningBeaconChain() {
		sConfig.BHConfig = &stagedstreamsync.BeaconHelperConfig{
			BlockC:     node.BeaconBlockChannel,
			InsertHook: node.BeaconSyncHook,
		}
	}
	//Setup stream sync service
	s := stagedstreamsync.NewService(host, blockchains, node.Consensus, sConfig, hc.General.DataDir)

	node.RegisterService(service.StagedStreamSync, s)

	d := s.Downloaders.GetShardDownloader(node.Blockchain().ShardID())
	if hc.Sync.Downloader && hc.General.NodeType != nodeTypeExplorer {
		node.Consensus.SetDownloader(d) // Set downloader when stream client is active
	}
}

func setupBlacklist(hc harmonyconfig.HarmonyConfig) (map[ethCommon.Address]struct{}, error) {
	rosetta_common.InitRosettaFile(hc.TxPool.RosettaFixFile)

	utils.Logger().Debug().Msgf("Using blacklist file at `%s`", hc.TxPool.BlacklistFile)
	dat, err := ioutil.ReadFile(hc.TxPool.BlacklistFile)
	if err != nil {
		return nil, err
	}
	addrMap := make(map[ethCommon.Address]struct{})
	for _, line := range strings.Split(string(dat), "\n") {
		if len(line) != 0 { // blacklist file may have trailing empty string line
			b32 := strings.TrimSpace(strings.Split(string(line), "#")[0])
			addr, err := common.ParseAddr(b32)
			if err != nil {
				return nil, err
			}
			addrMap[addr] = struct{}{}
		}
	}
	return addrMap, nil
}

func parseAllowedTxs(data []byte) (map[ethCommon.Address]core.AllowedTxData, error) {
	allowedTxs := make(map[ethCommon.Address]core.AllowedTxData)
	for _, line := range strings.Split(string(data), "\n") {
		line = strings.TrimSpace(line)
		if len(line) != 0 { // AllowedTxs file may have trailing empty string line
			substrings := strings.Split(string(line), "->")
			fromStr := strings.TrimSpace(substrings[0])
			txSubstrings := strings.Split(substrings[1], ":")
			toStr := strings.TrimSpace(txSubstrings[0])
			dataStr := strings.TrimSpace(txSubstrings[1])
			from, err := common.ParseAddr(fromStr)
			if err != nil {
				return nil, err
			}
			to, err := common.ParseAddr(toStr)
			if err != nil {
				return nil, err
			}
			data, err := hexutil.Decode(dataStr)
			if err != nil {
				return nil, err
			}
			allowedTxs[from] = core.AllowedTxData{
				To:   to,
				Data: data,
			}
		}
	}
	return allowedTxs, nil
}

func setupAllowedTxs(hc harmonyconfig.HarmonyConfig) (map[ethCommon.Address]core.AllowedTxData, error) {
	utils.Logger().Debug().Msgf("Using AllowedTxs file at `%s`", hc.TxPool.AllowedTxsFile)
	data, err := ioutil.ReadFile(hc.TxPool.AllowedTxsFile)
	if err != nil {
		return nil, err
	}
	return parseAllowedTxs(data)
}

func setupLocalAccounts(hc harmonyconfig.HarmonyConfig, blacklist map[ethCommon.Address]struct{}) ([]ethCommon.Address, error) {
	file := hc.TxPool.LocalAccountsFile
	// check if file exist
	var fileData string
	if _, err := os.Stat(file); err == nil {
		b, err := ioutil.ReadFile(file)
		if err != nil {
			return nil, err
		}
		fileData = string(b)
	} else if errors.Is(err, os.ErrNotExist) {
		// file path does not exist
		return []ethCommon.Address{}, nil
	} else {
		// some other errors happened
		return nil, err
	}

	localAccounts := make(map[ethCommon.Address]struct{})
	lines := strings.Split(fileData, "\n")
	for _, line := range lines {
		if len(line) != 0 { // the file may have trailing empty string line
			trimmedLine := strings.TrimSpace(line)
			if strings.HasPrefix(trimmedLine, "#") { //check the line is not commented
				continue
			}
			addr, err := common.Bech32ToAddress(trimmedLine)
			if err != nil {
				return nil, err
			}
			// skip the blacklisted addresses
			if _, exists := blacklist[addr]; exists {
				utils.Logger().Warn().Msgf("local account with address %s is blacklisted", addr.String())
				continue
			}
			localAccounts[addr] = struct{}{}
		}
	}
	uniqueAddresses := make([]ethCommon.Address, 0, len(localAccounts))
	for addr := range localAccounts {
		uniqueAddresses = append(uniqueAddresses, addr)
	}

	return uniqueAddresses, nil
}

func listenOSSigAndShutDown(node *node.Node) {
	// Prepare for graceful shutdown from os signals
	osSignal := make(chan os.Signal, 1)
	signal.Notify(osSignal, syscall.SIGINT, syscall.SIGTERM)
	sig := <-osSignal
	utils.Logger().Warn().Str("signal", sig.String()).Msg("Gracefully shutting down...")
	const msg = "Got %s signal. Gracefully shutting down...\n"
	fmt.Fprintf(os.Stderr, msg, sig)

	go node.ShutDown()

	for i := 10; i > 0; i-- {
		<-osSignal
		if i > 1 {
			fmt.Printf("Already shutting down, interrupt more to force quit: (times=%v)\n", i-1)
		}
	}
	fmt.Println("Forced QUIT.")
	os.Exit(-1)
}<|MERGE_RESOLUTION|>--- conflicted
+++ resolved
@@ -384,7 +384,6 @@
 	//// code to handle pre-image export, import and generation
 	if hc.Preimage != nil {
 		if hc.Preimage.ImportFrom != "" {
-<<<<<<< HEAD
 			if err := core.ImportPreimages(
 				currentNode.Blockchain(),
 				hc.Preimage.ImportFrom,
@@ -392,88 +391,6 @@
 				fmt.Println("Error importing", err)
 				os.Exit(1)
 			}
-=======
-			reader, err := os.Open(hc.Preimage.ImportFrom)
-			if err != nil {
-				fmt.Println("Could not open file for reading", err)
-				os.Exit(1)
-			}
-			csvReader := csv.NewReader(reader)
-			chain := currentNode.Blockchain()
-			dbReader := chain.ChainDb()
-			imported := uint64(0)
-			for {
-				record, err := csvReader.Read()
-				if err == io.EOF {
-					fmt.Println("MyBlockNumber field missing, cannot proceed")
-					os.Exit(1)
-				}
-				if err != nil {
-					fmt.Println("Could not read from reader", err)
-					os.Exit(1)
-				}
-				// this means the address is a number
-				if blockNumber, err := strconv.ParseUint(record[1], 10, 64); err == nil {
-					if record[0] == "MyBlockNumber" {
-						// set this value in database, and prometheus, if needed
-						prev, err := rawdb.ReadPreimageImportBlock(dbReader)
-						if err != nil {
-							fmt.Println("No prior value found, overwriting")
-						}
-						if blockNumber > prev {
-							if rawdb.WritePreimageImportBlock(dbReader, blockNumber) != nil {
-								fmt.Println("Error saving last import block", err)
-								os.Exit(1)
-							}
-							// export blockNumber to prometheus
-							gauge := prom.NewGauge(
-								prom.GaugeOpts{
-									Namespace: "hmy",
-									Subsystem: "blockchain",
-									Name:      "last_preimage_import",
-									Help:      "the last known block for which preimages were imported",
-								},
-							)
-							prometheus.PromRegistry().MustRegister(
-								gauge,
-							)
-							gauge.Set(float64(blockNumber))
-						}
-						// this is the last record
-						imported = blockNumber
-						break
-					}
-				}
-				key := ethCommon.HexToHash(record[0])
-				value := ethCommon.Hex2Bytes(record[1])
-				// validate
-				if crypto.Keccak256Hash(value) != key {
-					fmt.Println("Data mismatch: skipping", record)
-					continue
-				}
-				// add to database
-				rawdb.WritePreimages(
-					dbReader, map[ethCommon.Hash][]byte{
-						key: value,
-					},
-				)
-			}
-			// now, at this point, we will have to generate missing pre-images
-			if imported != 0 {
-				genStart, _ := rawdb.ReadPreImageStartBlock(dbReader)
-				genEnd, _ := rawdb.ReadPreImageEndBlock(dbReader)
-				current := chain.CurrentBlock().NumberU64()
-				toGenStart, toGenEnd := core.FindMissingRange(imported, genStart, genEnd, current)
-				if toGenStart != 0 && toGenEnd != 0 {
-					if err := core.GeneratePreimages(
-						chain, toGenStart, toGenEnd,
-					); err != nil {
-						fmt.Println("Error generating", err)
-						os.Exit(1)
-					}
-				}
-			}
->>>>>>> 115e434f
 			os.Exit(0)
 		} else if exportPath := hc.Preimage.ExportTo; exportPath != "" {
 			if err := core.ExportPreimages(
@@ -485,7 +402,6 @@
 			}
 			os.Exit(0)
 			// both must be set
-<<<<<<< HEAD
 		} else if hc.Preimage.GenerateStart > 0 {
 			chain := currentNode.Blockchain()
 			end := hc.Preimage.GenerateEnd
@@ -503,18 +419,6 @@
 			}
 
 			fmt.Println("Starting generation")
-=======
-		} else if hc.Preimage.GenerateStart > 0 && hc.Preimage.GenerateEnd > 0 {
-			chain := currentNode.Blockchain()
-			end := hc.Preimage.GenerateEnd
-			if number := chain.CurrentBlock().NumberU64(); number > end {
-				fmt.Printf(
-					"Cropping generate endpoint from %d to %d\n",
-					number, end,
-				)
-				end = number
-			}
->>>>>>> 115e434f
 			if err := core.GeneratePreimages(
 				chain,
 				hc.Preimage.GenerateStart, end,
@@ -522,10 +426,7 @@
 				fmt.Println("Error generating", err)
 				os.Exit(1)
 			}
-<<<<<<< HEAD
 			fmt.Println("Generation successful")
-=======
->>>>>>> 115e434f
 			os.Exit(0)
 		}
 		os.Exit(0)
