package main

import (
	"flag"
	"fmt"
	"math/rand"
	"os"
	"path"
	"runtime"
	"time"

	"github.com/harmony-one/harmony/core"

	"github.com/ethereum/go-ethereum/ethdb"
	"github.com/ethereum/go-ethereum/log"

	"github.com/harmony-one/bls/ffi/go/bls"
	"github.com/harmony-one/harmony/consensus"
	"github.com/harmony-one/harmony/drand"
	nodeconfig "github.com/harmony-one/harmony/internal/configs/node"
	"github.com/harmony-one/harmony/internal/profiler"
	"github.com/harmony-one/harmony/internal/utils"
	"github.com/harmony-one/harmony/internal/utils/contract"
	"github.com/harmony-one/harmony/node"
	"github.com/harmony-one/harmony/p2p"
	"github.com/harmony-one/harmony/p2p/p2pimpl"
)

var (
	version string
	builtBy string
	builtAt string
	commit  string
)

// InitLDBDatabase initializes a LDBDatabase. isGenesis=true will return the beacon chain database for normal shard nodes
func InitLDBDatabase(ip string, port string, freshDB bool, isBeacon bool) (*ethdb.LDBDatabase, error) {
	var dbFileName string
	if isBeacon {
		dbFileName = fmt.Sprintf("./db/harmony_beacon_%s_%s", ip, port)
	} else {
		dbFileName = fmt.Sprintf("./db/harmony_%s_%s", ip, port)
	}
	if freshDB {
		var err = os.RemoveAll(dbFileName)
		if err != nil {
			fmt.Println(err.Error())
		}
	}
	return ethdb.NewLDBDatabase(dbFileName, 0, 0)
}

func printVersion(me string) {
	fmt.Fprintf(os.Stderr, "Harmony (C) 2018. %v, version %v-%v (%v %v)\n", path.Base(me), version, commit, builtBy, builtAt)
	os.Exit(0)
}

func loggingInit(logFolder, role, ip, port string, onlyLogTps bool) {
	// Setup a logger to stdout and log file.
	logFileName := fmt.Sprintf("./%v/%s-%v-%v.log", logFolder, role, ip, port)
	h := log.MultiHandler(
		log.StreamHandler(os.Stdout, log.TerminalFormat(false)),
		log.Must.FileHandler(logFileName, log.JSONFormat()), // Log to file
	)
	if onlyLogTps {
		h = log.MatchFilterHandler("msg", "TPS Report", h)
	}
	log.Root().SetHandler(h)
}

var (
	ip               = flag.String("ip", "127.0.0.1", "IP of the node")
	port             = flag.String("port", "9000", "port of the node.")
	logFolder        = flag.String("log_folder", "latest", "the folder collecting the logs of this execution")
	freshDB          = flag.Bool("fresh_db", false, "true means the existing disk based db will be removed")
	profile          = flag.Bool("profile", false, "Turn on profiling (CPU, Memory).")
	metricsReportURL = flag.String("metrics_report_url", "", "If set, reports metrics to this URL.")
	versionFlag      = flag.Bool("version", false, "Output version info")
	onlyLogTps       = flag.Bool("only_log_tps", false, "Only log TPS if true")
	//Leader needs to have a minimal number of peers to start consensus
	minPeers = flag.Int("min_peers", 100, "Minimal number of Peers in shard")
	// Key file to store the private key of staking account.
	stakingKeyFile = flag.String("staking_key", "./.stakingkey", "the private key file of the harmony node")
	// Key file to store the private key
	keyFile = flag.String("key", "./.hmykey", "the private key file of the harmony node")
	// isGenesis indicates this node is a genesis node
	isGenesis = flag.Bool("is_genesis", false, "true means this node is a genesis node")
	// isArchival indicates this node is an archival node that will save and archive current blockchain
	isArchival = flag.Bool("is_archival", false, "true means this node is a archival node")
	//isNewNode indicates this node is a new node
	isNewNode    = flag.Bool("is_newnode", false, "true means this node is a new node")
	accountIndex = flag.Int("account_index", 0, "the index of the staking account to use")
	// isLeader indicates this node is a beacon chain leader node during the bootstrap process
	isLeader = flag.Bool("is_leader", false, "true means this node is a beacon chain leader node")
	// logConn logs incoming/outgoing connections
	logConn = flag.Bool("log_conn", false, "log incoming/outgoing connections")
)

func initSetup() {
	if *versionFlag {
		printVersion(os.Args[0])
	}

	// Logging setup
	utils.SetPortAndIP(*port, *ip)

	// Add GOMAXPROCS to achieve max performance.
	runtime.GOMAXPROCS(1024)

	// Set up randomization seed.
	rand.Seed(int64(time.Now().Nanosecond()))

	if len(utils.BootNodes) == 0 {
		bootNodeAddrs, err := utils.StringsToAddrs(utils.DefaultBootNodeAddrStrings)
		if err != nil {
			panic(err)
		}
		utils.BootNodes = bootNodeAddrs
	}
}

func createGlobalConfig() *nodeconfig.ConfigType {
	var err error

	nodeConfig := nodeconfig.GetDefaultConfig()

	shardID := uint32(*accountIndex / core.GenesisShardSize)
	if !*isNewNode {
		nodeConfig = nodeconfig.GetShardConfig(shardID)
	}

	// The initial genesis nodes are sequentially put into genesis shards based on their accountIndex
	nodeConfig.ShardID = shardID

	// Key Setup ================= [Start]
	// Staking private key is the ecdsa key used for token related transaction signing (especially the staking txs).
	stakingPriKey := ""
	consensusPriKey := &bls.SecretKey{}
	if *isGenesis {
		stakingPriKey = contract.GenesisAccounts[*accountIndex].Private
		err := consensusPriKey.SetHexString(contract.GenesisBLSAccounts[*accountIndex].Private)
		if err != nil {
			panic(fmt.Errorf("generate key error"))
		}
	} else {
		// TODO: let user specify the ECDSA key
		stakingPriKey = contract.NewNodeAccounts[*accountIndex].Private
		// TODO: use user supplied key
		consensusPriKey.SetByCSPRNG()
	}
	nodeConfig.StakingPriKey = node.StoreStakingKeyFromFile(*stakingKeyFile, stakingPriKey)

	// P2p private key is used for secure message transfer between p2p nodes.
	nodeConfig.P2pPriKey, _, err = utils.LoadKeyFromFile(*keyFile)
	if err != nil {
		panic(err)
	}

	// Consensus keys are the BLS12-381 keys used to sign consensus messages
	nodeConfig.ConsensusPriKey, nodeConfig.ConsensusPubKey = consensusPriKey, consensusPriKey.GetPublicKey()
	if nodeConfig.ConsensusPriKey == nil || nodeConfig.ConsensusPubKey == nil {
		panic(fmt.Errorf("generate key error"))
	}
	// Key Setup ================= [End]

	// Initialize leveldb for main blockchain and beacon.
	if nodeConfig.MainDB, err = InitLDBDatabase(*ip, *port, *freshDB, false); err != nil {
		panic(err)
	}
	if !*isGenesis {
		if nodeConfig.BeaconDB, err = InitLDBDatabase(*ip, *port, *freshDB, true); err != nil {
			panic(err)
		}
	}

	nodeConfig.SelfPeer = p2p.Peer{IP: *ip, Port: *port, ConsensusPubKey: nodeConfig.ConsensusPubKey}

	if *accountIndex%core.GenesisShardSize == 0 { // The first node in a shard is the leader at genesis
		nodeConfig.StringRole = "leader"
		nodeConfig.Leader = nodeConfig.SelfPeer
	} else {
		nodeConfig.StringRole = "validator"
	}

	nodeConfig.Host, err = p2pimpl.NewHost(&nodeConfig.SelfPeer, nodeConfig.P2pPriKey)
	if *logConn {
		nodeConfig.Host.GetP2PHost().Network().Notify(utils.ConnLogger)
	}
	if err != nil {
		panic("unable to new host in harmony")
	}

	nodeConfig.Host.AddPeer(&nodeConfig.Leader)

	return nodeConfig
}

func setUpConsensusAndNode(nodeConfig *nodeconfig.ConfigType) (*consensus.Consensus, *node.Node) {
	// Consensus object.
	// TODO: consensus object shouldn't start here
	// TODO(minhdoan): During refactoring, found out that the peers list is actually empty. Need to clean up the logic of consensus later.
	consensus := consensus.New(nodeConfig.Host, nodeConfig.ShardID, []p2p.Peer{}, nodeConfig.Leader, nodeConfig.ConsensusPriKey)
	consensus.MinPeers = *minPeers

	// Current node.
	currentNode := node.New(nodeConfig.Host, consensus, nodeConfig.MainDB, *isArchival)
	currentNode.Consensus.OfflinePeers = currentNode.OfflinePeers
	currentNode.NodeConfig.SetRole(nodeconfig.NewNode)
	currentNode.AccountKey = nodeConfig.StakingPriKey

	// TODO: refactor the creation of blockchain out of node.New()
	consensus.ChainReader = currentNode.Blockchain()

<<<<<<< HEAD
	// TODO: need change config file and use switch instead of complicated "if else" condition
	if *isGenesis {
=======
	if *isGenesis {
		// TODO: need change config file and use switch instead of complicated "if else" condition
>>>>>>> fec64e26
		if nodeConfig.ShardID == 0 { // Beacon chain
			if nodeConfig.StringRole == "leader" {
				currentNode.NodeConfig.SetRole(nodeconfig.BeaconLeader)
				currentNode.NodeConfig.SetIsLeader(true)
			} else {
				currentNode.NodeConfig.SetRole(nodeconfig.BeaconValidator)
				currentNode.NodeConfig.SetIsLeader(false)
			}
			currentNode.NodeConfig.SetShardGroupID(p2p.GroupIDBeacon)
		} else {
			if nodeConfig.StringRole == "leader" {
				currentNode.NodeConfig.SetRole(nodeconfig.ShardLeader)
				currentNode.NodeConfig.SetIsLeader(true)
			} else {
				currentNode.NodeConfig.SetRole(nodeconfig.ShardValidator)
				currentNode.NodeConfig.SetIsLeader(false)
			}
			currentNode.NodeConfig.SetShardGroupID(p2p.NewGroupIDByShardID(p2p.ShardID(nodeConfig.ShardID)))
		}
	} else {
		currentNode.AddBeaconChainDatabase(nodeConfig.BeaconDB)

		if *isNewNode {
			currentNode.NodeConfig.SetRole(nodeconfig.NewNode)
			// TODO: fix the roles as it's unknown before resharding.
		} else if nodeConfig.StringRole == "leader" {
			currentNode.NodeConfig.SetRole(nodeconfig.ShardLeader)
			currentNode.NodeConfig.SetIsLeader(true)
		} else {
			currentNode.NodeConfig.SetRole(nodeconfig.ShardValidator)
			currentNode.NodeConfig.SetIsLeader(false)
		}
		currentNode.NodeConfig.SetShardGroupID(p2p.GroupIDUnknown)
	}

	// Add randomness protocol
	// TODO: enable drand only for beacon chain
	// TODO: put this in a better place other than main.
	// TODO(minhdoan): During refactoring, found out that the peers list is actually empty. Need to clean up the logic of drand later.
	dRand := drand.New(nodeConfig.Host, nodeConfig.ShardID, []p2p.Peer{}, nodeConfig.Leader, currentNode.ConfirmedBlockChannel, nodeConfig.ConsensusPriKey)
	currentNode.Consensus.RegisterPRndChannel(dRand.PRndChannel)
	currentNode.Consensus.RegisterRndChannel(dRand.RndChannel)
	currentNode.DRand = dRand

	// Assign closure functions to the consensus object
	consensus.BlockVerifier = currentNode.VerifyNewBlock
	consensus.OnConsensusDone = currentNode.PostConsensusProcessing
	currentNode.State = node.NodeWaitToJoin
	return consensus, currentNode
}

func main() {
	flag.Var(&utils.BootNodes, "bootnodes", "a list of bootnode multiaddress")
	flag.Parse()

	initSetup()
	var currentNode *node.Node
	var consensus *consensus.Consensus
	nodeConfig := createGlobalConfig()

	// Init logging.
	loggingInit(*logFolder, nodeConfig.StringRole, *ip, *port, *onlyLogTps)

	// Start Profiler for leader if profile argument is on
	if nodeConfig.StringRole == "leader" && (*profile || *metricsReportURL != "") {
		prof := profiler.GetProfiler()
		prof.Config(nodeConfig.ShardID, *metricsReportURL)
		if *profile {
			prof.Start()
		}
	}
	consensus, currentNode = setUpConsensusAndNode(nodeConfig)
	if consensus.IsLeader {
		go currentNode.SendPongMessage()
	}
	go currentNode.SupportSyncing()
	utils.GetLogInstance().Info("New Harmony Node ====", "Role", currentNode.NodeConfig.Role(), "multiaddress", fmt.Sprintf("/ip4/%s/tcp/%s/p2p/%s", *ip, *port, nodeConfig.Host.GetID().Pretty()))
	currentNode.ServiceManagerSetup()
	currentNode.RunServices()
	currentNode.StartServer()
}<|MERGE_RESOLUTION|>--- conflicted
+++ resolved
@@ -211,13 +211,8 @@
 	// TODO: refactor the creation of blockchain out of node.New()
 	consensus.ChainReader = currentNode.Blockchain()
 
-<<<<<<< HEAD
-	// TODO: need change config file and use switch instead of complicated "if else" condition
-	if *isGenesis {
-=======
 	if *isGenesis {
 		// TODO: need change config file and use switch instead of complicated "if else" condition
->>>>>>> fec64e26
 		if nodeConfig.ShardID == 0 { // Beacon chain
 			if nodeConfig.StringRole == "leader" {
 				currentNode.NodeConfig.SetRole(nodeconfig.BeaconLeader)
