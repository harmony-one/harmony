package main

import (
	"flag"
	"fmt"
	"github.com/harmony-one/harmony/core"
	"math/rand"
	"os"
	"path"
	"runtime"
	"time"

	"github.com/ethereum/go-ethereum/ethdb"
	"github.com/ethereum/go-ethereum/log"

	"github.com/harmony-one/bls/ffi/go/bls"
	"github.com/harmony-one/harmony/consensus"
	"github.com/harmony-one/harmony/drand"
	nodeconfig "github.com/harmony-one/harmony/internal/configs/node"
	"github.com/harmony-one/harmony/internal/profiler"
	"github.com/harmony-one/harmony/internal/utils"
	"github.com/harmony-one/harmony/internal/utils/contract"
	"github.com/harmony-one/harmony/node"
	"github.com/harmony-one/harmony/p2p"
	"github.com/harmony-one/harmony/p2p/p2pimpl"
)

var (
	version string
	builtBy string
	builtAt string
	commit  string
)

// InitLDBDatabase initializes a LDBDatabase. isGenesis=true will return the beacon chain database for normal shard nodes
func InitLDBDatabase(ip string, port string, freshDB bool, isBeacon bool) (*ethdb.LDBDatabase, error) {
	var dbFileName string
	if isBeacon {
		dbFileName = fmt.Sprintf("./db/harmony_beacon_%s_%s", ip, port)
	} else {
		dbFileName = fmt.Sprintf("./db/harmony_%s_%s", ip, port)
	}
	if freshDB {
		var err = os.RemoveAll(dbFileName)
		if err != nil {
			fmt.Println(err.Error())
		}
	}
	return ethdb.NewLDBDatabase(dbFileName, 0, 0)
}

func printVersion(me string) {
	fmt.Fprintf(os.Stderr, "Harmony (C) 2018. %v, version %v-%v (%v %v)\n", path.Base(me), version, commit, builtBy, builtAt)
	os.Exit(0)
}

func loggingInit(logFolder, role, ip, port string, onlyLogTps bool) {
	// Setup a logger to stdout and log file.
	logFileName := fmt.Sprintf("./%v/%s-%v-%v.log", logFolder, role, ip, port)
	h := log.MultiHandler(
		log.StreamHandler(os.Stdout, log.TerminalFormat(false)),
		log.Must.FileHandler(logFileName, log.JSONFormat()), // Log to file
	)
	if onlyLogTps {
		h = log.MatchFilterHandler("msg", "TPS Report", h)
	}
	log.Root().SetHandler(h)
}

var (
	ip               = flag.String("ip", "127.0.0.1", "IP of the node")
	port             = flag.String("port", "9000", "port of the node.")
	logFolder        = flag.String("log_folder", "latest", "the folder collecting the logs of this execution")
	freshDB          = flag.Bool("fresh_db", false, "true means the existing disk based db will be removed")
	profile          = flag.Bool("profile", false, "Turn on profiling (CPU, Memory).")
	metricsReportURL = flag.String("metrics_report_url", "", "If set, reports metrics to this URL.")
	versionFlag      = flag.Bool("version", false, "Output version info")
	onlyLogTps       = flag.Bool("only_log_tps", false, "Only log TPS if true")
	//Leader needs to have a minimal number of peers to start consensus
	minPeers = flag.Int("min_peers", 100, "Minimal number of Peers in shard")
	// Key file to store the private key of staking account.
	stakingKeyFile = flag.String("staking_key", "./.stakingkey", "the private key file of the harmony node")
	// Key file to store the private key
	keyFile = flag.String("key", "./.hmykey", "the private key file of the harmony node")
	// isGenesis indicates this node is a genesis node
	isGenesis = flag.Bool("is_genesis", false, "true means this node is a genesis node")
	// isArchival indicates this node is an archival node that will save and archive current blockchain
	isArchival = flag.Bool("is_archival", false, "true means this node is a archival node")
	//isNewNode indicates this node is a new node
	isNewNode    = flag.Bool("is_newnode", false, "true means this node is a new node")
	accountIndex = flag.Int("account_index", 0, "the index of the staking account to use")
	// isLeader indicates this node is a beacon chain leader node during the bootstrap process
	isLeader = flag.Bool("is_leader", false, "true means this node is a beacon chain leader node")
	// logConn logs incoming/outgoing connections
	logConn = flag.Bool("log_conn", false, "log incoming/outgoing connections")
)

func initSetup() {
	if *versionFlag {
		printVersion(os.Args[0])
	}

	// Logging setup
	utils.SetPortAndIP(*port, *ip)

	// Add GOMAXPROCS to achieve max performance.
	runtime.GOMAXPROCS(1024)

	// Set up randomization seed.
	rand.Seed(int64(time.Now().Nanosecond()))

	if len(utils.BootNodes) == 0 {
		bootNodeAddrs, err := utils.StringsToAddrs(utils.DefaultBootNodeAddrStrings)
		if err != nil {
			panic(err)
		}
		utils.BootNodes = bootNodeAddrs
	}
}

func createGlobalConfig() *nodeconfig.ConfigType {
	var err error
	nodeConfig := nodeconfig.GetGlobalConfig()

	// The initial genesis nodes are sequentially put into genesis shards based on their accountIndex
	nodeConfig.ShardID = uint32(*accountIndex / core.GenesisShardNum)

	// Key Setup ================= [Start]
	// Staking private key is the ecdsa key used for token related transaction signing (especially the staking txs).
	stakingPriKey := ""
	consensusPriKey := &bls.SecretKey{}
	if *isGenesis {
		stakingPriKey = contract.GenesisAccounts[*accountIndex].Private
		err := consensusPriKey.SetHexString(contract.GenesisBLSAccounts[*accountIndex].Private)
		if err != nil {
			panic(fmt.Errorf("generate key error"))
		}
	} else {
		// TODO: let user specify the ECDSA key
		stakingPriKey = contract.NewNodeAccounts[*accountIndex].Private
		// TODO: use user supplied key
		consensusPriKey.SetByCSPRNG()
	}
	nodeConfig.StakingPriKey = node.StoreStakingKeyFromFile(*stakingKeyFile, stakingPriKey)

	// P2p private key is used for secure message transfer between p2p nodes.
	nodeConfig.P2pPriKey, _, err = utils.LoadKeyFromFile(*keyFile)
	if err != nil {
		panic(err)
	}

	// Consensus keys are the BLS12-381 keys used to sign consensus messages
	nodeConfig.ConsensusPriKey, nodeConfig.ConsensusPubKey = consensusPriKey, consensusPriKey.GetPublicKey()
	if nodeConfig.ConsensusPriKey == nil || nodeConfig.ConsensusPubKey == nil {
		panic(fmt.Errorf("generate key error"))
	}
	// Key Setup ================= [End]

	// Initialize leveldb for main blockchain and beacon.
	if nodeConfig.MainDB, err = InitLDBDatabase(*ip, *port, *freshDB, false); err != nil {
		panic(err)
	}
	if !*isGenesis {
		if nodeConfig.BeaconDB, err = InitLDBDatabase(*ip, *port, *freshDB, true); err != nil {
			panic(err)
		}
	}

	nodeConfig.SelfPeer = p2p.Peer{IP: *ip, Port: *port, ConsensusPubKey: nodeConfig.ConsensusPubKey}

	if *accountIndex % core.GenesisShardNum == 0 {  // The first node in a shard is the leader at genesis
		nodeConfig.StringRole = "leader"
		nodeConfig.Leader = nodeConfig.SelfPeer
	} else {
		nodeConfig.StringRole = "validator"
	}

	nodeConfig.Host, err = p2pimpl.NewHost(&nodeConfig.SelfPeer, nodeConfig.P2pPriKey)
	if *logConn {
		nodeConfig.Host.GetP2PHost().Network().Notify(utils.ConnLogger)
	}
	if err != nil {
		panic("unable to new host in harmony")
	}

	nodeConfig.Host.AddPeer(&nodeConfig.Leader)

	return nodeConfig
}

func setUpConsensusAndNode(nodeConfig *nodeconfig.ConfigType) (*consensus.Consensus, *node.Node) {
	// Consensus object.
	// TODO: consensus object shouldn't start here
	// TODO(minhdoan): During refactoring, found out that the peers list is actually empty. Need to clean up the logic of consensus later.
	consensus := consensus.New(nodeConfig.Host, nodeConfig.ShardID, []p2p.Peer{}, nodeConfig.Leader, nodeConfig.ConsensusPriKey)
	consensus.MinPeers = *minPeers

	// Current node.
	currentNode := node.New(nodeConfig.Host, consensus, nodeConfig.MainDB, *isArchival)
	currentNode.Consensus.OfflinePeers = currentNode.OfflinePeers
	currentNode.NodeConfig.SetRole(nodeconfig.NewNode)
	currentNode.AccountKey = nodeConfig.StakingPriKey

	// TODO: refactor the creation of blockchain out of node.New()
	consensus.ChainReader = currentNode.Blockchain()

<<<<<<< HEAD
	if *isGenesis {
=======
	// TODO: need change config file and use switch instead of complicated "if else" condition
	if *isBeacon {
>>>>>>> aa8035ba
		if nodeConfig.StringRole == "leader" {
			currentNode.NodeConfig.SetRole(nodeconfig.BeaconLeader)
			currentNode.NodeConfig.SetIsLeader(true)
		} else {
			currentNode.NodeConfig.SetRole(nodeconfig.BeaconValidator)
			currentNode.NodeConfig.SetIsLeader(false)
		}
		currentNode.NodeConfig.SetShardGroupID(p2p.GroupIDBeacon)
		currentNode.NodeConfig.SetIsBeacon(true)
	} else {
		currentNode.AddBeaconChainDatabase(nodeConfig.BeaconDB)

		if *isNewNode {
			currentNode.NodeConfig.SetRole(nodeconfig.NewNode)
		} else if nodeConfig.StringRole == "leader" {
			currentNode.NodeConfig.SetRole(nodeconfig.ShardLeader)
			currentNode.NodeConfig.SetIsLeader(true)
		} else {
			currentNode.NodeConfig.SetRole(nodeconfig.ShardValidator)
			currentNode.NodeConfig.SetIsLeader(false)
		}
		currentNode.NodeConfig.SetShardGroupID(p2p.GroupIDUnknown)
		currentNode.NodeConfig.SetIsBeacon(false)
	}

	// Add randomness protocol
	// TODO: enable drand only for beacon chain
	// TODO: put this in a better place other than main.
	// TODO(minhdoan): During refactoring, found out that the peers list is actually empty. Need to clean up the logic of drand later.
	dRand := drand.New(nodeConfig.Host, nodeConfig.ShardID, []p2p.Peer{}, nodeConfig.Leader, currentNode.ConfirmedBlockChannel, *isLeader, nodeConfig.ConsensusPriKey)
	currentNode.Consensus.RegisterPRndChannel(dRand.PRndChannel)
	currentNode.Consensus.RegisterRndChannel(dRand.RndChannel)
	currentNode.DRand = dRand

	// Assign closure functions to the consensus object
	consensus.BlockVerifier = currentNode.VerifyNewBlock
	consensus.OnConsensusDone = currentNode.PostConsensusProcessing
	currentNode.State = node.NodeWaitToJoin
	return consensus, currentNode
}

func main() {
	flag.Var(&utils.BootNodes, "bootnodes", "a list of bootnode multiaddress")
	flag.Parse()

	initSetup()
	var currentNode *node.Node
	var consensus *consensus.Consensus
	nodeConfig := createGlobalConfig()

	// Init logging.
	loggingInit(*logFolder, nodeConfig.StringRole, *ip, *port, *onlyLogTps)

	// Start Profiler for leader if profile argument is on
	if nodeConfig.StringRole == "leader" && (*profile || *metricsReportURL != "") {
		prof := profiler.GetProfiler()
		prof.Config(nodeConfig.ShardID, *metricsReportURL)
		if *profile {
			prof.Start()
		}
	}
	consensus, currentNode = setUpConsensusAndNode(nodeConfig)
	if consensus.IsLeader {
		go currentNode.SendPongMessage()
	}
	go currentNode.SupportSyncing()
	utils.GetLogInstance().Info("New Harmony Node ====", "Role", currentNode.NodeConfig.Role(), "multiaddress", fmt.Sprintf("/ip4/%s/tcp/%s/p2p/%s", *ip, *port, nodeConfig.Host.GetID().Pretty()))
	currentNode.ServiceManagerSetup()
	currentNode.RunServices()
	currentNode.StartServer()
}<|MERGE_RESOLUTION|>--- conflicted
+++ resolved
@@ -204,12 +204,8 @@
 	// TODO: refactor the creation of blockchain out of node.New()
 	consensus.ChainReader = currentNode.Blockchain()
 
-<<<<<<< HEAD
 	if *isGenesis {
-=======
 	// TODO: need change config file and use switch instead of complicated "if else" condition
-	if *isBeacon {
->>>>>>> aa8035ba
 		if nodeConfig.StringRole == "leader" {
 			currentNode.NodeConfig.SetRole(nodeconfig.BeaconLeader)
 			currentNode.NodeConfig.SetIsLeader(true)
