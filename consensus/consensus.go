// Package consensus implements the Cosi PBFT consensus
package consensus // consensus

import (
	"fmt"
	"strconv"
	"sync"

	"github.com/dedis/kyber"
	"github.com/dedis/kyber/sign/schnorr"
	"github.com/harmony-one/harmony/blockchain"
	"github.com/harmony-one/harmony/crypto"
	"github.com/harmony-one/harmony/crypto/pki"
	"github.com/harmony-one/harmony/log"
	"github.com/harmony-one/harmony/p2p"
	"github.com/harmony-one/harmony/utils"
)

// Consensus data containing all info related to one round of consensus process
type Consensus struct {
	state State
	// Commits collected from validators. A map from node Id to its commitment
	commitments               *map[uint16]kyber.Point
	finalCommitments          *map[uint16]kyber.Point
	aggregatedCommitment      kyber.Point
	aggregatedFinalCommitment kyber.Point
	bitmap                    *crypto.Mask
	finalBitmap               *crypto.Mask

	// Challenges
	challenge      [32]byte
	finalChallenge [32]byte

	// Responses collected from validators
	responses      *map[uint16]kyber.Scalar
	finalResponses *map[uint16]kyber.Scalar
	// map of nodeID to validator Peer object
	// FIXME: should use PubKey of p2p.Peer as the hashkey
	// However, we have assumed uint16 in consensus/consensus_leader.go:136
	// we won't change it now
	validators sync.Map // key is uint16, value is p2p.Peer

	// Minimal number of peers in the shard
	// If the number of validators is less than minPeers, the consensus won't start
	MinPeers int

	// Leader
	leader p2p.Peer
	// Public keys of the committee including leader and validators
	PublicKeys []kyber.Point
	pubKeyLock sync.Mutex

	// private/public keys of current node
	priKey kyber.Scalar
	pubKey kyber.Point

	// Whether I am leader. False means I am validator
	IsLeader bool
	// Leader or validator Id - 2 byte
	nodeID uint16
	// Consensus Id (View Id) - 4 byte
	consensusID uint32
	// Blockhash - 32 byte
	blockHash [32]byte
	// BlockHeader to run consensus on
	blockHeader []byte
	// Array of block hashes.
	blockHashes [][32]byte
	// Shard Id which this node belongs to
	ShardID uint32

	// global consensus mutex
	mutex sync.Mutex

	// Validator specific fields
	// Blocks received but not done with consensus yet
	blocksReceived map[uint32]*BlockConsensusStatus
	// Commitment secret
	secret map[uint32]kyber.Scalar

	// Signal channel for starting a new consensus process
	ReadySignal chan struct{}
	// The verifier func passed from Node object
	BlockVerifier func(*blockchain.Block) bool
	// The post-consensus processing func passed from Node object
	// Called when consensus on a new block is done
	OnConsensusDone func(*blockchain.Block)

	Log log.Logger

	uniqueIDInstance *utils.UniqueValidatorID
}

// BlockConsensusStatus used to keep track of the consensus status of multiple blocks received so far
// This is mainly used in the case that this node is lagging behind and needs to catch up.
// For example, the consensus moved to round N and this node received message(N).
// However, this node may still not finished with round N-1, so the newly received message(N)
// should be stored in this temporary structure. In case the round N-1 finishes, it can catch
// up to the latest state of round N by using this structure.
type BlockConsensusStatus struct {
	blockHeader []byte // the block header of the block which the consensus is running on
	state       State  // the latest state of the consensus
}

// New creates a new Consensus object
func New(selfPeer p2p.Peer, ShardID string, peers []p2p.Peer, leader p2p.Peer) *Consensus {
	consensus := Consensus{}

<<<<<<< HEAD
	if leader.Port == selfPeer.Port && leader.Ip == selfPeer.Ip {
=======
	if leader.Port == port && leader.IP == ip {
>>>>>>> 8cddd154
		consensus.IsLeader = true
	} else {
		consensus.IsLeader = false
	}

	consensus.commitments = &map[uint16]kyber.Point{}
	consensus.finalCommitments = &map[uint16]kyber.Point{}
	consensus.responses = &map[uint16]kyber.Scalar{}
	consensus.finalResponses = &map[uint16]kyber.Scalar{}

	consensus.leader = leader
	for _, peer := range peers {
		consensus.validators.Store(utils.GetUniqueIDFromPeer(peer), peer)
	}

	// Initialize cosign bitmap
	allPublicKeys := make([]kyber.Point, 0)
	for _, validatorPeer := range peers {
		allPublicKeys = append(allPublicKeys, validatorPeer.PubKey)
	}
	allPublicKeys = append(allPublicKeys, leader.PubKey)
	mask, err := crypto.NewMask(crypto.Ed25519Curve, allPublicKeys, consensus.leader.PubKey)
	if err != nil {
		panic("Failed to create mask")
	}
	finalMask, err := crypto.NewMask(crypto.Ed25519Curve, allPublicKeys, consensus.leader.PubKey)
	if err != nil {
		panic("Failed to create final mask")
	}
	consensus.PublicKeys = allPublicKeys
	consensus.bitmap = mask
	consensus.finalBitmap = finalMask

	consensus.secret = map[uint32]kyber.Scalar{}

	// For now use socket address as 16 byte Id
	// TODO: populate with correct Id
<<<<<<< HEAD
	consensus.nodeID = utils.GetUniqueIDFromPeer(selfPeer)
=======
	consensus.nodeID = utils.GetUniqueIDFromPeer(p2p.Peer{IP: ip, Port: port})
>>>>>>> 8cddd154

	// Set private key for myself so that I can sign messages.
	consensus.priKey = crypto.Ed25519Curve.Scalar().SetInt64(int64(consensus.nodeID))
	consensus.pubKey = pki.GetPublicKeyFromScalar(consensus.priKey)
	consensus.consensusID = 0 // or view Id in the original pbft paper

	myShardID, err := strconv.Atoi(ShardID)
	if err != nil {
		panic("Unparseable shard Id" + ShardID)
	}
	consensus.ShardID = uint32(myShardID)

	// For validators to keep track of all blocks received but not yet committed, so as to catch up to latest consensus if lagged behind.
	consensus.blocksReceived = make(map[uint32]*BlockConsensusStatus)

	if consensus.IsLeader {
		consensus.ReadySignal = make(chan struct{})
		// send a signal to indicate it's ready to run consensus
		// this signal is consumed by node object to create a new block and in turn trigger a new consensus on it
		// this is a goroutine because go channel without buffer will block
		go func() {
			consensus.ReadySignal <- struct{}{}
		}()
	}

	consensus.Log = log.New()
	consensus.uniqueIDInstance = utils.GetUniqueValidatorIDInstance()

	return &consensus
}

func (consensus *Consensus) signMessage(message []byte) []byte {
	signature, err := schnorr.Sign(crypto.Ed25519Curve, consensus.priKey, message)
	if err != nil {
		panic("Failed to sign message with Schnorr signature.")
	}
	return signature
}

// GetValidatorPeers returns list of validator peers.
func (consensus *Consensus) GetValidatorPeers() []p2p.Peer {
	validatorPeers := make([]p2p.Peer, 0)

	consensus.validators.Range(func(k, v interface{}) bool {
		if peer, ok := v.(p2p.Peer); ok {
			validatorPeers = append(validatorPeers, peer)
			return true
		}
		return false
	})

	return validatorPeers
}

// ResetState resets the state of the consensus
func (consensus *Consensus) ResetState() {
	consensus.state = Finished
	consensus.commitments = &map[uint16]kyber.Point{}
	consensus.finalCommitments = &map[uint16]kyber.Point{}
	consensus.responses = &map[uint16]kyber.Scalar{}
	consensus.finalResponses = &map[uint16]kyber.Scalar{}

	mask, _ := crypto.NewMask(crypto.Ed25519Curve, consensus.PublicKeys, consensus.leader.PubKey)
	finalMask, _ := crypto.NewMask(crypto.Ed25519Curve, consensus.PublicKeys, consensus.leader.PubKey)
	consensus.bitmap = mask
	consensus.finalBitmap = finalMask
	consensus.bitmap.SetMask([]byte{})
	consensus.finalBitmap.SetMask([]byte{})

	consensus.aggregatedCommitment = nil
	consensus.aggregatedFinalCommitment = nil
	consensus.secret = map[uint32]kyber.Scalar{}
}

// Returns a string representation of this consensus
func (consensus *Consensus) String() string {
	var duty string
	if consensus.IsLeader {
		duty = "LDR" // leader
	} else {
		duty = "VLD" // validator
	}
	return fmt.Sprintf("[duty:%s, priKey:%s, ShardID:%v, nodeID:%v, state:%s]",
		duty, consensus.priKey.String(), consensus.ShardID, consensus.nodeID, consensus.state)
}

// AddPeers will add new peers into the validator map of the consensus
// and add the public keys
func (consensus *Consensus) AddPeers(peers []p2p.Peer) int {
	count := 0

	for _, peer := range peers {
		_, ok := consensus.validators.Load(utils.GetUniqueIDFromPeer(peer))
		if !ok {
			if peer.ValidatorID == -1 {
				peer.ValidatorID = int(consensus.uniqueIDInstance.GetUniqueID())
			}
			consensus.validators.Store(utils.GetUniqueIDFromPeer(peer), peer)
			consensus.PublicKeys = append(consensus.PublicKeys, peer.PubKey)
		}
		count++
	}
	return count
}

// RemovePeers will remove the peers from the validator list and PublicKeys
// It will be called when leader/node lost connection to peers
func (consensus *Consensus) RemovePeers(peers []p2p.Peer) int {
	// TODO (lc) we need to have a corresponding RemovePeers function
	return 0
}

// DebugPrintPublicKeys print all the PublicKeys in string format in Consensus
func (consensus *Consensus) DebugPrintPublicKeys() {
	for _, k := range consensus.PublicKeys {
		str := fmt.Sprintf("%s", k)
		consensus.Log.Debug("pk:", "string", str)
	}

	consensus.Log.Debug("PublicKeys:", "#", len(consensus.PublicKeys))
}

// DebugPrintValidators print all validator ip/port/key in string format in Consensus
func (consensus *Consensus) DebugPrintValidators() {
	count := 0
	consensus.validators.Range(func(k, v interface{}) bool {
		if p, ok := v.(p2p.Peer); ok {
			str2 := fmt.Sprintf("%s", p.PubKey)
			consensus.Log.Debug("validator:", "IP", p.IP, "Port", p.Port, "VID", p.ValidatorID, "Key", str2)
			count++
			return true
		}
		return false
	})
	consensus.Log.Debug("Validators", "#", count)
}

// UpdatePublicKeys updates the PublicKeys variable, protected by a mutex
func (consensus *Consensus) UpdatePublicKeys(pubKeys []kyber.Point) int {
	consensus.pubKeyLock.Lock()
	//	consensus.PublicKeys = make([]kyber.Point, len(pubKeys))
	consensus.PublicKeys = append(pubKeys[:0:0], pubKeys...)
	consensus.pubKeyLock.Unlock()

	return len(consensus.PublicKeys)
}<|MERGE_RESOLUTION|>--- conflicted
+++ resolved
@@ -106,11 +106,7 @@
 func New(selfPeer p2p.Peer, ShardID string, peers []p2p.Peer, leader p2p.Peer) *Consensus {
 	consensus := Consensus{}
 
-<<<<<<< HEAD
-	if leader.Port == selfPeer.Port && leader.Ip == selfPeer.Ip {
-=======
-	if leader.Port == port && leader.IP == ip {
->>>>>>> 8cddd154
+	if leader.Port == selfPeer.Port && leader.IP == selfPeer.IP {
 		consensus.IsLeader = true
 	} else {
 		consensus.IsLeader = false
@@ -148,11 +144,7 @@
 
 	// For now use socket address as 16 byte Id
 	// TODO: populate with correct Id
-<<<<<<< HEAD
 	consensus.nodeID = utils.GetUniqueIDFromPeer(selfPeer)
-=======
-	consensus.nodeID = utils.GetUniqueIDFromPeer(p2p.Peer{IP: ip, Port: port})
->>>>>>> 8cddd154
 
 	// Set private key for myself so that I can sign messages.
 	consensus.priKey = crypto.Ed25519Curve.Scalar().SetInt64(int64(consensus.nodeID))
