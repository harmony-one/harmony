// Package consensus implements the Cosi PBFT consensus
package consensus // consensus

import (
	"fmt"
	"reflect"
	"strconv"
	"sync"

	"github.com/dedis/kyber"
	"github.com/dedis/kyber/sign/schnorr"
	"github.com/ethereum/go-ethereum/common"
	"github.com/ethereum/go-ethereum/log"
	"github.com/ethereum/go-ethereum/params"
	"github.com/ethereum/go-ethereum/rlp"
	"github.com/harmony-one/harmony/core/state"
	"github.com/harmony-one/harmony/core/types"
	"github.com/harmony-one/harmony/crypto"
	"github.com/harmony-one/harmony/crypto/pki"
	"github.com/harmony-one/harmony/internal/utils"
	"github.com/harmony-one/harmony/p2p"
	"github.com/harmony-one/harmony/p2p/host"
	"golang.org/x/crypto/sha3"

	proto_node "github.com/harmony-one/harmony/api/proto/node"
)

// Consensus is the main struct with all states and data related to consensus process.
type Consensus struct {
	// The current state of the consensus
	state State

	// Commits collected from validators.
	commitments               *map[uint32]kyber.Point
	finalCommitments          *map[uint32]kyber.Point
	aggregatedCommitment      kyber.Point
	aggregatedFinalCommitment kyber.Point
	bitmap                    *crypto.Mask
	finalBitmap               *crypto.Mask

	// Challenges for the validators
	challenge      [32]byte
	finalChallenge [32]byte

	// Responses collected from validators
	responses      *map[uint32]kyber.Scalar
	finalResponses *map[uint32]kyber.Scalar

	// map of nodeID to validator Peer object
	// FIXME: should use PubKey of p2p.Peer as the hashkey
	validators sync.Map // key is uint16, value is p2p.Peer

	// Minimal number of peers in the shard
	// If the number of validators is less than minPeers, the consensus won't start
	MinPeers int

	// Leader's address
	leader p2p.Peer

	// Public keys of the committee including leader and validators
	PublicKeys []kyber.Point
	pubKeyLock sync.Mutex

	// private/public keys of current node
	priKey kyber.Scalar
	pubKey kyber.Point

	// Whether I am leader. False means I am validator
	IsLeader bool
	// Leader or validator Id - 4 byte
	nodeID uint32
	// Consensus Id (View Id) - 4 byte
	consensusID uint32
	// Blockhash - 32 byte
	blockHash [32]byte
	// Block to run consensus on
	block []byte
	// Array of block hashes.
	blockHashes [][32]byte
	// Shard Id which this node belongs to
	ShardID uint32

	// global consensus mutex
	mutex sync.Mutex

	// Validator specific fields
	// Blocks received but not done with consensus yet
	blocksReceived map[uint32]*BlockConsensusStatus
	// Commitment secret
	secret map[uint32]kyber.Scalar

	// Signal channel for starting a new consensus process
	ReadySignal chan struct{}
	// The verifier func passed from Node object
	BlockVerifier func(*types.Block) bool
	// The post-consensus processing func passed from Node object
	// Called when consensus on a new block is done
	OnConsensusDone func(*types.Block)

<<<<<<< HEAD
	// channel for sending current consensus block to state syncing
	ConsensusBlock chan *types.Block
=======
	// current consensus block to check if out of sync
	ConsensusBlock chan *types.Block
	// verified block to state sync broadcast
	VerifiedNewBlock chan *types.Block
>>>>>>> ff74ce42

	Log log.Logger

	uniqueIDInstance *utils.UniqueValidatorID

	// The p2p host used to send/receive p2p messages
	host host.Host

	// Signal channel for lost validators
	OfflinePeers chan p2p.Peer

	// List of offline Peers
	OfflinePeerList []p2p.Peer
}

// BlockConsensusStatus used to keep track of the consensus status of multiple blocks received so far
// This is mainly used in the case that this node is lagging behind and needs to catch up.
// For example, the consensus moved to round N and this node received message(N).
// However, this node may still not finished with round N-1, so the newly received message(N)
// should be stored in this temporary structure. In case the round N-1 finishes, it can catch
// up to the latest state of round N by using this structure.
type BlockConsensusStatus struct {
	block []byte // the block data
	state State  // the latest state of the consensus
}

// New creates a new Consensus object
func New(host host.Host, ShardID string, peers []p2p.Peer, leader p2p.Peer) *Consensus {
	consensus := Consensus{}
	consensus.host = host

	selfPeer := host.GetSelfPeer()
	if leader.Port == selfPeer.Port && leader.IP == selfPeer.IP {
		consensus.IsLeader = true
	} else {
		consensus.IsLeader = false
	}

	consensus.commitments = &map[uint32]kyber.Point{}
	consensus.finalCommitments = &map[uint32]kyber.Point{}
	consensus.responses = &map[uint32]kyber.Scalar{}
	consensus.finalResponses = &map[uint32]kyber.Scalar{}

	consensus.leader = leader
	for _, peer := range peers {
		consensus.validators.Store(utils.GetUniqueIDFromPeer(peer), peer)
	}

	// Initialize cosign bitmap
	allPublicKeys := make([]kyber.Point, 0)
	for _, validatorPeer := range peers {
		allPublicKeys = append(allPublicKeys, validatorPeer.PubKey)
	}
	allPublicKeys = append(allPublicKeys, leader.PubKey)
	mask, err := crypto.NewMask(crypto.Ed25519Curve, allPublicKeys, consensus.leader.PubKey)
	if err != nil {
		panic("Failed to create mask")
	}
	finalMask, err := crypto.NewMask(crypto.Ed25519Curve, allPublicKeys, consensus.leader.PubKey)
	if err != nil {
		panic("Failed to create final mask")
	}
	consensus.PublicKeys = allPublicKeys
	consensus.bitmap = mask
	consensus.finalBitmap = finalMask

	consensus.secret = map[uint32]kyber.Scalar{}

	// For now use socket address as ID
	// TODO: populate Id derived from address
	consensus.nodeID = utils.GetUniqueIDFromPeer(selfPeer)

	// Set private key for myself so that I can sign messages.
	consensus.priKey = crypto.Ed25519Curve.Scalar().SetInt64(int64(consensus.nodeID))
	consensus.pubKey = pki.GetPublicKeyFromScalar(consensus.priKey)
	consensus.consensusID = 0 // or view Id in the original pbft paper

	myShardID, err := strconv.Atoi(ShardID)
	if err != nil {
		panic("Unparseable shard Id" + ShardID)
	}
	consensus.ShardID = uint32(myShardID)

	// For validators to keep track of all blocks received but not yet committed, so as to catch up to latest consensus if lagged behind.
	consensus.blocksReceived = make(map[uint32]*BlockConsensusStatus)

	if consensus.IsLeader {
		consensus.ReadySignal = make(chan struct{})
		// send a signal to indicate it's ready to run consensus
		// this signal is consumed by node object to create a new block and in turn trigger a new consensus on it
		// this is a goroutine because go channel without buffer will block
		go func() {
			consensus.ReadySignal <- struct{}{}
		}()
	}

	consensus.Log = log.New()
	consensus.uniqueIDInstance = utils.GetUniqueValidatorIDInstance()
	consensus.OfflinePeerList = make([]p2p.Peer, 0)

	//	consensus.Log.Info("New Consensus", "IP", ip, "Port", port, "NodeID", consensus.nodeID, "priKey", consensus.priKey, "pubKey", consensus.pubKey)
	return &consensus
}

// Author returns the author of the block header.
func (consensus *Consensus) Author(header *types.Header) (common.Address, error) {
	// TODO: implement this
	return common.Address{}, nil
}

// TODO: switch to BLS-based signature
func (consensus *Consensus) signMessage(message []byte) []byte {
	signature, err := schnorr.Sign(crypto.Ed25519Curve, consensus.priKey, message)
	if err != nil {
		panic("Failed to sign message with Schnorr signature.")
	}
	return signature
}

// GetValidatorPeers returns list of validator peers.
func (consensus *Consensus) GetValidatorPeers() []p2p.Peer {
	validatorPeers := make([]p2p.Peer, 0)

	consensus.validators.Range(func(k, v interface{}) bool {
		if peer, ok := v.(p2p.Peer); ok {
			validatorPeers = append(validatorPeers, peer)
			return true
		}
		return false
	})

	return validatorPeers
}

// ResetState resets the state of the consensus
func (consensus *Consensus) ResetState() {
	consensus.state = Finished
	consensus.commitments = &map[uint32]kyber.Point{}
	consensus.finalCommitments = &map[uint32]kyber.Point{}
	consensus.responses = &map[uint32]kyber.Scalar{}
	consensus.finalResponses = &map[uint32]kyber.Scalar{}

	mask, _ := crypto.NewMask(crypto.Ed25519Curve, consensus.PublicKeys, consensus.leader.PubKey)
	finalMask, _ := crypto.NewMask(crypto.Ed25519Curve, consensus.PublicKeys, consensus.leader.PubKey)
	consensus.bitmap = mask
	consensus.finalBitmap = finalMask
	consensus.bitmap.SetMask([]byte{})
	consensus.finalBitmap.SetMask([]byte{})

	consensus.aggregatedCommitment = nil
	consensus.aggregatedFinalCommitment = nil
	consensus.secret = map[uint32]kyber.Scalar{}

	// Clear the OfflinePeersList again
	consensus.OfflinePeerList = make([]p2p.Peer, 0)
}

// Returns a string representation of this consensus
func (consensus *Consensus) String() string {
	var duty string
	if consensus.IsLeader {
		duty = "LDR" // leader
	} else {
		duty = "VLD" // validator
	}
	return fmt.Sprintf("[duty:%s, priKey:%s, ShardID:%v, nodeID:%v, state:%s]",
		duty, consensus.priKey.String(), consensus.ShardID, consensus.nodeID, consensus.state)
}

// AddPeers adds new peers into the validator map of the consensus
// and add the public keys
func (consensus *Consensus) AddPeers(peers []*p2p.Peer) int {
	count := 0

	for _, peer := range peers {
		_, ok := consensus.validators.Load(utils.GetUniqueIDFromPeer(*peer))
		if !ok {
			if peer.ValidatorID == -1 {
				peer.ValidatorID = int(consensus.uniqueIDInstance.GetUniqueID())
			}
			consensus.validators.Store(utils.GetUniqueIDFromPeer(*peer), *peer)
			consensus.pubKeyLock.Lock()
			consensus.PublicKeys = append(consensus.PublicKeys, peer.PubKey)
			consensus.pubKeyLock.Unlock()
		}
		count++
	}
	return count
}

// RemovePeers will remove the peer from the validator list and PublicKeys
// It will be called when leader/node lost connection to peers
func (consensus *Consensus) RemovePeers(peers []p2p.Peer) int {
	// early return as most of the cases no peers to remove
	if len(peers) == 0 {
		return 0
	}

	count := 0
	count2 := 0
	newList := append(consensus.PublicKeys[:0:0], consensus.PublicKeys...)

	for _, peer := range peers {
		consensus.validators.Range(func(k, v interface{}) bool {
			if p, ok := v.(p2p.Peer); ok {
				// We are using peer.IP and peer.Port to identify the unique peer
				// FIXME (lc): use a generic way to identify a peer
				if p.IP == peer.IP && p.Port == peer.Port {
					consensus.validators.Delete(k)
					count++
				}
				return true
			}
			return false
		})

		for i, pp := range newList {
			// Not Found the pubkey, if found pubkey, ignore it
			if reflect.DeepEqual(peer.PubKey, pp) {
				//				consensus.Log.Debug("RemovePeers", "i", i, "pp", pp, "peer.PubKey", peer.PubKey)
				newList = append(newList[:i], newList[i+1:]...)
				count2++
			}
		}
	}

	if count2 > 0 {
		consensus.UpdatePublicKeys(newList)

		// Send out Pong messages to everyone in the shard to keep the publickeys in sync
		// Or the shard won't be able to reach consensus if public keys are mismatch

		validators := consensus.GetValidatorPeers()
		pong := proto_node.NewPongMessage(validators, consensus.PublicKeys)
		buffer := pong.ConstructPongMessage()

		host.BroadcastMessageFromLeader(consensus.host, validators, buffer, consensus.OfflinePeers)
	}

	return count2
}

// DebugPrintPublicKeys print all the PublicKeys in string format in Consensus
func (consensus *Consensus) DebugPrintPublicKeys() {
	for _, k := range consensus.PublicKeys {
		str := fmt.Sprintf("%s", k)
		consensus.Log.Debug("pk:", "string", str)
	}

	consensus.Log.Debug("PublicKeys:", "#", len(consensus.PublicKeys))
}

// DebugPrintValidators print all validator ip/port/key in string format in Consensus
func (consensus *Consensus) DebugPrintValidators() {
	count := 0
	consensus.validators.Range(func(k, v interface{}) bool {
		if p, ok := v.(p2p.Peer); ok {
			str2 := fmt.Sprintf("%s", p.PubKey)
			consensus.Log.Debug("validator:", "IP", p.IP, "Port", p.Port, "VID", p.ValidatorID, "Key", str2)
			count++
			return true
		}
		return false
	})
	consensus.Log.Debug("Validators", "#", count)
}

// UpdatePublicKeys updates the PublicKeys variable, protected by a mutex
func (consensus *Consensus) UpdatePublicKeys(pubKeys []kyber.Point) int {
	consensus.pubKeyLock.Lock()
	//	consensus.PublicKeys = make([]kyber.Point, len(pubKeys))
	consensus.PublicKeys = append(pubKeys[:0:0], pubKeys...)
	consensus.pubKeyLock.Unlock()

	return len(consensus.PublicKeys)
}

// NewFaker returns a faker consensus.
func NewFaker() *Consensus {
	return &Consensus{}
}

// VerifyHeader checks whether a header conforms to the consensus rules of the
// stock bft engine.
func (consensus *Consensus) VerifyHeader(chain ChainReader, header *types.Header, seal bool) error {
	// TODO: implement this
	return nil
}

// VerifyHeaders is similar to VerifyHeader, but verifies a batch of headers
// concurrently. The method returns a quit channel to abort the operations and
// a results channel to retrieve the async verifications.
func (consensus *Consensus) VerifyHeaders(chain ChainReader, headers []*types.Header, seals []bool) (chan<- struct{}, <-chan error) {
	abort, results := make(chan struct{}), make(chan error, len(headers))
	for i := 0; i < len(headers); i++ {
		results <- nil
	}
	return abort, results
}

func (consensus *Consensus) verifyHeaderWorker(chain ChainReader, headers []*types.Header, seals []bool, index int) error {
	var parent *types.Header
	if index == 0 {
		parent = chain.GetHeader(headers[0].ParentHash, headers[0].Number.Uint64()-1)
	} else if headers[index-1].Hash() == headers[index].ParentHash {
		parent = headers[index-1]
	}
	if parent == nil {
		return ErrUnknownAncestor
	}
	if chain.GetHeader(headers[index].Hash(), headers[index].Number.Uint64()) != nil {
		return nil // known block
	}
	return consensus.verifyHeader(chain, headers[index], parent, false, seals[index])
}

// verifyHeader checks whether a header conforms to the consensus rules of the
// stock bft engine.
func (consensus *Consensus) verifyHeader(chain ChainReader, header, parent *types.Header, uncle bool, seal bool) error {
	return nil
}

// VerifySeal implements consensus.Engine, checking whether the given block satisfies
// the PoW difficulty requirements.
func (consensus *Consensus) VerifySeal(chain ChainReader, header *types.Header) error {
	return nil
}

// Finalize implements consensus.Engine, accumulating the block and uncle rewards,
// setting the final state and assembling the block.
func (consensus *Consensus) Finalize(chain ChainReader, header *types.Header, state *state.DB, txs []*types.Transaction, receipts []*types.Receipt) (*types.Block, error) {
	// Accumulate any block and uncle rewards and commit the final state root
	// Header seems complete, assemble into a block and return
	accumulateRewards(chain.Config(), state, header)
	header.Root = state.IntermediateRoot(false)
	return types.NewBlock(header, txs, receipts), nil
}

// SealHash returns the hash of a block prior to it being sealed.
func (consensus *Consensus) SealHash(header *types.Header) (hash common.Hash) {
	hasher := sha3.NewLegacyKeccak256()

	rlp.Encode(hasher, []interface{}{
		header.ParentHash,
		header.Coinbase,
		header.Root,
		header.TxHash,
		header.ReceiptHash,
		header.Bloom,
		header.Difficulty,
		header.Number,
		header.GasLimit,
		header.GasUsed,
		header.Time,
		header.Extra,
	})
	hasher.Sum(hash[:0])
	return hash
}

// Seal is to seal final block.
func (consensus *Consensus) Seal(chain ChainReader, block *types.Block, results chan<- *types.Block, stop <-chan struct{}) error {
	// TODO: implement final block sealing
	return nil
}

// Prepare is to prepare ...
// TODO(RJ): fix it.
func (consensus *Consensus) Prepare(chain ChainReader, header *types.Header) error {
	// TODO: implement prepare method
	return nil
}

// AccumulateRewards credits the coinbase of the given block with the mining
// reward. The total reward consists of the static block reward and rewards for
// included uncles. The coinbase of each uncle block is also rewarded.
func accumulateRewards(config *params.ChainConfig, state *state.DB, header *types.Header) {
	// TODO: implement mining rewards
}

// GetNodeID returns the nodeID
func (consensus *Consensus) GetNodeID() uint32 {
	return consensus.nodeID
}

func (consensus *Consensus) GetPeerFromID(peerID uint32) (p2p.Peer, bool) {
	v, ok := consensus.validators.Load(peerID)
	if !ok {
		return p2p.Peer{}, false
	}
	value, ok := v.(p2p.Peer)
	if !ok {
		return p2p.Peer{}, false
	}
	return value, true
}

// SendMessage sends message thru p2p host to peer.
func (consensus *Consensus) SendMessage(peer p2p.Peer, message []byte) {
	host.SendMessage(consensus.host, peer, message, nil)
}<|MERGE_RESOLUTION|>--- conflicted
+++ resolved
@@ -97,15 +97,10 @@
 	// Called when consensus on a new block is done
 	OnConsensusDone func(*types.Block)
 
-<<<<<<< HEAD
-	// channel for sending current consensus block to state syncing
-	ConsensusBlock chan *types.Block
-=======
 	// current consensus block to check if out of sync
 	ConsensusBlock chan *types.Block
 	// verified block to state sync broadcast
 	VerifiedNewBlock chan *types.Block
->>>>>>> ff74ce42
 
 	Log log.Logger
 
