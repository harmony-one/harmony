package consensus

import (
	"fmt"
	"sync"
	"sync/atomic"
	"time"

	"github.com/harmony-one/harmony/core"
	"github.com/harmony-one/harmony/crypto/bls"
	"github.com/harmony-one/harmony/internal/registry"

	"github.com/harmony-one/abool"
	bls_core "github.com/harmony-one/bls/ffi/go/bls"
	"github.com/harmony-one/harmony/consensus/quorum"
	"github.com/harmony-one/harmony/core/types"
	bls_cosi "github.com/harmony-one/harmony/crypto/bls"
	"github.com/harmony-one/harmony/internal/utils"
	"github.com/harmony-one/harmony/multibls"
	"github.com/harmony-one/harmony/p2p"
	"github.com/harmony-one/harmony/staking/slash"
	"github.com/pkg/errors"
)

const (
	vdFAndProofSize = 516 // size of VDF and Proof
	vdfAndSeedSize  = 548 // size of VDF/Proof and Seed
)

var errLeaderPriKeyNotFound = errors.New("leader private key not found locally")

// ProposalType is to indicate the type of signal for new block proposal
type ProposalType byte

// Constant of the type of new block proposal
const (
	SyncProposal ProposalType = iota
	AsyncProposal
)

// VerifyBlockFunc is a function used to verify the block and keep trace of verified blocks
type VerifyBlockFunc func(*types.Block) error

// Consensus is the main struct with all states and data related to consensus process.
type Consensus struct {
	Decider quorum.Decider
	// FBFTLog stores the pbft messages and blocks during FBFT process
	FBFTLog *FBFTLog
	// phase: different phase of FBFT protocol: pre-prepare, prepare, commit, finish etc
	phase FBFTPhase
	// current indicates what state a node is in
	current State
	// isBackup declarative the node is in backup mode
	isBackup bool
	// 2 types of timeouts: normal and viewchange
	consensusTimeout map[TimeoutType]*utils.Timeout
	// Commits collected from validators.
	aggregatedPrepareSig *bls_core.Sign
	aggregatedCommitSig  *bls_core.Sign
	prepareBitmap        *bls_cosi.Mask
	commitBitmap         *bls_cosi.Mask

	multiSigBitmap *bls_cosi.Mask // Bitmap for parsing multisig bitmap from validators

	// Registry for services.
	registry *registry.Registry
	// Minimal number of peers in the shard
	// If the number of validators is less than minPeers, the consensus won't start
	MinPeers int
	// private/public keys of current node
	priKey multibls.PrivateKeys
	// the publickey of leader
	LeaderPubKey *bls.PublicKeyWrapper
	// blockNum: the next blockNumber that FBFT is going to agree on,
	// should be equal to the blockNumber of next block
	blockNum uint64
	// Blockhash - 32 byte
	blockHash [32]byte
	// Block to run consensus on
	block []byte
	// Shard Id which this node belongs to
	ShardID uint32
	// IgnoreViewIDCheck determines whether to ignore viewID check
	IgnoreViewIDCheck *abool.AtomicBool
	// consensus mutex
	mutex sync.RWMutex
	// ViewChange struct
	vc *viewChange
	// Signal channel for proposing a new block and start new consensus
	ReadySignal chan ProposalType
	// Channel to send full commit signatures to finish new block proposal
	CommitSigChannel chan []byte
	// The post-consensus job func passed from Node object
	// Called when consensus on a new block is done
	PostConsensusJob func(*types.Block) error
	// The verifier func passed from Node object
	BlockVerifier VerifyBlockFunc
	// verified block to state sync broadcast
	VerifiedNewBlock chan *types.Block
	// will trigger state syncing when blockNum is low
	BlockNumLowChan chan struct{}
	// Channel for DRG protocol to send pRnd (preimage of randomness resulting from combined vrf
	// randomnesses) to consensus. The first 32 bytes are randomness, the rest is for bitmap.
	PRndChannel chan []byte
	// Channel for DRG protocol to send VDF. The first 516 bytes are the VDF/Proof and the last 32
	// bytes are the seed for deriving VDF
	RndChannel  chan [vdfAndSeedSize]byte
	pendingRnds [][vdfAndSeedSize]byte // A list of pending randomness
	// The p2p host used to send/receive p2p messages
	host p2p.Host
	// MessageSender takes are of sending consensus message and the corresponding retry logic.
	msgSender *MessageSender
	// If true, this consensus will not propose view change.
	disableViewChange bool
	// Have a dedicated reader thread pull from this chan, like in node
	SlashChan chan slash.Record
	// How long in second the leader needs to wait to propose a new block.
	BlockPeriod time.Duration
	// The time due for next block proposal
	NextBlockDue time.Time
	// Temporary flag to control whether aggregate signature signing is enabled
	AggregateSig bool

	// TODO (leo): an new metrics system to keep track of the consensus/viewchange
	// finality of previous consensus in the unit of milliseconds
	finality int64
	// finalityCounter keep tracks of the finality time
	finalityCounter atomic.Value //int64

	dHelper *downloadHelper

	// Both flags only for initialization state.
	start           bool
	isInitialLeader bool
}

// Blockchain returns the blockchain.
func (consensus *Consensus) Blockchain() core.BlockChain {
	return consensus.registry.GetBlockchain()
}

// VerifyBlock is a function used to verify the block and keep trace of verified blocks.
func (consensus *Consensus) verifyBlock(block *types.Block) error {
	if !consensus.FBFTLog.IsBlockVerified(block.Hash()) {
		if err := consensus.BlockVerifier(block); err != nil {
<<<<<<< HEAD
			return errors.Wrap(err, "Block verification failed")
=======
			return errors.Errorf("Block verification failed: %s", err)
>>>>>>> 881d8d70
		}
		consensus.FBFTLog.MarkBlockVerified(block)
	}
	return nil
}

// BlocksSynchronized lets the main loop know that block synchronization finished
// thus the blockchain is likely to be up to date.
func (consensus *Consensus) BlocksSynchronized() {
	consensus.mutex.Lock()
	defer consensus.mutex.Unlock()
	consensus.syncReadyChan()
}

// BlocksNotSynchronized lets the main loop know that block is not synchronized
func (consensus *Consensus) BlocksNotSynchronized() {
	consensus.syncNotReadyChan()
}

// VdfSeedSize returns the number of VRFs for VDF computation
func (consensus *Consensus) VdfSeedSize() int {
	return int(consensus.Decider.ParticipantsCount()) * 2 / 3
}

// GetPublicKeys returns the public keys
func (consensus *Consensus) GetPublicKeys() multibls.PublicKeys {
	return consensus.getPublicKeys()
}

func (consensus *Consensus) getPublicKeys() multibls.PublicKeys {
	return consensus.priKey.GetPublicKeys()
}

func (consensus *Consensus) GetLeaderPubKey() *bls_cosi.PublicKeyWrapper {
	consensus.mutex.RLock()
	defer consensus.mutex.RUnlock()
	return consensus.getLeaderPubKey()
}

func (consensus *Consensus) getLeaderPubKey() *bls_cosi.PublicKeyWrapper {
	return consensus.LeaderPubKey
}

func (consensus *Consensus) setLeaderPubKey(pub *bls_cosi.PublicKeyWrapper) {
	consensus.LeaderPubKey = pub
}

func (consensus *Consensus) GetPrivateKeys() multibls.PrivateKeys {
	return consensus.priKey
}

// GetLeaderPrivateKey returns leader private key if node is the leader
func (consensus *Consensus) getLeaderPrivateKey(leaderKey *bls_core.PublicKey) (*bls.PrivateKeyWrapper, error) {
	for i, key := range consensus.priKey {
		if key.Pub.Object.IsEqual(leaderKey) {
			return &consensus.priKey[i], nil
		}
	}
	return nil, errors.Wrapf(errLeaderPriKeyNotFound, leaderKey.SerializeToHexStr())
}

// getConsensusLeaderPrivateKey returns consensus leader private key if node is the leader
func (consensus *Consensus) getConsensusLeaderPrivateKey() (*bls.PrivateKeyWrapper, error) {
	return consensus.getLeaderPrivateKey(consensus.LeaderPubKey.Object)
}

// SetBlockVerifier sets the block verifier
func (consensus *Consensus) SetBlockVerifier(verifier VerifyBlockFunc) {
	consensus.BlockVerifier = verifier
	consensus.vc.SetVerifyBlock(consensus.verifyBlock)
}

func (consensus *Consensus) IsBackup() bool {
	return consensus.isBackup
}

func (consensus *Consensus) BlockNum() uint64 {
	return atomic.LoadUint64(&consensus.blockNum)
}

func (consensus *Consensus) getBlockNum() uint64 {
	return atomic.LoadUint64(&consensus.blockNum)
}

// New create a new Consensus record
func New(
	host p2p.Host, shard uint32, multiBLSPriKey multibls.PrivateKeys,
	registry *registry.Registry,
	Decider quorum.Decider, minPeers int, aggregateSig bool,
) (*Consensus, error) {
	consensus := Consensus{
		ShardID: shard,
	}
	consensus.Decider = Decider
	consensus.registry = registry
	consensus.MinPeers = minPeers
	consensus.AggregateSig = aggregateSig
	consensus.host = host
	consensus.msgSender = NewMessageSender(host)
	consensus.BlockNumLowChan = make(chan struct{}, 1)
	// FBFT related
	consensus.FBFTLog = NewFBFTLog()
	consensus.phase = FBFTAnnounce
	consensus.current = State{mode: Normal}
	// FBFT timeout
	consensus.consensusTimeout = createTimeout()

	if multiBLSPriKey != nil {
		consensus.priKey = multiBLSPriKey
		utils.Logger().Info().
			Str("publicKey", consensus.GetPublicKeys().SerializeToHexStr()).Msg("My Public Key")
	} else {
		utils.Logger().Error().Msg("the bls key is nil")
		return nil, fmt.Errorf("nil bls key, aborting")
	}

	// viewID has to be initialized as the height of
	// the blockchain during initialization as it was
	// displayed on explorer as Height right now
	consensus.SetCurBlockViewID(0)
	consensus.ShardID = shard
	consensus.SlashChan = make(chan slash.Record)
	consensus.ReadySignal = make(chan ProposalType)
	consensus.CommitSigChannel = make(chan []byte)
	// channel for receiving newly generated VDF
	consensus.RndChannel = make(chan [vdfAndSeedSize]byte)
	consensus.IgnoreViewIDCheck = abool.NewBool(false)
	// Make Sure Verifier is not null
	consensus.vc = newViewChange()

	// init prometheus metrics
	initMetrics()
	consensus.AddPubkeyMetrics()

	return &consensus, nil
}<|MERGE_RESOLUTION|>--- conflicted
+++ resolved
@@ -143,11 +143,7 @@
 func (consensus *Consensus) verifyBlock(block *types.Block) error {
 	if !consensus.FBFTLog.IsBlockVerified(block.Hash()) {
 		if err := consensus.BlockVerifier(block); err != nil {
-<<<<<<< HEAD
 			return errors.Wrap(err, "Block verification failed")
-=======
-			return errors.Errorf("Block verification failed: %s", err)
->>>>>>> 881d8d70
 		}
 		consensus.FBFTLog.MarkBlockVerified(block)
 	}
