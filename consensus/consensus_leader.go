--- conflicted
+++ resolved
@@ -8,19 +8,15 @@
 	"encoding/binary"
 	"errors"
 	"fmt"
-<<<<<<< HEAD
+	"harmony-benchmark/blockchain"
 	"harmony-benchmark/p2p"
-=======
-	"harmony-benchmark/blockchain"
->>>>>>> d2927374
 )
 
 var mutex = &sync.Mutex{}
-
 
 func (consensus *Consensus) WaitForNewBlock(blockChannel chan blockchain.Block) {
 	for { // keep waiting for new blocks
-		newBlock := <- blockChannel
+		newBlock := <-blockChannel
 		// TODO: think about potential race condition
 		if consensus.state == READY {
 			consensus.startConsensus(&newBlock)
