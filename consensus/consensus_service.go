--- conflicted
+++ resolved
@@ -323,15 +323,11 @@
 		return Syncing
 	}
 
-<<<<<<< HEAD
 	utils.Logger().Info().Msg("[UpdateConsensusInformation] Updating.....")
-	if len(curHeader.ShardState()) > 0 {
-=======
-	consensus.getLogger().Info().Msg("[UpdateConsensusInformation] Updating.....")
 	// genesis block is a special case that will have shard state and needs to skip processing
 	isNotGenesisBlock := curHeader.Number().Cmp(big.NewInt(0)) > 0
 	if len(curHeader.ShardState()) > 0 && isNotGenesisBlock {
->>>>>>> bb538ce6
+
 		// increase curEpoch by one if it's the last block
 		consensus.SetEpoch(curEpoch.Uint64() + 1)
 
