--- conflicted
+++ resolved
@@ -146,14 +146,8 @@
 
 // ResetState resets the state of the consensus
 func (consensus *Consensus) ResetState() {
-<<<<<<< HEAD
-	consensus.getLogger().Debug().
-		Str("MessageType", consensus.phase.String()).
-		Msg("[ResetState] Resetting consensus state")
-	consensus.switchPhase(FBFTAnnounce, true)
-=======
 	consensus.switchPhase("ResetState", FBFTAnnounce)
->>>>>>> 6ce8aeac
+
 	consensus.blockHash = [32]byte{}
 	consensus.block = []byte{}
 	consensus.Decider.ResetPrepareAndCommitVotes()
