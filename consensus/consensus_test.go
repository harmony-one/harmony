--- conflicted
+++ resolved
@@ -6,17 +6,10 @@
 	"github.com/harmony-one/harmony/p2p"
 )
 
-<<<<<<< HEAD
 func TestNew(test *testing.T) {
-	leader := p2p.Peer{Ip: "1", Port: "2"}
-	validator := p2p.Peer{Ip: "3", Port: "5"}
-	consensus := New(leader, "0", []p2p.Peer{leader, validator}, leader)
-=======
-func TestNewConsensus(test *testing.T) {
 	leader := p2p.Peer{IP: "1", Port: "2"}
 	validator := p2p.Peer{IP: "3", Port: "5"}
-	consensus := NewConsensus("1", "2", "0", []p2p.Peer{leader, validator}, leader)
->>>>>>> 8cddd154
+	consensus := New(leader, "0", []p2p.Peer{leader, validator}, leader)
 	if consensus.consensusID != 0 {
 		test.Errorf("Consensus Id is initialized to the wrong value: %d", consensus.consensusID)
 	}
