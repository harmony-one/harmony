package consensus

import (
	"fmt"
	"math/big"
	"time"

	"github.com/ethereum/go-ethereum/rlp"
	msg_pb "github.com/harmony-one/harmony/api/proto/message"
	"github.com/harmony-one/harmony/consensus/signature"
	"github.com/harmony-one/harmony/core/types"
	nodeconfig "github.com/harmony-one/harmony/internal/configs/node"
	"github.com/harmony-one/harmony/internal/utils"
	"github.com/harmony-one/harmony/p2p"
	"github.com/pkg/errors"
)

func (consensus *Consensus) onAnnounce(msg *msg_pb.Message) error {
	recvMsg, err := ParseFBFTMessage(msg)
	if err != nil {
		utils.Logger().Error().
			Err(err).
			Uint64("MsgBlockNum", recvMsg.BlockNum).
			Msg("[OnAnnounce] Unparseable leader message")
		return err
	}

	consensus.Locks.Global.Lock()
	defer consensus.Locks.Global.Unlock()

	// NOTE let it handle its own logs
	if !consensus.onAnnounceSanityChecks(recvMsg) {
		return nil
	}

	consensus.FBFTLog.AddMessage(recvMsg)
	consensus.SetBlockHash(recvMsg.BlockHash)

	// we have already added message and block, skip check viewID
	// and send prepare message if is in ViewChanging mode
	if consensus.Current.Mode() == ViewChanging {
		utils.Logger().Debug().
			Msg("[OnAnnounce] Still in ViewChanging Mode, Exiting !!")
		return nil
	}

	if consensus.checkViewID(recvMsg) != nil {
		if consensus.Current.Mode() == Normal {
			utils.Logger().Debug().
				Uint64("MsgViewID", recvMsg.ViewID).
				Uint64("MsgBlockNum", recvMsg.BlockNum).
				Msg("[OnAnnounce] ViewID check failed")
			return errors.New("viewID check failed")
		}
	}
	return consensus.prepare()
}

func (consensus *Consensus) prepare() error {
	groupID := []nodeconfig.GroupID{
		nodeconfig.NewGroupIDByShardID(nodeconfig.ShardID(consensus.ShardID)),
	}

	for i, key := range consensus.PubKey.PublicKey {
		networkMessage, err := consensus.construct(
			msg_pb.MessageType_PREPARE, nil, key, consensus.priKey.PrivateKey[i],
		)

		if err != nil {
			utils.Logger().Err(err).
				Str("message-type", msg_pb.MessageType_PREPARE.String()).
				Msg("could not construct message")
			return err
		}

		if err := consensus.host.SendMessageToGroups(
			groupID,
			p2p.ConstructMessage(networkMessage.Bytes),
		); err != nil {
			utils.Logger().Warn().Err(err).Msg("[OnAnnounce] Cannot send prepare message")
			return err
		}

		utils.Logger().Info().
			Msg("[OnAnnounce] Sent Prepare Message!!")

	}
	consensus.switchPhase(FBFTPrepare)
	return nil
}

// if onPrepared accepts the prepared message from the leader, then
// it will send a COMMIT message for the leader to receive on the network.
func (consensus *Consensus) onPrepared(msg *msg_pb.Message) error {
	recvMsg, err := ParseFBFTMessage(msg)
	if err != nil {
		utils.Logger().Debug().Err(err).Msg("[OnPrepared] Unparseable validator message")
		return err
	}
	utils.Logger().Info().
		Uint64("MsgBlockNum", recvMsg.BlockNum).
		Uint64("MsgViewID", recvMsg.ViewID).
		Msg("[OnPrepared] Received prepared message")

	if recvMsg.BlockNum < consensus.BlockNum() {
		utils.Logger().Debug().Uint64("MsgBlockNum", recvMsg.BlockNum).
			Msg("Wrong BlockNum Received, ignoring!")
		return err
	}

	consensus.Locks.Global.Lock()
	defer consensus.Locks.Global.Unlock()

	// check validity of prepared signature
	blockHash := recvMsg.BlockHash
	aggSig, mask, err := consensus.ReadSignatureBitmapPayload(recvMsg.Payload, 0)
	if err != nil {
		utils.Logger().Error().Err(err).Msg("ReadSignatureBitmapPayload failed!")
		return err
	}

	if !consensus.Decider.IsQuorumAchievedByMask(mask) {
		utils.Logger().Warn().
			Msgf("[OnPrepared] Quorum Not achieved")
		return nil
	}

	if !aggSig.VerifyHash(mask.AggregatePublic, blockHash[:]) {
		utils.Logger().Warn().
			Uint64("MsgBlockNum", recvMsg.BlockNum).
			Uint64("MsgViewID", recvMsg.ViewID).
			Msg("[OnPrepared] failed to verify multi signature for prepare phase")
		return errors.New("failed to verify multi signature for prepare phase")
	}

	// check validity of block
	var blockObj types.Block
	if err := rlp.DecodeBytes(recvMsg.Block, &blockObj); err != nil {
		utils.Logger().Warn().
			Err(err).
			Uint64("MsgBlockNum", recvMsg.BlockNum).
			Msg("[OnPrepared] Unparseable block header data")
		return err
	}
	// let this handle it own logs
	if !consensus.onPreparedSanityChecks(&blockObj, recvMsg) {
		return nil
	}

	consensus.FBFTLog.AddBlock(&blockObj)
	consensus.SetBlock(recvMsg.Block)
	consensus.FBFTLog.AddMessage(recvMsg)
	utils.Logger().Debug().
		Uint64("MsgViewID", recvMsg.ViewID).
		Uint64("MsgBlockNum", recvMsg.BlockNum).
		Hex("blockHash", recvMsg.BlockHash[:]).
		Msg("[OnPrepared] Prepared message and block added")

<<<<<<< HEAD
	if err := consensus.tryCatchup(); err != nil {
		return err
	}
	if consensus.Current.Mode() == ViewChanging {
		utils.Logger().Debug().Msg("[OnPrepared] Still in ViewChanging mode, Exiting!!")
		return nil
=======
	consensus.tryCatchup()
	if consensus.current.Mode() != Normal {
		// don't sign the block that is not verified
		consensus.getLogger().Info().Msg("[OnPrepared] Not in normal mode, Exiting!!")
		return
>>>>>>> bb538ce6
	}

	if consensus.checkViewID(recvMsg) != nil {
		if consensus.Current.Mode() == Normal {
			utils.Logger().Debug().
				Uint64("MsgViewID", recvMsg.ViewID).
				Uint64("MsgBlockNum", recvMsg.BlockNum).
				Msg("[OnPrepared] ViewID check failed")
			return errors.New("viewID check failed")
		}
	}
	if num := consensus.BlockNum(); recvMsg.BlockNum > num {
		utils.Logger().Debug().
			Uint64("MsgBlockNum", recvMsg.BlockNum).
			Uint64("blockNum", num).
			Msg("[OnPrepared] Future Block Received, ignoring!!")
		return nil
	}

	// TODO: genesis account node delay for 1 second,
	// this is a temp fix for allows FN nodes to earning reward
	if consensus.delayCommit > 0 {
		time.Sleep(consensus.delayCommit)
	}

	// add preparedSig field
	consensus.aggregatedPrepareSig = aggSig
	consensus.prepareBitmap = mask

	// local viewID may not be constant with other, so use received msg viewID.
	commitPayload := signature.ConstructCommitPayload(
		consensus.ChainReader,
		new(big.Int).SetUint64(consensus.Epoch()),
		consensus.BlockHash().Bytes(),
		consensus.BlockNum(),
		recvMsg.ViewID,
	)
	groupID := []nodeconfig.GroupID{
		nodeconfig.NewGroupIDByShardID(nodeconfig.ShardID(consensus.ShardID)),
	}
	for i, key := range consensus.PubKey.PublicKey {
		networkMessage, _ := consensus.construct(
			msg_pb.MessageType_COMMIT,
			commitPayload,
			key, consensus.priKey.PrivateKey[i],
		)

		if consensus.Current.Mode() != Listening {
			if err := consensus.host.SendMessageToGroups(groupID,
				p2p.ConstructMessage(networkMessage.Bytes),
			); err != nil {
				utils.Logger().Warn().Msg("[OnPrepared] Cannot send commit message!!")
				return err
			}
			utils.Logger().Info().
				Hex("blockHash", consensus.BlockHash().Bytes()).
				Msg("[OnPrepared] Sent Commit Message!!")

		}
	}
	consensus.switchPhase(FBFTCommit)
	return nil
}

func (consensus *Consensus) onCommitted(msg *msg_pb.Message) error {
	recvMsg, err := ParseFBFTMessage(msg)
	if err != nil {
		utils.Logger().Warn().Msg("[OnCommitted] unable to parse msg")
		return err
	}

	consensus.Locks.Global.Lock()
	defer consensus.Locks.Global.Unlock()

	// NOTE let it handle its own logs
	if !consensus.isRightBlockNumCheck(recvMsg) {
		return nil
	}

	aggSig, mask, err := consensus.ReadSignatureBitmapPayload(recvMsg.Payload, 0)
	if err != nil {
		utils.Logger().Error().Err(err).Msg("[OnCommitted] readSignatureBitmapPayload failed")
		return err
	}

	if !consensus.Decider.IsQuorumAchievedByMask(mask) {
		utils.Logger().Warn().
			Msgf("[OnCommitted] Quorum Not achieved")
		return nil
	}

	// Received msg must be about same epoch, otherwise it's invalid anyways.
	commitPayload := signature.ConstructCommitPayload(
		consensus.ChainReader,
		new(big.Int).SetUint64(consensus.Epoch()),
		recvMsg.BlockHash.Bytes(),
		recvMsg.BlockNum,
		recvMsg.ViewID,
	)
	if !aggSig.VerifyHash(mask.AggregatePublic, commitPayload) {
		utils.Logger().Error().
			Uint64("MsgBlockNum", recvMsg.BlockNum).
			Msg("[OnCommitted] Failed to verify the multi signature for commit phase")
		return errors.New("Failed to verify the multi signature for commit phase")
	}

	consensus.FBFTLog.AddMessage(recvMsg)

	consensus.aggregatedCommitSig = aggSig
	consensus.commitBitmap = mask

	if recvMsg.BlockNum-consensus.BlockNum() > consensusBlockNumBuffer {

		fmt.Println("out of sync actually happened",
			recvMsg.BlockNum,
			consensus.BlockNum(),
		)

		panic("who?")
		utils.Logger().Debug().
			Uint64("MsgBlockNum", recvMsg.BlockNum).
			Msg("[OnCommitted] OUT OF SYNC")
		// go func() {
		// 	select {
		// 	case consensus.BlockNumLowChan <- struct{}{}:
		// 		consensus.current.SetMode(Syncing)
		// 	case <-time.After(1 * time.Second):
		// 	}
		// }()
		// return
	}

	if err := consensus.tryCatchup(); err != nil {
		return err
	}

	if consensus.Current.Mode() == ViewChanging {
		utils.Logger().Debug().Msg("[OnCommitted] Still in ViewChanging mode, Exiting!!")
		return nil
	}

	utils.Logger().Debug().Msg("[OnCommitted] Start consensus timer")
	consensus.Timeouts.Consensus.Start(consensus.BlockNum())
	return nil
}<|MERGE_RESOLUTION|>--- conflicted
+++ resolved
@@ -156,20 +156,14 @@
 		Hex("blockHash", recvMsg.BlockHash[:]).
 		Msg("[OnPrepared] Prepared message and block added")
 
-<<<<<<< HEAD
 	if err := consensus.tryCatchup(); err != nil {
 		return err
 	}
-	if consensus.Current.Mode() == ViewChanging {
-		utils.Logger().Debug().Msg("[OnPrepared] Still in ViewChanging mode, Exiting!!")
-		return nil
-=======
-	consensus.tryCatchup()
-	if consensus.current.Mode() != Normal {
+
+	if m := consensus.Current.Mode(); m != Normal {
 		// don't sign the block that is not verified
-		consensus.getLogger().Info().Msg("[OnPrepared] Not in normal mode, Exiting!!")
-		return
->>>>>>> bb538ce6
+		utils.Logger().Debug().Msg("[OnPrepared] Not in normal mode, Exiting!!")
+		return errors.Errorf("not in normal mode current: %s", m.String())
 	}
 
 	if consensus.checkViewID(recvMsg) != nil {
@@ -186,7 +180,7 @@
 			Uint64("MsgBlockNum", recvMsg.BlockNum).
 			Uint64("blockNum", num).
 			Msg("[OnPrepared] Future Block Received, ignoring!!")
-		return nil
+		return errors.New("future Block Received, ignoring")
 	}
 
 	// TODO: genesis account node delay for 1 second,
