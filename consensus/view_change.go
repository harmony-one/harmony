package consensus

import (
	"bytes"
	"encoding/binary"
	"math/big"
<<<<<<< HEAD
	"sync/atomic"
=======
	"sync"
>>>>>>> 044c2dcd
	"time"

	"github.com/ethereum/go-ethereum/common"
	"github.com/harmony-one/bls/ffi/go/bls"
	msg_pb "github.com/harmony-one/harmony/api/proto/message"
	"github.com/harmony-one/harmony/consensus/quorum"
	"github.com/harmony-one/harmony/consensus/signature"
	bls_cosi "github.com/harmony-one/harmony/crypto/bls"
	nodeconfig "github.com/harmony-one/harmony/internal/configs/node"
	"github.com/harmony-one/harmony/internal/utils"
	"github.com/harmony-one/harmony/p2p"
)

// MaxViewIDDiff limits the received view ID to only 100 further from the current view ID
const MaxViewIDDiff = 100

// State contains current mode and current viewID
type State struct {
	mode   atomic.Value
	viewID atomic.Value
}

// NewState ..
func NewState() State {
	var m, v atomic.Value
	m.Store(Normal)
	v.Store(uint64(0))

	return State{
		mode:   m,
		viewID: v,
	}
}

// Mode return the current node mode
func (pm *State) Mode() Mode {
	return pm.mode.Load().(Mode)
}

// SetMode set the node mode as required
func (pm *State) SetMode(s Mode) {
	pm.mode.Store(s)
}

// ViewID return the current viewchanging id
func (pm *State) ViewID() uint64 {
	return pm.viewID.Load().(uint64)
}

// SetViewID sets the viewchanging id accordingly
func (pm *State) SetViewID(viewID uint64) {
	pm.viewID.Store(viewID)
}

// switchPhase will switch FBFTPhase to nextPhase if the desirePhase equals the nextPhase
func (consensus *Consensus) switchPhase(desired FBFTPhase, override bool) {
	if override {
		consensus.phase = desired
		return
	}

	var nextPhase FBFTPhase
	switch consensus.phase {
	case FBFTAnnounce:
		nextPhase = FBFTPrepare
	case FBFTPrepare:
		nextPhase = FBFTCommit
	case FBFTCommit:
		nextPhase = FBFTAnnounce
	}
	if nextPhase == desired {
		consensus.phase = nextPhase
	}
}

// GetNextLeaderKey uniquely determine who is the leader for given viewID
func (consensus *Consensus) GetNextLeaderKey() *bls.PublicKey {
	wasFound, next := consensus.Decider.NextAfter(consensus.LeaderPubKey)
	if !wasFound {
		utils.Logger().Warn().
			Str("key", consensus.LeaderPubKey.SerializeToHexStr()).
			Msg("GetNextLeaderKey: currentLeaderKey not found")
	}
	return next
}

// ResetViewChangeState reset the state for viewchange
func (consensus *Consensus) ResetViewChangeState() {
	utils.Logger().Debug().
		Str("Phase", consensus.phase.String()).
		Msg("[ResetViewChangeState] Resetting view change state")
	consensus.current.SetMode(Normal)
	consensus.m1Payload = []byte{}
	consensus.bhpSigs = map[uint64]map[string]*bls.Sign{}
	consensus.nilSigs = map[uint64]map[string]*bls.Sign{}
	consensus.viewIDSigs = map[uint64]map[string]*bls.Sign{}
	consensus.bhpBitmap = map[uint64]*bls_cosi.Mask{}
	consensus.nilBitmap = map[uint64]*bls_cosi.Mask{}
	consensus.viewIDBitmap = map[uint64]*bls_cosi.Mask{}
	consensus.Decider.ResetViewChangeVotes()
}

// startViewChange send a  new view change
func (consensus *Consensus) startViewChange(viewID uint64) {
	if consensus.disableViewChange {
		return
	}
	consensus.current.SetMode(ViewChanging)
	consensus.current.SetViewID(viewID)
	consensus.LeaderPubKey = consensus.GetNextLeaderKey()
	diff := int64(viewID - consensus.viewID)
	duration := time.Duration(diff * diff * int64(viewChangeDuration))
	utils.Logger().Info().
		Uint64("ViewChangingID", viewID).
		Dur("timeoutDuration", duration).
		Str("NextLeader", consensus.LeaderPubKey.SerializeToHexStr()).
		Msg("[startViewChange]")

	for i, key := range consensus.PubKey.PublicKey {
		msgToSend := consensus.constructViewChangeMessage(key, consensus.priKey.PrivateKey[i])
		consensus.host.SendMessageToGroups([]nodeconfig.GroupID{
			nodeconfig.NewGroupIDByShardID(nodeconfig.ShardID(consensus.ShardID)),
		},
			p2p.ConstructMessage(msgToSend),
		)
	}

	consensus.timeouts.viewChange.SetDuration(duration)
	consensus.timeouts.viewChange.Start()
	utils.Logger().Debug().
		Uint64("ViewChangingID", consensus.current.ViewID()).
		Msg("[startViewChange] start view change timer")
}

func (consensus *Consensus) onViewChange(msg *msg_pb.Message) {
	recvMsg, err := ParseViewChangeMessage(msg)
	if err != nil {
		utils.Logger().Warn().Msg("[onViewChange] Unable To Parse Viewchange Message")
		return
	}
	// if not leader, noop
	newLeaderKey := recvMsg.LeaderPubkey
	newLeaderPriKey, err := consensus.GetLeaderPrivateKey(newLeaderKey)
	if err != nil {
		return
	}

	if consensus.Decider.IsQuorumAchieved(quorum.ViewChange) {
		utils.Logger().Debug().
			Int64("have", consensus.Decider.SignersCount(quorum.ViewChange)).
			Int64("need", consensus.Decider.TwoThirdsSignersCount()).
			Str("validatorPubKey", recvMsg.SenderPubkey.SerializeToHexStr()).
			Msg("[onViewChange] Received Enough View Change Messages")
		return
	}

	if !consensus.onViewChangeSanityCheck(recvMsg) {
		return
	}

	senderKey := recvMsg.SenderPubkey

	consensus.vcLock.Lock()
	defer consensus.vcLock.Unlock()

	// update the dictionary key if the viewID is first time received
	consensus.addViewIDKeyIfNotExist(recvMsg.ViewID)

	// TODO: remove NIL type message
	// add self m1 or m2 type message signature and bitmap
	_, ok1 := consensus.nilSigs[recvMsg.ViewID][newLeaderKey.SerializeToHexStr()]
	_, ok2 := consensus.bhpSigs[recvMsg.ViewID][newLeaderKey.SerializeToHexStr()]
	if !(ok1 || ok2) {
		// add own signature for newview message
		preparedMsgs := consensus.FBFTLog.GetMessagesByTypeSeq(
			msg_pb.MessageType_PREPARED, recvMsg.BlockNum,
		)
		preparedMsg := consensus.FBFTLog.FindMessageByMaxViewID(preparedMsgs)
		if preparedMsg == nil {
			utils.Logger().Debug().Msg("[onViewChange] add my M2(NIL) type messaage")
			for i, key := range consensus.PubKey.PublicKey {
				priKey := consensus.priKey.PrivateKey[i]
				consensus.nilSigs[recvMsg.ViewID][key.SerializeToHexStr()] = priKey.SignHash(NIL)
				consensus.nilBitmap[recvMsg.ViewID].SetKey(key, true)
			}
		} else {
			utils.Logger().Debug().Msg("[onViewChange] add my M1 type messaage")
			msgToSign := append(preparedMsg.BlockHash[:], preparedMsg.Payload...)
			for i, key := range consensus.PubKey.PublicKey {
				priKey := consensus.priKey.PrivateKey[i]
				consensus.bhpSigs[recvMsg.ViewID][key.SerializeToHexStr()] = priKey.SignHash(msgToSign)
				consensus.bhpBitmap[recvMsg.ViewID].SetKey(key, true)
			}
		}
	}
	// add self m3 type message signature and bitmap
	_, ok3 := consensus.viewIDSigs[recvMsg.ViewID][newLeaderKey.SerializeToHexStr()]
	if !ok3 {
		viewIDBytes := make([]byte, 8)
		binary.LittleEndian.PutUint64(viewIDBytes, recvMsg.ViewID)
		for i, key := range consensus.PubKey.PublicKey {
			priKey := consensus.priKey.PrivateKey[i]
			consensus.viewIDSigs[recvMsg.ViewID][key.SerializeToHexStr()] = priKey.SignHash(
				viewIDBytes,
			)
			consensus.viewIDBitmap[recvMsg.ViewID].SetKey(key, true)
		}
	}

	// m2 type message
	if len(recvMsg.Payload) == 0 {
		_, ok := consensus.nilSigs[recvMsg.ViewID][senderKey.SerializeToHexStr()]
		if ok {
			utils.Logger().Debug().
				Str("validatorPubKey", senderKey.SerializeToHexStr()).
				Msg("[onViewChange] Already Received M2 message from validator")
			return
		}

		if !recvMsg.ViewchangeSig.VerifyHash(senderKey, NIL) {
			utils.Logger().Warn().Msg("[onViewChange] Failed To Verify Signature For M2 Type Viewchange Message")
			return
		}

		utils.Logger().Debug().
			Str("validatorPubKey", senderKey.SerializeToHexStr()).
			Msg("[onViewChange] Add M2 (NIL) type message")
		consensus.nilSigs[recvMsg.ViewID][senderKey.SerializeToHexStr()] = recvMsg.ViewchangeSig
		consensus.nilBitmap[recvMsg.ViewID].SetKey(recvMsg.SenderPubkey, true) // Set the bitmap indicating that this validator signed.
	} else { // m1 type message
		_, ok := consensus.bhpSigs[recvMsg.ViewID][senderKey.SerializeToHexStr()]
		if ok {
			utils.Logger().Debug().
				Str("validatorPubKey", senderKey.SerializeToHexStr()).
				Msg("[onViewChange] Already Received M1 Message From the Validator")
			return
		}
		if !recvMsg.ViewchangeSig.VerifyHash(recvMsg.SenderPubkey, recvMsg.Payload) {
			utils.Logger().Warn().Msg("[onViewChange] Failed to Verify Signature for M1 Type Viewchange Message")
			return
		}

		// first time receive m1 type message, need verify validity of prepared message
		if len(consensus.m1Payload) == 0 || !bytes.Equal(consensus.m1Payload, recvMsg.Payload) {
			if len(recvMsg.Payload) <= 32 {
				utils.Logger().Debug().
					Int("len", len(recvMsg.Payload)).
					Msg("[onViewChange] M1 RecvMsg Payload Not Enough Length")
				return
			}
			blockHash := recvMsg.Payload[:32]
			aggSig, mask, err := consensus.ReadSignatureBitmapPayload(recvMsg.Payload, 32)
			if err != nil {
				utils.Logger().Error().Err(err).Msg("[onViewChange] M1 RecvMsg Payload Read Error")
				return
			}

			if !consensus.Decider.IsQuorumAchievedByMask(mask) {
				utils.Logger().Warn().
					Msgf("[onViewChange] Quorum Not achieved")
				return
			}

			// Verify the multi-sig for prepare phase
			if !aggSig.VerifyHash(mask.AggregatePublic, blockHash[:]) {
				utils.Logger().Warn().
					Hex("blockHash", blockHash).
					Msg("[onViewChange] failed to verify multi signature for m1 prepared payload")
				return
			}

			// if m1Payload is empty, we just add one
			if len(consensus.m1Payload) == 0 {
				consensus.m1Payload = append(recvMsg.Payload[:0:0], recvMsg.Payload...)
				// create prepared message for new leader
				preparedMsg := FBFTMessage{
					MessageType: msg_pb.MessageType_PREPARED,
					ViewID:      recvMsg.ViewID,
					BlockNum:    recvMsg.BlockNum,
				}
				preparedMsg.BlockHash = common.Hash{}
				copy(preparedMsg.BlockHash[:], recvMsg.Payload[:32])
				preparedMsg.Payload = make([]byte, len(recvMsg.Payload)-32)
				copy(preparedMsg.Payload[:], recvMsg.Payload[32:])
				preparedMsg.SenderPubkey = newLeaderKey
				utils.Logger().Info().Msg("[onViewChange] New Leader Prepared Message Added")
				consensus.FBFTLog.AddMessage(&preparedMsg)
			}
		}
		utils.Logger().Debug().
			Str("validatorPubKey", senderKey.SerializeToHexStr()).
			Msg("[onViewChange] Add M1 (prepared) type message")
		consensus.bhpSigs[recvMsg.ViewID][senderKey.SerializeToHexStr()] = recvMsg.ViewchangeSig
		consensus.bhpBitmap[recvMsg.ViewID].SetKey(recvMsg.SenderPubkey, true) // Set the bitmap indicating that this validator signed.
	}

	// check and add viewID (m3 type) message signature
	if _, ok := consensus.viewIDSigs[recvMsg.ViewID][senderKey.SerializeToHexStr()]; ok {
		utils.Logger().Debug().
			Str("validatorPubKey", senderKey.SerializeToHexStr()).
			Msg("[onViewChange] Already Received M3(ViewID) message from the validator")
		return
	}
	viewIDHash := make([]byte, 8)
	binary.LittleEndian.PutUint64(viewIDHash, recvMsg.ViewID)
	if !recvMsg.ViewidSig.VerifyHash(recvMsg.SenderPubkey, viewIDHash) {
		utils.Logger().Warn().
			Uint64("MsgViewID", recvMsg.ViewID).
			Msg("[onViewChange] Failed to Verify M3 Message Signature")
		return
	}
	utils.Logger().Debug().
		Str("validatorPubKey", senderKey.SerializeToHexStr()).
		Msg("[onViewChange] Add M3 (ViewID) type message")

	consensus.viewIDSigs[recvMsg.ViewID][senderKey.SerializeToHexStr()] = recvMsg.ViewidSig
	// Set the bitmap indicating that this validator signed.
	consensus.viewIDBitmap[recvMsg.ViewID].SetKey(recvMsg.SenderPubkey, true)
	utils.Logger().Debug().
		Int("have", len(consensus.viewIDSigs[recvMsg.ViewID])).
		Int64("needed", consensus.Decider.TwoThirdsSignersCount()).
		Msg("[onViewChange]")

	// received enough view change messages, change state to normal consensus
	if consensus.Decider.IsQuorumAchievedByMask(consensus.viewIDBitmap[recvMsg.ViewID]) {
		consensus.current.SetMode(Normal)
		consensus.LeaderPubKey = newLeaderKey
		consensus.ResetState()
		if len(consensus.m1Payload) == 0 {
			// TODO(Chao): explain why ReadySignal is sent only in this case but not the other case.
			go func() {
				consensus.ReadySignal <- struct{}{}
			}()
		} else {
			utils.Logger().Debug().
				Str("From", consensus.phase.String()).
				Str("To", FBFTCommit.String()).
				Msg("[OnViewChange] Switching phase")
			consensus.switchPhase(FBFTCommit, true)
			copy(consensus.blockHash[:], consensus.m1Payload[:32])
			aggSig, mask, err := consensus.ReadSignatureBitmapPayload(recvMsg.Payload, 32)

			if err != nil {
				utils.Logger().Error().Err(err).
					Msg("[onViewChange] ReadSignatureBitmapPayload Fail")
				return
			}

			consensus.aggregatedPrepareSig = aggSig
			consensus.prepareBitmap = mask
			// Leader sign and add commit message
<<<<<<< HEAD
			commitPayload := signature.ConstructCommitPayload(
				consensus.ChainReader,
				new(big.Int).SetUint64(consensus.epoch),
				consensus.blockHash,
				consensus.blockNum,
				recvMsg.ViewID,
			)
=======
			commitPayload := signature.ConstructCommitPayload(consensus.ChainReader,
				new(big.Int).SetUint64(consensus.epoch), consensus.blockHash, consensus.blockNum, recvMsg.ViewID)
>>>>>>> 044c2dcd
			for i, key := range consensus.PubKey.PublicKey {
				priKey := consensus.priKey.PrivateKey[i]
				if _, err := consensus.Decider.SubmitVote(
					quorum.Commit,
					key,
					priKey.SignHash(commitPayload),
					common.BytesToHash(consensus.blockHash[:]),
					consensus.blockNum,
					recvMsg.ViewID,
				); err != nil {
					utils.Logger().Debug().Msg("submit vote on viewchange commit failed")
					return
				}

				if err := consensus.commitBitmap.SetKey(key, true); err != nil {
					utils.Logger().Debug().
						Msg("[OnViewChange] New Leader commit bitmap set failed")
					return
				}
			}
		}

		consensus.current.SetViewID(recvMsg.ViewID)
		msgToSend := consensus.constructNewViewMessage(
			recvMsg.ViewID, newLeaderKey, newLeaderPriKey,
		)

		utils.Logger().Warn().
			Int("payloadSize", len(consensus.m1Payload)).
			Hex("M1Payload", consensus.m1Payload).
			Msg("[onViewChange] Sent NewView Message")
		if err := consensus.msgSender.SendWithRetry(
			consensus.blockNum,
			msg_pb.MessageType_NEWVIEW,
			[]nodeconfig.GroupID{
				nodeconfig.NewGroupIDByShardID(nodeconfig.ShardID(consensus.ShardID))},
			p2p.ConstructMessage(msgToSend),
		); err != nil {
			utils.Logger().Err(err).
				Msg("could not send out the NEWVIEW message")
		}

		consensus.viewID = recvMsg.ViewID
		consensus.ResetViewChangeState()
		consensus.timeouts.consensus.Start()
		utils.Logger().Debug().
			Uint64("viewChangingID", consensus.current.ViewID()).
			Msg("[onViewChange] New Leader Start Consensus Timer and Stop View Change Timer")
		utils.Logger().Debug().
			Str("myKey", newLeaderKey.SerializeToHexStr()).
			Uint64("viewID", consensus.viewID).
			Uint64("block", consensus.blockNum).
			Msg("[onViewChange] I am the New Leader")
	}
}

// TODO: move to consensus_leader.go later
func (consensus *Consensus) onNewView(msg *msg_pb.Message) {
	utils.Logger().Debug().Msg("[onNewView] Received NewView Message")
	recvMsg, err := consensus.ParseNewViewMessage(msg)
	if err != nil {
		utils.Logger().Warn().Err(err).Msg("[onNewView] Unable to Parse NewView Message")
		return
	}

	if !consensus.onNewViewSanityCheck(recvMsg) {
		return
	}

	senderKey := recvMsg.SenderPubkey
	consensus.vcLock.Lock()
	defer consensus.vcLock.Unlock()

	if recvMsg.M3AggSig == nil || recvMsg.M3Bitmap == nil {
		utils.Logger().Error().Msg("[onNewView] M3AggSig or M3Bitmap is nil")
		return
	}
	m3Sig := recvMsg.M3AggSig
	m3Mask := recvMsg.M3Bitmap

	viewIDBytes := make([]byte, 8)
	binary.LittleEndian.PutUint64(viewIDBytes, recvMsg.ViewID)

	if !consensus.Decider.IsQuorumAchievedByMask(m3Mask) {
		utils.Logger().Warn().
			Msgf("[onNewView] Quorum Not achieved")
		return
	}

	if !m3Sig.VerifyHash(m3Mask.AggregatePublic, viewIDBytes) {
		utils.Logger().Warn().
			Str("m3Sig", m3Sig.SerializeToHexStr()).
			Hex("m3Mask", m3Mask.Bitmap).
			Uint64("MsgViewID", recvMsg.ViewID).
			Msg("[onNewView] Unable to Verify Aggregated Signature of M3 (ViewID) payload")
		return
	}

	m2Mask := recvMsg.M2Bitmap
	if recvMsg.M2AggSig != nil {
		utils.Logger().Debug().Msg("[onNewView] M2AggSig (NIL) is Not Empty")
		m2Sig := recvMsg.M2AggSig
		if !m2Sig.VerifyHash(m2Mask.AggregatePublic, NIL) {
			utils.Logger().Warn().
				Msg("[onNewView] Unable to Verify Aggregated Signature of M2 (NIL) payload")
			return
		}
	}

	// check when M3 sigs > M2 sigs, then M1 (recvMsg.Payload) should not be empty
	if m2Mask == nil || m2Mask.Bitmap == nil ||
		(m2Mask != nil && m2Mask.Bitmap != nil &&
			utils.CountOneBits(m3Mask.Bitmap) > utils.CountOneBits(m2Mask.Bitmap)) {
		if len(recvMsg.Payload) <= 32 {
			utils.Logger().Debug().
				Msg("[onNewView] M1 (prepared) Type Payload Not Have Enough Length")
			return
		}
		// m1 is not empty, check it's valid
		blockHash := recvMsg.Payload[:32]
		aggSig, mask, err := consensus.ReadSignatureBitmapPayload(recvMsg.Payload, 32)
		if err != nil {
			utils.Logger().Error().Err(err).
				Msg("[onNewView] ReadSignatureBitmapPayload Failed")
			return
		}
		if !aggSig.VerifyHash(mask.AggregatePublic, blockHash) {
			utils.Logger().Warn().
				Msg("[onNewView] Failed to Verify Signature for M1 (prepare) message")
			return
		}
		copy(consensus.blockHash[:], blockHash)
		consensus.aggregatedPrepareSig = aggSig
		consensus.prepareBitmap = mask
		// create prepared message from newview
		preparedMsg := FBFTMessage{
			MessageType: msg_pb.MessageType_PREPARED,
			ViewID:      recvMsg.ViewID,
			BlockNum:    recvMsg.BlockNum,
		}
		preparedMsg.BlockHash = common.Hash{}
		copy(preparedMsg.BlockHash[:], blockHash[:])
		preparedMsg.Payload = make([]byte, len(recvMsg.Payload)-32)
		copy(preparedMsg.Payload[:], recvMsg.Payload[32:])
		preparedMsg.SenderPubkey = senderKey
		consensus.FBFTLog.AddMessage(&preparedMsg)
	}

	// newView message verified success, override my state
	consensus.viewID = recvMsg.ViewID
	consensus.current.SetViewID(recvMsg.ViewID)
	consensus.LeaderPubKey = senderKey
	consensus.ResetViewChangeState()

	// change view and leaderKey to keep in sync with network
	if consensus.blockNum != recvMsg.BlockNum {
		utils.Logger().Debug().
			Str("newLeaderKey", consensus.LeaderPubKey.SerializeToHexStr()).
			Uint64("MsgBlockNum", recvMsg.BlockNum).
			Msg("[onNewView] New Leader Changed")
		return
	}

	// NewView message is verified, change state to normal consensus
	// TODO: check magic number 32
	if len(recvMsg.Payload) > 32 {
		// Construct and send the commit message
<<<<<<< HEAD
		commitPayload := signature.ConstructCommitPayload(
			consensus.ChainReader,
			new(big.Int).SetUint64(consensus.epoch),
			consensus.blockHash,
			consensus.blockNum,
			consensus.viewID,
		)
=======
		commitPayload := signature.ConstructCommitPayload(consensus.ChainReader,
			new(big.Int).SetUint64(consensus.epoch), consensus.blockHash, consensus.blockNum, consensus.viewID)
>>>>>>> 044c2dcd
		groupID := []nodeconfig.GroupID{
			nodeconfig.NewGroupIDByShardID(nodeconfig.ShardID(consensus.ShardID))}
		for i, key := range consensus.PubKey.PublicKey {
			network, err := consensus.construct(
				msg_pb.MessageType_COMMIT,
				commitPayload,
				key, consensus.priKey.PrivateKey[i],
			)
			if err != nil {
				utils.Logger().Err(err).Msg("could not create commit message")
				return
			}
			msgToSend := network.Bytes
			utils.Logger().Info().Msg("onNewView === commit")
			consensus.host.SendMessageToGroups(
				groupID,
				p2p.ConstructMessage(msgToSend),
			)
		}
		utils.Logger().Debug().
			Str("From", consensus.phase.String()).
			Str("To", FBFTCommit.String()).
			Msg("[OnViewChange] Switching phase")
		consensus.switchPhase(FBFTCommit, true)
	} else {
		consensus.ResetState()
		utils.Logger().Info().Msg("onNewView === announce")
	}
	utils.Logger().Debug().
		Str("newLeaderKey", consensus.LeaderPubKey.SerializeToHexStr()).
		Msg("new leader changed")
	utils.Logger().Debug().
		Msg("validator start consensus timer and stop view change timer")
	consensus.timeouts.consensus.Start()
}<|MERGE_RESOLUTION|>--- conflicted
+++ resolved
@@ -4,11 +4,7 @@
 	"bytes"
 	"encoding/binary"
 	"math/big"
-<<<<<<< HEAD
 	"sync/atomic"
-=======
-	"sync"
->>>>>>> 044c2dcd
 	"time"
 
 	"github.com/ethereum/go-ethereum/common"
@@ -360,7 +356,7 @@
 			consensus.aggregatedPrepareSig = aggSig
 			consensus.prepareBitmap = mask
 			// Leader sign and add commit message
-<<<<<<< HEAD
+
 			commitPayload := signature.ConstructCommitPayload(
 				consensus.ChainReader,
 				new(big.Int).SetUint64(consensus.epoch),
@@ -368,10 +364,7 @@
 				consensus.blockNum,
 				recvMsg.ViewID,
 			)
-=======
-			commitPayload := signature.ConstructCommitPayload(consensus.ChainReader,
-				new(big.Int).SetUint64(consensus.epoch), consensus.blockHash, consensus.blockNum, recvMsg.ViewID)
->>>>>>> 044c2dcd
+
 			for i, key := range consensus.PubKey.PublicKey {
 				priKey := consensus.priKey.PrivateKey[i]
 				if _, err := consensus.Decider.SubmitVote(
@@ -539,7 +532,6 @@
 	// TODO: check magic number 32
 	if len(recvMsg.Payload) > 32 {
 		// Construct and send the commit message
-<<<<<<< HEAD
 		commitPayload := signature.ConstructCommitPayload(
 			consensus.ChainReader,
 			new(big.Int).SetUint64(consensus.epoch),
@@ -547,12 +539,10 @@
 			consensus.blockNum,
 			consensus.viewID,
 		)
-=======
-		commitPayload := signature.ConstructCommitPayload(consensus.ChainReader,
-			new(big.Int).SetUint64(consensus.epoch), consensus.blockHash, consensus.blockNum, consensus.viewID)
->>>>>>> 044c2dcd
+
 		groupID := []nodeconfig.GroupID{
-			nodeconfig.NewGroupIDByShardID(nodeconfig.ShardID(consensus.ShardID))}
+			nodeconfig.NewGroupIDByShardID(nodeconfig.ShardID(consensus.ShardID)),
+		}
 		for i, key := range consensus.PubKey.PublicKey {
 			network, err := consensus.construct(
 				msg_pb.MessageType_COMMIT,
