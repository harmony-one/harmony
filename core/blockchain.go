--- conflicted
+++ resolved
@@ -2351,17 +2351,13 @@
 	return rawdb.ReadValidatorList(bc.db, true)
 }
 
-// WriteElectedValidatorList writes the list of elected validator addresses to database
+// WriteElectedValidatorList writes the list of
+// elected validator addresses to database
 // Note: this should only be called within the blockchain insert process.
-<<<<<<< HEAD
-func (bc *BlockChain) WriteActiveValidatorList(
+func (bc *BlockChain) WriteElectedValidatorList(
 	batch rawdb.DatabaseWriter, addrs []common.Address,
 ) error {
-=======
-func (bc *BlockChain) WriteElectedValidatorList(batch rawdb.DatabaseWriter, addrs []common.Address) error {
->>>>>>> bbab2044
-	err := rawdb.WriteValidatorList(batch, addrs, true)
-	if err != nil {
+	if err := rawdb.WriteValidatorList(batch, addrs, true); err != nil {
 		return err
 	}
 	bytes, err := rlp.EncodeToBytes(addrs)
@@ -2372,7 +2368,9 @@
 }
 
 // ReadDelegationsByDelegator reads the addresses of validators delegated by a delegator
-func (bc *BlockChain) ReadDelegationsByDelegator(delegator common.Address) ([]staking.DelegationIndex, error) {
+func (bc *BlockChain) ReadDelegationsByDelegator(
+	delegator common.Address,
+) ([]staking.DelegationIndex, error) {
 	if cached, ok := bc.validatorListByDelegatorCache.Get(string(delegator.Bytes())); ok {
 		by := cached.([]byte)
 		m := []staking.DelegationIndex{}
