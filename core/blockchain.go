--- conflicted
+++ resolved
@@ -167,19 +167,7 @@
 	futureBlocks                  *lru.Cache     // future blocks are blocks added for later processing
 	shardStateCache               *lru.Cache
 	lastCommitsCache              *lru.Cache
-<<<<<<< HEAD
 	extraCommitsCache             *lru.Cache
-	epochCache                    *lru.Cache    // Cache epoch number → first block number
-	randomnessCache               *lru.Cache    // Cache for vrf/vdf
-	validatorSnapshotCache        *lru.Cache    // Cache for validator snapshot
-	validatorStatsCache           *lru.Cache    // Cache for validator stats
-	validatorListCache            *lru.Cache    // Cache of validator list
-	validatorListByDelegatorCache *lru.Cache    // Cache of validator list by delegator
-	pendingCrossLinksCache        *lru.Cache    // Cache of last pending crosslinks
-	blockAccumulatorCache         *lru.Cache    // Cache of block accumulators
-	quit                          chan struct{} // blockchain quit channel
-	running                       int32         // running must be called atomically
-=======
 	epochCache                    *lru.Cache        // Cache epoch number → first block number
 	randomnessCache               *lru.Cache        // Cache for vrf/vdf
 	validatorSnapshotCache        *lru.Cache        // Cache for validator snapshot
@@ -191,7 +179,6 @@
 	quit                          chan struct{}     // blockchain quit channel
 	running                       int32             // running must be called atomically
 	blockchainPruner              *blockchainPruner // use to prune beacon chain
->>>>>>> 4e290d02
 	// procInterrupt must be atomically called
 	procInterrupt int32          // interrupt signaler for block processing
 	wg            sync.WaitGroup // chain processing wait group for shutting down
