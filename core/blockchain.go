// Copyright 2014 The go-ethereum Authors
// This file is part of the go-ethereum library.
//
// The go-ethereum library is free software: you can redistribute it and/or modify
// it under the terms of the GNU Lesser General Public License as published by
// the Free Software Foundation, either version 3 of the License, or
// (at your option) any later version.
//
// The go-ethereum library is distributed in the hope that it will be useful,
// but WITHOUT ANY WARRANTY; without even the implied warranty of
// MERCHANTABILITY or FITNESS FOR A PARTICULAR PURPOSE. See the
// GNU Lesser General Public License for more details.
//
// You should have received a copy of the GNU Lesser General Public License
// along with the go-ethereum library. If not, see <http://www.gnu.org/licenses/>.

// Package core implements the Ethereum consensus protocol.
package core

import (
	"bytes"
	"encoding/json"
	"fmt"
	"io"
	"math/big"
	"os"
	"strings"
	"sync"
	"sync/atomic"
	"time"

	"github.com/ethereum/go-ethereum/common"
	"github.com/ethereum/go-ethereum/common/mclock"
	"github.com/ethereum/go-ethereum/common/prque"
	"github.com/ethereum/go-ethereum/crypto"
	"github.com/ethereum/go-ethereum/ethdb"
	"github.com/ethereum/go-ethereum/event"
	"github.com/ethereum/go-ethereum/metrics"
	"github.com/ethereum/go-ethereum/rlp"
	"github.com/harmony-one/harmony/block"
	consensus_engine "github.com/harmony-one/harmony/consensus/engine"
	"github.com/harmony-one/harmony/consensus/reward"
	"github.com/harmony-one/harmony/consensus/votepower"
	"github.com/harmony-one/harmony/core/rawdb"
	"github.com/harmony-one/harmony/core/state"
	"github.com/harmony-one/harmony/core/types"
	"github.com/harmony-one/harmony/core/vm"
	"github.com/harmony-one/harmony/internal/params"
	"github.com/harmony-one/harmony/internal/utils"
	"github.com/harmony-one/harmony/numeric"
	"github.com/harmony-one/harmony/shard"
	"github.com/harmony-one/harmony/shard/committee"
	"github.com/harmony-one/harmony/staking/apr"
	"github.com/harmony-one/harmony/staking/effective"
	"github.com/harmony-one/harmony/staking/slash"
	staking "github.com/harmony-one/harmony/staking/types"
	lru "github.com/hashicorp/golang-lru"
	"github.com/pkg/errors"
)

var (
	headBlockGauge     = metrics.NewRegisteredGauge("chain/head/block", nil)
	headHeaderGauge    = metrics.NewRegisteredGauge("chain/head/header", nil)
	headFastBlockGauge = metrics.NewRegisteredGauge("chain/head/receipt", nil)

	accountReadTimer   = metrics.NewRegisteredTimer("chain/account/reads", nil)
	accountHashTimer   = metrics.NewRegisteredTimer("chain/account/hashes", nil)
	accountUpdateTimer = metrics.NewRegisteredTimer("chain/account/updates", nil)
	accountCommitTimer = metrics.NewRegisteredTimer("chain/account/commits", nil)

	storageReadTimer   = metrics.NewRegisteredTimer("chain/storage/reads", nil)
	storageHashTimer   = metrics.NewRegisteredTimer("chain/storage/hashes", nil)
	storageUpdateTimer = metrics.NewRegisteredTimer("chain/storage/updates", nil)
	storageCommitTimer = metrics.NewRegisteredTimer("chain/storage/commits", nil)

	blockInsertTimer     = metrics.NewRegisteredTimer("chain/inserts", nil)
	blockValidationTimer = metrics.NewRegisteredTimer("chain/validation", nil)
	blockExecutionTimer  = metrics.NewRegisteredTimer("chain/execution", nil)
	blockWriteTimer      = metrics.NewRegisteredTimer("chain/write", nil)

	// ErrNoGenesis is the error when there is no genesis.
	ErrNoGenesis = errors.New("Genesis not found in chain")
	// errExceedMaxPendingSlashes ..
	errExceedMaxPendingSlashes = errors.New("exceeed max pending slashes")
	errNilEpoch                = errors.New("nil epoch for voting power computation")
)

const (
	bodyCacheLimit                     = 2048
	blockCacheLimit                    = 2048
	receiptsCacheLimit                 = 32
	maxFutureBlocks                    = 256
	maxTimeFutureBlocks                = 30
	badBlockLimit                      = 10
	triesInMemory                      = 128
	shardCacheLimit                    = 10
	commitsCacheLimit                  = 10
	epochCacheLimit                    = 10
	randomnessCacheLimit               = 10
	validatorCacheLimit                = 1024
	validatorStatsCacheLimit           = 1024
	validatorListCacheLimit            = 10
	validatorListByDelegatorCacheLimit = 1024
	pendingCrossLinksCacheLimit        = 2
	blockAccumulatorCacheLimit         = 256
	maxPendingSlashes                  = 512
	// BlockChainVersion ensures that an incompatible database forces a resync from scratch.
	BlockChainVersion = 3
	pendingCLCacheKey = "pendingCLs"
)

// CacheConfig contains the configuration values for the trie caching/pruning
// that's resident in a blockchain.
type CacheConfig struct {
	Disabled      bool          // Whether to disable trie write caching (archive node)
	TrieNodeLimit int           // Memory limit (MB) at which to flush the current in-memory trie to disk
	TrieTimeLimit time.Duration // Time limit after which to flush the current in-memory trie to disk
}

// BlockChain represents the canonical chain given a database with a genesis
// block. The Blockchain manages chain imports, reverts, chain reorganisations.
//
// Importing blocks in to the block chain happens according to the set of rules
// defined by the two stage validator. Processing of blocks is done using the
// Processor which processes the included transaction. The validation of the state
// is done in the second part of the validator. Failing results in aborting of
// the import.
//
// The BlockChain also helps in returning blocks from **any** chain included
// in the database as well as blocks that represents the canonical chain. It's
// important to note that GetBlock can return any block and does not need to be
// included in the canonical one where as GetBlockByNumber always represents the
// canonical chain.
type BlockChain struct {
	chainConfig            *params.ChainConfig // Chain & network configuration
	cacheConfig            *CacheConfig        // Cache configuration for pruning
	pruneBeaconChainEnable bool                // pruneBeaconChainEnable is enable prune BeaconChain feature

	db     ethdb.Database // Low level persistent database to store final content in
	triegc *prque.Prque   // Priority queue mapping block numbers to tries to gc
	gcproc time.Duration  // Accumulates canonical block processing for trie dumping

	hc            *HeaderChain
	rmLogsFeed    event.Feed
	chainFeed     event.Feed
	chainSideFeed event.Feed
	chainHeadFeed event.Feed
	logsFeed      event.Feed
	scope         event.SubscriptionScope
	genesisBlock  *types.Block

	mu                          sync.RWMutex // global mutex for locking chain operations
	chainmu                     sync.RWMutex // blockchain insertion lock
	procmu                      sync.RWMutex // block processor lock
	pendingCrossLinksMutex      sync.RWMutex // pending crosslinks lock
	pendingSlashingCandidatesMU sync.RWMutex // pending slashing candidates

	currentBlock     atomic.Value // Current head of the block chain
	currentBlockNum  uint64       // Current head block number of the block chain
	currentFastBlock atomic.Value // Current head of the fast-sync chain (may be above the block chain!)

	stateCache                    state.Database // State database to reuse between imports (contains state cache)
	bodyCache                     *lru.Cache     // Cache for the most recent block bodies
	bodyRLPCache                  *lru.Cache     // Cache for the most recent block bodies in RLP encoded format
	receiptsCache                 *lru.Cache     // Cache for the most recent receipts per block
	blockCache                    *lru.Cache     // Cache for the most recent entire blocks
	futureBlocks                  *lru.Cache     // future blocks are blocks added for later processing
	shardStateCache               *lru.Cache
	lastCommitsCache              *lru.Cache
	epochCache                    *lru.Cache        // Cache epoch number → first block number
	randomnessCache               *lru.Cache        // Cache for vrf/vdf
	validatorSnapshotCache        *lru.Cache        // Cache for validator snapshot
	validatorStatsCache           *lru.Cache        // Cache for validator stats
	validatorListCache            *lru.Cache        // Cache of validator list
	validatorListByDelegatorCache *lru.Cache        // Cache of validator list by delegator
	pendingCrossLinksCache        *lru.Cache        // Cache of last pending crosslinks
	blockAccumulatorCache         *lru.Cache        // Cache of block accumulators
	quit                          chan struct{}     // blockchain quit channel
	running                       int32             // running must be called atomically
	blockchainPruner              *blockchainPruner // use to prune beacon chain
	// procInterrupt must be atomically called
	procInterrupt int32          // interrupt signaler for block processing
	wg            sync.WaitGroup // chain processing wait group for shutting down

	engine                 consensus_engine.Engine
	processor              Processor // block processor interface
	validator              Validator // block and state validator interface
	vmConfig               vm.Config
	badBlocks              *lru.Cache              // Bad block cache
	shouldPreserve         func(*types.Block) bool // Function used to determine whether should preserve the given block.
	pendingSlashes         slash.Records
	maxGarbCollectedBlkNum int64
}

// NewBlockChain returns a fully initialised block chain using information
// available in the database. It initialises the default Ethereum validator and
// Processor.
func NewBlockChain(
	db ethdb.Database, cacheConfig *CacheConfig, chainConfig *params.ChainConfig,
	engine consensus_engine.Engine, vmConfig vm.Config,
	shouldPreserve func(block *types.Block) bool,
) (*BlockChain, error) {
	if cacheConfig == nil {
		cacheConfig = &CacheConfig{
			TrieNodeLimit: 256 * 1024 * 1024,
			TrieTimeLimit: 2 * time.Minute,
		}
	}
	bodyCache, _ := lru.New(bodyCacheLimit)
	bodyRLPCache, _ := lru.New(bodyCacheLimit)
	receiptsCache, _ := lru.New(receiptsCacheLimit)
	blockCache, _ := lru.New(blockCacheLimit)
	futureBlocks, _ := lru.New(maxFutureBlocks)
	badBlocks, _ := lru.New(badBlockLimit)
	shardCache, _ := lru.New(shardCacheLimit)
	commitsCache, _ := lru.New(commitsCacheLimit)
	epochCache, _ := lru.New(epochCacheLimit)
	randomnessCache, _ := lru.New(randomnessCacheLimit)
	validatorCache, _ := lru.New(validatorCacheLimit)
	validatorStatsCache, _ := lru.New(validatorStatsCacheLimit)
	validatorListCache, _ := lru.New(validatorListCacheLimit)
	validatorListByDelegatorCache, _ := lru.New(validatorListByDelegatorCacheLimit)
	pendingCrossLinksCache, _ := lru.New(pendingCrossLinksCacheLimit)
	blockAccumulatorCache, _ := lru.New(blockAccumulatorCacheLimit)

	bc := &BlockChain{
		chainConfig:                   chainConfig,
		cacheConfig:                   cacheConfig,
		db:                            db,
		triegc:                        prque.New(nil),
		stateCache:                    state.NewDatabase(db),
		quit:                          make(chan struct{}),
		shouldPreserve:                shouldPreserve,
		bodyCache:                     bodyCache,
		bodyRLPCache:                  bodyRLPCache,
		receiptsCache:                 receiptsCache,
		blockCache:                    blockCache,
		futureBlocks:                  futureBlocks,
		shardStateCache:               shardCache,
		lastCommitsCache:              commitsCache,
		epochCache:                    epochCache,
		randomnessCache:               randomnessCache,
		validatorSnapshotCache:        validatorCache,
		validatorStatsCache:           validatorStatsCache,
		validatorListCache:            validatorListCache,
		validatorListByDelegatorCache: validatorListByDelegatorCache,
		pendingCrossLinksCache:        pendingCrossLinksCache,
		blockAccumulatorCache:         blockAccumulatorCache,
		blockchainPruner:              newBlockchainPruner(db),
		engine:                        engine,
		vmConfig:                      vmConfig,
		badBlocks:                     badBlocks,
		pendingSlashes:                slash.Records{},
		maxGarbCollectedBlkNum:        -1,
	}
	bc.SetValidator(NewBlockValidator(chainConfig, bc, engine))
	bc.SetProcessor(NewStateProcessor(chainConfig, bc, engine))

	var err error
	bc.hc, err = NewHeaderChain(db, chainConfig, engine, bc.getProcInterrupt)
	if err != nil {
		return nil, err
	}
	bc.genesisBlock = bc.GetBlockByNumber(0)
	if bc.genesisBlock == nil {
		return nil, ErrNoGenesis
	}
	var nilBlock *types.Block
	bc.SetCurrentBlock(nilBlock)
	bc.currentFastBlock.Store(nilBlock)
	if err := bc.loadLastState(); err != nil {
		return nil, err
	}
	// Take ownership of this particular state
	go bc.update()
	return bc, nil
}

func (bc *BlockChain) SetCurrentBlock(block *types.Block) {
	bc.currentBlock.Store(block)
	if block == nil {
		atomic.StoreUint64(&bc.currentBlockNum, uint64(0))
	} else {
		atomic.StoreUint64(&bc.currentBlockNum, block.NumberU64())
	}
}

// ValidateNewBlock validates new block.
func (bc *BlockChain) ValidateNewBlock(block *types.Block) error {
	state, err := state.New(bc.CurrentBlock().Root(), bc.stateCache)
	if err != nil {
		return err
	}

	// NOTE Order of mutating state here matters.
	// Process block using the parent state as reference point.
	// Do not read cache from processor.
	receipts, cxReceipts, _, _, usedGas, _, _, err := bc.processor.Process(
		block, state, bc.vmConfig, false,
	)
	if err != nil {
		bc.reportBlock(block, receipts, err)
		return err
	}

	// Verify all the hash roots (state, txns, receipts, cross-shard)
	if err := bc.Validator().ValidateState(
		block, state, receipts, cxReceipts, usedGas,
	); err != nil {
		bc.reportBlock(block, receipts, err)
		return err
	}
	return nil
}

// IsEpochBlock returns whether this block is the first block of an epoch.
// by checking if the previous block is the last block of the previous epoch
func IsEpochBlock(block *types.Block) bool {
	if block.NumberU64() == 0 {
		// genesis block is the first epoch block
		return true
	}
	return shard.Schedule.IsLastBlock(block.NumberU64() - 1)
}

func (bc *BlockChain) getProcInterrupt() bool {
	return atomic.LoadInt32(&bc.procInterrupt) == 1
}

// loadLastState loads the last known chain state from the database. This method
// assumes that the chain manager mutex is held.
func (bc *BlockChain) loadLastState() error {
	// Restore the last known head block
	head := rawdb.ReadHeadBlockHash(bc.db)
	if head == (common.Hash{}) {
		// Corrupt or empty database, init from scratch
		utils.Logger().Warn().Msg("Empty database, resetting chain")
		return bc.Reset()
	}
	// Make sure the entire head block is available
	currentBlock := bc.GetBlockByHash(head)
	if currentBlock == nil {
		// Corrupt or empty database, init from scratch
		utils.Logger().Warn().Str("hash", head.Hex()).Msg("Head block missing, resetting chain")
		return bc.Reset()
	}
	// Make sure the state associated with the block is available
	if _, err := state.New(currentBlock.Root(), bc.stateCache); err != nil {
		// Dangling block without a state associated, init from scratch
		utils.Logger().Warn().
			Str("number", currentBlock.Number().String()).
			Str("hash", currentBlock.Hash().Hex()).
			Msg("Head state missing, repairing chain")
		if err := bc.repair(&currentBlock); err != nil {
			return err
		}
	}
	// Everything seems to be fine, set as the head block
<<<<<<< HEAD
	bc.SetCurrentBlock(currentBlock)
=======
	bc.currentBlock.Store(currentBlock)
	headBlockGauge.Update(int64(currentBlock.NumberU64()))
>>>>>>> c2464059

	// We don't need the following as we want the current header and block to be consistent
	// Restore the last known head header
	//currentHeader := currentBlock.Header()
	//if head := rawdb.ReadHeadHeaderHash(bc.db); head != (common.Hash{}) {
	//	if header := bc.GetHeaderByHash(head); header != nil {
	//		currentHeader = header
	//	}
	//}
	currentHeader := currentBlock.Header()
	if err := bc.hc.SetCurrentHeader(currentHeader); err != nil {
		return errors.Wrap(err, "headerChain SetCurrentHeader")
	}

	// Restore the last known head fast block
	bc.currentFastBlock.Store(currentBlock)
	headFastBlockGauge.Update(int64(currentBlock.NumberU64()))
	if head := rawdb.ReadHeadFastBlockHash(bc.db); head != (common.Hash{}) {
		if block := bc.GetBlockByHash(head); block != nil {
			bc.currentFastBlock.Store(block)
			headFastBlockGauge.Update(int64(block.NumberU64()))
		}
	}

	// Issue a status log for the user
	currentFastBlock := bc.CurrentFastBlock()

	headerTd := bc.GetTd(currentHeader.Hash(), currentHeader.Number().Uint64())
	blockTd := bc.GetTd(currentBlock.Hash(), currentBlock.NumberU64())
	fastTd := bc.GetTd(currentFastBlock.Hash(), currentFastBlock.NumberU64())

	utils.Logger().Info().
		Str("number", currentHeader.Number().String()).
		Str("hash", currentHeader.Hash().Hex()).
		Str("td", headerTd.String()).
		Str("age", common.PrettyAge(time.Unix(currentHeader.Time().Int64(), 0)).String()).
		Msg("Loaded most recent local header")
	utils.Logger().Info().
		Str("number", currentBlock.Number().String()).
		Str("hash", currentBlock.Hash().Hex()).
		Str("td", blockTd.String()).
		Str("age", common.PrettyAge(time.Unix(currentBlock.Time().Int64(), 0)).String()).
		Msg("Loaded most recent local full block")
	utils.Logger().Info().
		Str("number", currentFastBlock.Number().String()).
		Str("hash", currentFastBlock.Hash().Hex()).
		Str("td", fastTd.String()).
		Str("age", common.PrettyAge(time.Unix(currentFastBlock.Time().Int64(), 0)).String()).
		Msg("Loaded most recent local fast block")

	return nil
}

// SetHead rewinds the local chain to a new head. In the case of headers, everything
// above the new head will be deleted and the new one set. In the case of blocks
// though, the head may be further rewound if block bodies are missing (non-archive
// nodes after a fast sync).
func (bc *BlockChain) SetHead(head uint64) error {
	utils.Logger().Warn().Uint64("target", head).Msg("Rewinding blockchain")

	bc.mu.Lock()
	defer bc.mu.Unlock()

	// Rewind the header chain, deleting all block bodies until then
	delFn := func(db rawdb.DatabaseDeleter, hash common.Hash, num uint64) error {
		return rawdb.DeleteBody(db, hash, num)
	}
	if err := bc.hc.SetHead(head, delFn); err != nil {
		return errors.Wrap(err, "headerChain SetHeader")
	}
	currentHeader := bc.hc.CurrentHeader()

	// Clear out any stale content from the caches
	bc.bodyCache.Purge()
	bc.bodyRLPCache.Purge()
	bc.receiptsCache.Purge()
	bc.blockCache.Purge()
	bc.futureBlocks.Purge()
	bc.shardStateCache.Purge()

	// Rewind the block chain, ensuring we don't end up with a stateless head block
	if currentBlock := bc.CurrentBlock(); currentBlock != nil && currentHeader.Number().Uint64() < currentBlock.NumberU64() {
<<<<<<< HEAD
		bc.SetCurrentBlock(bc.GetBlock(currentHeader.Hash(), currentHeader.Number().Uint64()))
=======
		newHeadBlock := bc.GetBlock(currentHeader.Hash(), currentHeader.Number().Uint64())
		bc.currentBlock.Store(newHeadBlock)
		headBlockGauge.Update(int64(newHeadBlock.NumberU64()))
>>>>>>> c2464059
	}
	if currentBlock := bc.CurrentBlock(); currentBlock != nil {
		if _, err := state.New(currentBlock.Root(), bc.stateCache); err != nil {
			// Rewound state missing, rolled back to before pivot, reset to genesis
<<<<<<< HEAD
			bc.SetCurrentBlock(bc.genesisBlock)
=======
			bc.currentBlock.Store(bc.genesisBlock)
			headBlockGauge.Update(int64(bc.genesisBlock.NumberU64()))
>>>>>>> c2464059
		}
	}
	// Rewind the fast block in a simpleton way to the target head
	if currentFastBlock := bc.CurrentFastBlock(); currentFastBlock != nil && currentHeader.Number().Uint64() < currentFastBlock.NumberU64() {
		newHeadFastBlock := bc.GetBlock(currentHeader.Hash(), currentHeader.Number().Uint64())
		bc.currentFastBlock.Store(newHeadFastBlock)
		headFastBlockGauge.Update(int64(newHeadFastBlock.NumberU64()))
	}
	// If either blocks reached nil, reset to the genesis state
	if currentBlock := bc.CurrentBlock(); currentBlock == nil {
<<<<<<< HEAD
		bc.SetCurrentBlock(bc.genesisBlock)
=======
		bc.currentBlock.Store(bc.genesisBlock)
		headBlockGauge.Update(int64(bc.genesisBlock.NumberU64()))
>>>>>>> c2464059
	}
	if currentFastBlock := bc.CurrentFastBlock(); currentFastBlock == nil {
		bc.currentFastBlock.Store(bc.genesisBlock)
		headFastBlockGauge.Update(int64(bc.genesisBlock.NumberU64()))
	}
	currentBlock := bc.CurrentBlock()
	currentFastBlock := bc.CurrentFastBlock()

	if err := rawdb.WriteHeadBlockHash(bc.db, currentBlock.Hash()); err != nil {
		return err
	}
	if err := rawdb.WriteHeadFastBlockHash(bc.db, currentFastBlock.Hash()); err != nil {
		return err
	}

	return bc.loadLastState()
}

// ShardID returns the shard Id of the blockchain.
// TODO: use a better solution before resharding shuffle nodes to different shards
func (bc *BlockChain) ShardID() uint32 {
	return bc.CurrentBlock().ShardID()
}

// GasLimit returns the gas limit of the current HEAD block.
func (bc *BlockChain) GasLimit() uint64 {
	return bc.CurrentBlock().GasLimit()
}

// CurrentBlock retrieves the current head block of the canonical chain. The
// block is retrieved from the blockchain's internal cache.
func (bc *BlockChain) CurrentBlock() *types.Block {
	return bc.currentBlock.Load().(*types.Block)
}

// CurrentBlock retrieves the current head block number of the canonical chain.
func (bc *BlockChain) CurrentBlockNumber() uint64 {
	return atomic.LoadUint64(&bc.currentBlockNum)
}

// CurrentFastBlock retrieves the current fast-sync head block of the canonical
// chain. The block is retrieved from the blockchain's internal cache.
func (bc *BlockChain) CurrentFastBlock() *types.Block {
	return bc.currentFastBlock.Load().(*types.Block)
}

// SetProcessor sets the processor required for making state modifications.
func (bc *BlockChain) SetProcessor(processor Processor) {
	bc.procmu.Lock()
	defer bc.procmu.Unlock()
	bc.processor = processor
}

// SetValidator sets the validator which is used to validate incoming blocks.
func (bc *BlockChain) SetValidator(validator Validator) {
	bc.procmu.Lock()
	defer bc.procmu.Unlock()
	bc.validator = validator
}

// Validator returns the current validator.
func (bc *BlockChain) Validator() Validator {
	bc.procmu.RLock()
	defer bc.procmu.RUnlock()
	return bc.validator
}

// Processor returns the current processor.
func (bc *BlockChain) Processor() Processor {
	bc.procmu.RLock()
	defer bc.procmu.RUnlock()
	return bc.processor
}

// State returns a new mutable state based on the current HEAD block.
func (bc *BlockChain) State() (*state.DB, error) {
	return bc.StateAt(bc.CurrentBlock().Root())
}

// StateAt returns a new mutable state based on a particular point in time.
func (bc *BlockChain) StateAt(root common.Hash) (*state.DB, error) {
	return state.New(root, bc.stateCache)
}

// Reset purges the entire blockchain, restoring it to its genesis state.
func (bc *BlockChain) Reset() error {
	return bc.ResetWithGenesisBlock(bc.genesisBlock)
}

// ResetWithGenesisBlock purges the entire blockchain, restoring it to the
// specified genesis state.
func (bc *BlockChain) ResetWithGenesisBlock(genesis *types.Block) error {
	// Dump the entire block chain and purge the caches
	if err := bc.SetHead(0); err != nil {
		return err
	}
	bc.mu.Lock()
	defer bc.mu.Unlock()

	// Prepare the genesis block and reinitialise the chain
	if err := rawdb.WriteBlock(bc.db, genesis); err != nil {
		return err
	}

	bc.genesisBlock = genesis
	if err := bc.insert(bc.genesisBlock); err != nil {
		return err
	}
	bc.hc.SetGenesis(bc.genesisBlock.Header())
	if err := bc.hc.SetCurrentHeader(bc.genesisBlock.Header()); err != nil {
		return err
	}
<<<<<<< HEAD
	bc.SetCurrentBlock(bc.genesisBlock)
=======
	bc.currentBlock.Store(bc.genesisBlock)
	headBlockGauge.Update(int64(bc.genesisBlock.NumberU64()))
>>>>>>> c2464059
	bc.currentFastBlock.Store(bc.genesisBlock)
	headFastBlockGauge.Update(int64(bc.genesisBlock.NumberU64()))
	return nil
}

// repair tries to repair the current blockchain by rolling back the current block
// until one with associated state is found. This is needed to fix incomplete db
// writes caused either by crashes/power outages, or simply non-committed tries.
//
// This method only rolls back the current block. The current header and current
// fast block are left intact.
func (bc *BlockChain) repair(head **types.Block) error {
	valsToRemove := map[common.Address]struct{}{}
	for {
		// Abort if we've rewound to a head block that does have associated state
		if _, err := state.New((*head).Root(), bc.stateCache); err == nil {
			utils.Logger().Info().
				Str("number", (*head).Number().String()).
				Str("hash", (*head).Hash().Hex()).
				Msg("Rewound blockchain to past state")
			return bc.removeInValidatorList(valsToRemove)
		}
		// Repair last commit sigs
		lastSig := (*head).Header().LastCommitSignature()
		sigAndBitMap := append(lastSig[:], (*head).Header().LastCommitBitmap()...)
		bc.WriteCommitSig((*head).NumberU64()-1, sigAndBitMap)

		// Otherwise rewind one block and recheck state availability there
		for _, stkTxn := range (*head).StakingTransactions() {
			if stkTxn.StakingType() == staking.DirectiveCreateValidator {
				if addr, err := stkTxn.SenderAddress(); err == nil {
					valsToRemove[addr] = struct{}{}
				} else {
					return err
				}
			}
		}
		block := bc.GetBlock((*head).ParentHash(), (*head).NumberU64()-1)
		if block == nil {
			return fmt.Errorf("missing block %d [%x]", (*head).NumberU64()-1, (*head).ParentHash())
		}
		*head = block
	}
}

// This func is used to remove the validator addresses from the validator list.
func (bc *BlockChain) removeInValidatorList(toRemove map[common.Address]struct{}) error {
	if len(toRemove) == 0 {
		return nil
	}
	utils.Logger().Info().
		Interface("validators", toRemove).
		Msg("Removing validators from validator list")

	existingVals, err := bc.ReadValidatorList()
	if err != nil {
		return err
	}
	newVals := []common.Address{}
	for _, addr := range existingVals {
		if _, ok := toRemove[addr]; !ok {
			newVals = append(newVals, addr)
		}
	}
	return bc.WriteValidatorList(bc.db, newVals)
}

// Export writes the active chain to the given writer.
func (bc *BlockChain) Export(w io.Writer) error {
	return bc.ExportN(w, uint64(0), bc.CurrentBlock().NumberU64())
}

// ExportN writes a subset of the active chain to the given writer.
func (bc *BlockChain) ExportN(w io.Writer, first uint64, last uint64) error {
	bc.mu.RLock()
	defer bc.mu.RUnlock()

	if first > last {
		return fmt.Errorf("export failed: first (%d) is greater than last (%d)", first, last)
	}
	utils.Logger().Info().Uint64("count", last-first+1).Msg("Exporting batch of blocks")

	start, reported := time.Now(), time.Now()
	for nr := first; nr <= last; nr++ {
		block := bc.GetBlockByNumber(nr)
		if block == nil {
			return fmt.Errorf("export failed on #%d: not found", nr)
		}
		if err := block.EncodeRLP(w); err != nil {
			return err
		}
		if time.Since(reported) >= statsReportLimit {
			utils.Logger().Info().
				Uint64("exported", block.NumberU64()-first).
				Str("elapsed", common.PrettyDuration(time.Since(start)).String()).
				Msg("Exporting blocks")
			reported = time.Now()
		}
	}

	return nil
}

// writeHeadBlock writes a new head block
func (bc *BlockChain) writeHeadBlock(block *types.Block) error {
	// If the block is on a side chain or an unknown one, force other heads onto it too
	updateHeads := rawdb.ReadCanonicalHash(bc.db, block.NumberU64()) != block.Hash()

	// Add the block to the canonical chain number scheme and mark as the head
	batch := bc.ChainDb().NewBatch()
	if err := rawdb.WriteCanonicalHash(batch, block.Hash(), block.NumberU64()); err != nil {
		return err
	}
	if err := rawdb.WriteHeadBlockHash(batch, block.Hash()); err != nil {
		return err
	}
	if err := batch.Write(); err != nil {
		return err
	}

<<<<<<< HEAD
	bc.SetCurrentBlock(block)
=======
	bc.currentBlock.Store(block)
	headBlockGauge.Update(int64(block.NumberU64()))
>>>>>>> c2464059

	// If the block is better than our head or is on a different chain, force update heads
	if updateHeads {
		if err := bc.hc.SetCurrentHeader(block.Header()); err != nil {
			return errors.Wrap(err, "HeaderChain SetCurrentHeader")
		}
		if err := rawdb.WriteHeadFastBlockHash(bc.db, block.Hash()); err != nil {
			return err
		}

		bc.currentFastBlock.Store(block)
		headFastBlockGauge.Update(int64(block.NumberU64()))
	}
	return nil
}

// insert injects a new head block into the current block chain. This method
// assumes that the block is indeed a true head. It will also reset the head
// header and the head fast sync block to this very same block if they are older
// or if they are on a different side chain.
//
// Note, this function assumes that the `mu` mutex is held!
func (bc *BlockChain) insert(block *types.Block) error {
	return bc.writeHeadBlock(block)
}

// Genesis retrieves the chain's genesis block.
func (bc *BlockChain) Genesis() *types.Block {
	return bc.genesisBlock
}

// GetBody retrieves a block body (transactions and uncles) from the database by
// hash, caching it if found.
func (bc *BlockChain) GetBody(hash common.Hash) *types.Body {
	// Short circuit if the body's already in the cache, retrieve otherwise
	if cached, ok := bc.bodyCache.Get(hash); ok {
		body := cached.(*types.Body)
		return body
	}
	number := bc.hc.GetBlockNumber(hash)
	if number == nil {
		return nil
	}
	body := rawdb.ReadBody(bc.db, hash, *number)
	if body == nil {
		return nil
	}
	// Cache the found body for next time and return
	bc.bodyCache.Add(hash, body)
	return body
}

// GetBodyRLP retrieves a block body in RLP encoding from the database by hash,
// caching it if found.
func (bc *BlockChain) GetBodyRLP(hash common.Hash) rlp.RawValue {
	// Short circuit if the body's already in the cache, retrieve otherwise
	if cached, ok := bc.bodyRLPCache.Get(hash); ok {
		return cached.(rlp.RawValue)
	}
	number := bc.hc.GetBlockNumber(hash)
	if number == nil {
		return nil
	}
	body := rawdb.ReadBodyRLP(bc.db, hash, *number)
	if len(body) == 0 {
		return nil
	}
	// Cache the found body for next time and return
	bc.bodyRLPCache.Add(hash, body)
	return body
}

// HasBlock checks if a block is fully present in the database or not.
func (bc *BlockChain) HasBlock(hash common.Hash, number uint64) bool {
	if bc.blockCache.Contains(hash) {
		return true
	}
	return rawdb.HasBody(bc.db, hash, number)
}

// HasState checks if state trie is fully present in the database or not.
func (bc *BlockChain) HasState(hash common.Hash) bool {
	_, err := bc.stateCache.OpenTrie(hash)
	return err == nil
}

// HasBlockAndState checks if a block and associated state trie is fully present
// in the database or not, caching it if present.
func (bc *BlockChain) HasBlockAndState(hash common.Hash, number uint64) bool {
	// Check first that the block itself is known
	block := bc.GetBlock(hash, number)
	if block == nil {
		return false
	}
	return bc.HasState(block.Root())
}

// GetBlock retrieves a block from the database by hash and number,
// caching it if found.
func (bc *BlockChain) GetBlock(hash common.Hash, number uint64) *types.Block {
	// Short circuit if the block's already in the cache, retrieve otherwise
	if block, ok := bc.blockCache.Get(hash); ok {
		return block.(*types.Block)
	}
	block := rawdb.ReadBlock(bc.db, hash, number)
	if block == nil {
		return nil
	}
	// Cache the found block for next time and return
	bc.blockCache.Add(block.Hash(), block)
	return block
}

// GetBlockByHash retrieves a block from the database by hash, caching it if found.
func (bc *BlockChain) GetBlockByHash(hash common.Hash) *types.Block {
	number := bc.hc.GetBlockNumber(hash)
	if number == nil {
		return nil
	}
	return bc.GetBlock(hash, *number)
}

// GetBlockByNumber retrieves a block from the database by number, caching it
// (associated with its hash) if found.
func (bc *BlockChain) GetBlockByNumber(number uint64) *types.Block {
	hash := rawdb.ReadCanonicalHash(bc.db, number)
	if hash == (common.Hash{}) {
		return nil
	}
	return bc.GetBlock(hash, number)
}

// GetReceiptsByHash retrieves the receipts for all transactions in a given block.
func (bc *BlockChain) GetReceiptsByHash(hash common.Hash) types.Receipts {
	if receipts, ok := bc.receiptsCache.Get(hash); ok {
		return receipts.(types.Receipts)
	}

	number := rawdb.ReadHeaderNumber(bc.db, hash)
	if number == nil {
		return nil
	}

	receipts := rawdb.ReadReceipts(bc.db, hash, *number)
	bc.receiptsCache.Add(hash, receipts)
	return receipts
}

// GetBlocksFromHash returns the block corresponding to hash and up to n-1 ancestors.
// [deprecated by eth/62]
func (bc *BlockChain) GetBlocksFromHash(hash common.Hash, n int) (blocks []*types.Block) {
	number := bc.hc.GetBlockNumber(hash)
	if number == nil {
		return nil
	}
	for i := 0; i < n; i++ {
		block := bc.GetBlock(hash, *number)
		if block == nil {
			break
		}
		blocks = append(blocks, block)
		hash = block.ParentHash()
		*number--
	}
	return
}

// GetUnclesInChain retrieves all the uncles from a given block backwards until
// a specific distance is reached.
func (bc *BlockChain) GetUnclesInChain(b *types.Block, length int) []*block.Header {
	uncles := []*block.Header{}
	for i := 0; b != nil && i < length; i++ {
		uncles = append(uncles, b.Uncles()...)
		b = bc.GetBlock(b.ParentHash(), b.NumberU64()-1)
	}
	return uncles
}

// TrieNode retrieves a blob of data associated with a trie node (or code hash)
// either from ephemeral in-memory cache, or from persistent storage.
func (bc *BlockChain) TrieNode(hash common.Hash) ([]byte, error) {
	return bc.stateCache.TrieDB().Node(hash)
}

// Stop stops the blockchain service. If any imports are currently in progress
// it will abort them using the procInterrupt.
func (bc *BlockChain) Stop() {
	if !atomic.CompareAndSwapInt32(&bc.running, 0, 1) {
		return
	}

	if err := bc.SavePendingCrossLinks(); err != nil {
		utils.Logger().Error().Err(err).Msg("Failed to save pending cross links")
	}

	// Unsubscribe all subscriptions registered from blockchain
	bc.scope.Close()
	close(bc.quit)
	atomic.StoreInt32(&bc.procInterrupt, 1)

	bc.wg.Wait()

	// Ensure the state of a recent block is also stored to disk before exiting.
	// We're writing three different states to catch different restart scenarios:
	//  - HEAD:     So we don't need to reprocess any blocks in the general case
	//  - HEAD-1:   So we don't do large reorgs if our HEAD becomes an uncle
	//  - HEAD-127: So we have a hard limit on the number of blocks reexecuted
	if !bc.cacheConfig.Disabled {
		triedb := bc.stateCache.TrieDB()

		for _, offset := range []uint64{0, 1, triesInMemory - 1} {
			if number := bc.CurrentBlock().NumberU64(); number > offset {
				recent := bc.GetHeaderByNumber(number - offset)
				if recent != nil {
					utils.Logger().Info().
						Str("block", recent.Number().String()).
						Str("hash", recent.Hash().Hex()).
						Str("root", recent.Root().Hex()).
						Msg("Writing cached state to disk")
					if err := triedb.Commit(recent.Root(), true); err != nil {
						utils.Logger().Error().Err(err).Msg("Failed to commit recent state trie")
					}
				}
			}
		}
		for !bc.triegc.Empty() {
			triedb.Dereference(bc.triegc.PopItem().(common.Hash))
		}
		if size, _ := triedb.Size(); size != 0 {
			utils.Logger().Error().Msg("Dangling trie nodes after full cleanup")
		}
	}
	utils.Logger().Info().Msg("Blockchain manager stopped")
}

func (bc *BlockChain) procFutureBlocks() {
	blocks := make([]*types.Block, 0, bc.futureBlocks.Len())
	for _, hash := range bc.futureBlocks.Keys() {
		if block, exist := bc.futureBlocks.Peek(hash); exist {
			blocks = append(blocks, block.(*types.Block))
		}
	}
	if len(blocks) > 0 {
		types.BlockBy(types.Number).Sort(blocks)

		// Insert one by one as chain insertion needs contiguous ancestry between blocks
		for i := range blocks {
			bc.InsertChain(blocks[i:i+1], true /* verifyHeaders */)
		}
	}
}

// WriteStatus status of write
type WriteStatus byte

// Constants for WriteStatus
const (
	NonStatTy WriteStatus = iota
	CanonStatTy
	SideStatTy
)

// Rollback is designed to remove a chain of links from the database that aren't
// certain enough to be valid.
func (bc *BlockChain) Rollback(chain []common.Hash) error {
	bc.mu.Lock()
	defer bc.mu.Unlock()

	valsToRemove := map[common.Address]struct{}{}
	for i := len(chain) - 1; i >= 0; i-- {
		hash := chain[i]

		currentHeader := bc.hc.CurrentHeader()
		if currentHeader != nil && currentHeader.Hash() == hash {
			parentHeader := bc.GetHeader(currentHeader.ParentHash(), currentHeader.Number().Uint64()-1)
			if parentHeader != nil {
				if err := bc.hc.SetCurrentHeader(parentHeader); err != nil {
					return errors.Wrap(err, "HeaderChain SetCurrentHeader")
				}
			}
		}
		if currentFastBlock := bc.CurrentFastBlock(); currentFastBlock != nil && currentFastBlock.Hash() == hash {
			newFastBlock := bc.GetBlock(currentFastBlock.ParentHash(), currentFastBlock.NumberU64()-1)
			if newFastBlock != nil {
				bc.currentFastBlock.Store(newFastBlock)
				headFastBlockGauge.Update(int64(newFastBlock.NumberU64()))
				rawdb.WriteHeadFastBlockHash(bc.db, newFastBlock.Hash())
			}
		}
		if currentBlock := bc.CurrentBlock(); currentBlock != nil && currentBlock.Hash() == hash {
			newBlock := bc.GetBlock(currentBlock.ParentHash(), currentBlock.NumberU64()-1)
			if newBlock != nil {
<<<<<<< HEAD
				bc.SetCurrentBlock(newBlock)
=======
				bc.currentBlock.Store(newBlock)
				headBlockGauge.Update(int64(newBlock.NumberU64()))
>>>>>>> c2464059
				if err := rawdb.WriteHeadBlockHash(bc.db, newBlock.Hash()); err != nil {
					return err
				}

				for _, stkTxn := range currentBlock.StakingTransactions() {
					if stkTxn.StakingType() == staking.DirectiveCreateValidator {
						if addr, err := stkTxn.SenderAddress(); err == nil {
							valsToRemove[addr] = struct{}{}
						}
					}
				}
			}
		}
	}
	return bc.removeInValidatorList(valsToRemove)
}

// SetReceiptsData computes all the non-consensus fields of the receipts
func SetReceiptsData(config *params.ChainConfig, block *types.Block, receipts types.Receipts) error {
	signer := types.MakeSigner(config, block.Epoch())
	ethSigner := types.NewEIP155Signer(config.EthCompatibleChainID)

	transactions, stakingTransactions, logIndex := block.Transactions(), block.StakingTransactions(), uint(0)
	if len(transactions)+len(stakingTransactions) != len(receipts) {
		return errors.New("transaction+stakingTransactions and receipt count mismatch")
	}

	// The used gas can be calculated based on previous receipts
	if len(receipts) > 0 && len(transactions) > 0 {
		receipts[0].GasUsed = receipts[0].CumulativeGasUsed
	}
	for j := 1; j < len(transactions); j++ {
		// The transaction hash can be retrieved from the transaction itself
		receipts[j].TxHash = transactions[j].Hash()
		receipts[j].GasUsed = receipts[j].CumulativeGasUsed - receipts[j-1].CumulativeGasUsed
		// The contract address can be derived from the transaction itself
		if transactions[j].To() == nil {
			// Deriving the signer is expensive, only do if it's actually needed
			var from common.Address
			if transactions[j].IsEthCompatible() {
				from, _ = types.Sender(ethSigner, transactions[j])
			} else {
				from, _ = types.Sender(signer, transactions[j])
			}
			receipts[j].ContractAddress = crypto.CreateAddress(from, transactions[j].Nonce())
		}
		// The derived log fields can simply be set from the block and transaction
		for k := 0; k < len(receipts[j].Logs); k++ {
			receipts[j].Logs[k].BlockNumber = block.NumberU64()
			receipts[j].Logs[k].BlockHash = block.Hash()
			receipts[j].Logs[k].TxHash = receipts[j].TxHash
			receipts[j].Logs[k].TxIndex = uint(j)
			receipts[j].Logs[k].Index = logIndex
			logIndex++
		}
	}

	// The used gas can be calculated based on previous receipts
	if len(receipts) > len(transactions) && len(stakingTransactions) > 0 {
		receipts[len(transactions)].GasUsed = receipts[len(transactions)].CumulativeGasUsed
	}
	// in a block, txns are processed before staking txns
	for j := len(transactions) + 1; j < len(transactions)+len(stakingTransactions); j++ {
		// The transaction hash can be retrieved from the staking transaction itself
		receipts[j].TxHash = stakingTransactions[j].Hash()
		receipts[j].GasUsed = receipts[j].CumulativeGasUsed - receipts[j-1].CumulativeGasUsed
		// The derived log fields can simply be set from the block and transaction
		for k := 0; k < len(receipts[j].Logs); k++ {
			receipts[j].Logs[k].BlockNumber = block.NumberU64()
			receipts[j].Logs[k].BlockHash = block.Hash()
			receipts[j].Logs[k].TxHash = receipts[j].TxHash
			receipts[j].Logs[k].TxIndex = uint(j) + uint(len(transactions))
			receipts[j].Logs[k].Index = logIndex
			logIndex++
		}
	}
	return nil
}

// InsertReceiptChain attempts to complete an already existing header chain with
// transaction and receipt data.
func (bc *BlockChain) InsertReceiptChain(blockChain types.Blocks, receiptChain []types.Receipts) (int, error) {
	bc.wg.Add(1)
	defer bc.wg.Done()

	// Do a sanity check that the provided chain is actually ordered and linked
	for i := 1; i < len(blockChain); i++ {
		if blockChain[i].NumberU64() != blockChain[i-1].NumberU64()+1 || blockChain[i].ParentHash() != blockChain[i-1].Hash() {
			utils.Logger().Error().
				Str("number", blockChain[i].Number().String()).
				Str("hash", blockChain[i].Hash().Hex()).
				Str("parent", blockChain[i].ParentHash().Hex()).
				Str("prevnumber", blockChain[i-1].Number().String()).
				Str("prevhash", blockChain[i-1].Hash().Hex()).
				Msg("Non contiguous receipt insert")
			return 0, fmt.Errorf("non contiguous insert: item %d is #%d [%x…], item %d is #%d [%x…] (parent [%x…])", i-1, blockChain[i-1].NumberU64(),
				blockChain[i-1].Hash().Bytes()[:4], i, blockChain[i].NumberU64(), blockChain[i].Hash().Bytes()[:4], blockChain[i].ParentHash().Bytes()[:4])
		}
	}

	var (
		stats = struct{ processed, ignored int32 }{}
		start = time.Now()
		bytes = 0
		batch = bc.db.NewBatch()
	)
	for i, block := range blockChain {
		receipts := receiptChain[i]
		// Short circuit insertion if shutting down or processing failed
		if atomic.LoadInt32(&bc.procInterrupt) == 1 {
			return 0, nil
		}
		// Short circuit if the owner header is unknown
		if !bc.HasHeader(block.Hash(), block.NumberU64()) {
			return 0, fmt.Errorf("containing header #%d [%x…] unknown", block.Number(), block.Hash().Bytes()[:4])
		}
		// Skip if the entire data is already known
		if bc.HasBlock(block.Hash(), block.NumberU64()) {
			stats.ignored++
			continue
		}
		// Compute all the non-consensus fields of the receipts
		if err := SetReceiptsData(bc.chainConfig, block, receipts); err != nil {
			return 0, fmt.Errorf("failed to set receipts data: %v", err)
		}
		// Write all the data out into the database
		if err := rawdb.WriteBody(batch, block.Hash(), block.NumberU64(), block.Body()); err != nil {
			return 0, err
		}
		if err := rawdb.WriteReceipts(batch, block.Hash(), block.NumberU64(), receipts); err != nil {
			return 0, err
		}
		if err := rawdb.WriteBlockTxLookUpEntries(batch, block); err != nil {
			return 0, err
		}
		if err := rawdb.WriteBlockStxLookUpEntries(batch, block); err != nil {
			return 0, err
		}

		stats.processed++

		if batch.ValueSize() >= ethdb.IdealBatchSize {
			if err := batch.Write(); err != nil {
				return 0, err
			}
			bytes += batch.ValueSize()
			batch.Reset()
		}
	}
	if batch.ValueSize() > 0 {
		bytes += batch.ValueSize()
		if err := batch.Write(); err != nil {
			return 0, err
		}
	}

	// Update the head fast sync block if better
	bc.mu.Lock()
	head := blockChain[len(blockChain)-1]
	if td := bc.GetTd(head.Hash(), head.NumberU64()); td != nil { // Rewind may have occurred, skip in that case
		currentFastBlock := bc.CurrentFastBlock()
		if bc.GetTd(currentFastBlock.Hash(), currentFastBlock.NumberU64()).Cmp(td) < 0 {
			rawdb.WriteHeadFastBlockHash(bc.db, head.Hash())
			bc.currentFastBlock.Store(head)
			headFastBlockGauge.Update(int64(head.NumberU64()))
		}
	}
	bc.mu.Unlock()

	utils.Logger().Info().
		Int32("count", stats.processed).
		Str("elapsed", common.PrettyDuration(time.Since(start)).String()).
		Str("age", common.PrettyAge(time.Unix(head.Time().Int64(), 0)).String()).
		Str("head", head.Number().String()).
		Str("hash", head.Hash().Hex()).
		Str("size", common.StorageSize(bytes).String()).
		Int32("ignored", stats.ignored).
		Msg("Imported new block receipts")

	return 0, nil
}

var lastWrite uint64

// WriteBlockWithoutState writes only the block and its metadata to the database,
// but does not write any state. This is used to construct competing side forks
// up to the point where they exceed the canonical total difficulty.
func (bc *BlockChain) WriteBlockWithoutState(block *types.Block, td *big.Int) (err error) {
	bc.wg.Add(1)
	defer bc.wg.Done()

	if err := bc.hc.WriteTd(block.Hash(), block.NumberU64(), td); err != nil {
		return err
	}
	if err := rawdb.WriteBlock(bc.db, block); err != nil {
		return err
	}

	return nil
}

// WriteBlockWithState writes the block and all associated state to the database.
func (bc *BlockChain) WriteBlockWithState(
	block *types.Block, receipts []*types.Receipt,
	cxReceipts []*types.CXReceipt,
	stakeMsgs []staking.StakeMsg,
	paid reward.Reader,
	state *state.DB,
) (status WriteStatus, err error) {
	bc.wg.Add(1)
	defer bc.wg.Done()

	// Make sure no inconsistent state is leaked during insertion
	bc.mu.Lock()
	defer bc.mu.Unlock()

	currentBlock := bc.CurrentBlock()
	if currentBlock == nil || block.ParentHash() != currentBlock.Hash() {
		return NonStatTy, errors.New("Hash of parent block doesn't match the current block hash")
	}

	// Commit state object changes to in-memory trie
	root, err := state.Commit(bc.chainConfig.IsS3(block.Epoch()))
	if err != nil {
		return NonStatTy, err
	}

	// Flush trie state into disk if it's archival node or the block is epoch block
	triedb := bc.stateCache.TrieDB()
	if bc.cacheConfig.Disabled || block.IsLastBlockInEpoch() {
		if err := triedb.Commit(root, false); err != nil {
			if isUnrecoverableErr(err) {
				fmt.Printf("Unrecoverable error when committing triedb: %v\nExitting\n", err)
				os.Exit(1)
			}
			return NonStatTy, err
		}
	} else {
		// Full but not archive node, do proper garbage collection
		triedb.Reference(root, common.Hash{}) // metadata reference to keep trie alive
		bc.triegc.Push(root, -int64(block.NumberU64()))

		if current := block.NumberU64(); current > triesInMemory {
			// If we exceeded our memory allowance, flush matured singleton nodes to disk
			var (
				nodes, imgs = triedb.Size()
				limit       = common.StorageSize(bc.cacheConfig.TrieNodeLimit) * 1024 * 1024
			)
			if nodes > limit || imgs > 4*1024*1024 {
				triedb.Cap(limit - ethdb.IdealBatchSize)
			}
			// Find the next state trie we need to commit
			header := bc.GetHeaderByNumber(current - triesInMemory)
			if header != nil {
				chosen := header.Number().Uint64()

				// If we exceeded out time allowance, flush an entire trie to disk
				if bc.gcproc > bc.cacheConfig.TrieTimeLimit {
					// If we're exceeding limits but haven't reached a large enough memory gap,
					// warn the user that the system is becoming unstable.
					if chosen < lastWrite+triesInMemory && bc.gcproc >= 2*bc.cacheConfig.TrieTimeLimit {
						utils.Logger().Info().
							Dur("time", bc.gcproc).
							Dur("allowance", bc.cacheConfig.TrieTimeLimit).
							Float64("optimum", float64(chosen-lastWrite)/triesInMemory).
							Msg("State in memory for too long, committing")
					}
					// Flush an entire trie and restart the counters
					triedb.Commit(header.Root(), true)
					lastWrite = chosen
					bc.gcproc = 0
				}
				// Garbage collect anything below our required write retention
				for !bc.triegc.Empty() {
					root, number := bc.triegc.Pop()
					if uint64(-number) > chosen {
						bc.triegc.Push(root, number)
						break
					}
					if -number > bc.maxGarbCollectedBlkNum {
						bc.maxGarbCollectedBlkNum = -number
					}
					triedb.Dereference(root.(common.Hash))
				}
			}
		}
	}

	batch := bc.db.NewBatch()
	// Write the raw block
	if err := rawdb.WriteBlock(batch, block); err != nil {
		return NonStatTy, err
	}

	// Write offchain data
	if status, err := bc.CommitOffChainData(
		batch, block, receipts,
		cxReceipts, stakeMsgs,
		paid, state,
	); err != nil {
		return status, err
	}

	// Write the positional metadata for transaction/receipt lookups and preimages
	if err := rawdb.WriteBlockTxLookUpEntries(batch, block); err != nil {
		return NonStatTy, err
	}
	if err := rawdb.WriteBlockStxLookUpEntries(batch, block); err != nil {
		return NonStatTy, err
	}
	if err := rawdb.WriteCxLookupEntries(batch, block); err != nil {
		return NonStatTy, err
	}
	if err := rawdb.WritePreimages(batch, block.NumberU64(), state.Preimages()); err != nil {
		return NonStatTy, err
	}

	if bc.IsEnablePruneBeaconChainFeature() {
		if block.Number().Cmp(big.NewInt(pruneBeaconChainBlockBefore)) > 0 && block.Epoch().Cmp(big.NewInt(pruneBeaconChainBeforeEpoch)) > 0 {
			maxBlockNum := big.NewInt(0).Sub(block.Number(), big.NewInt(pruneBeaconChainBlockBefore)).Uint64()
			maxEpoch := big.NewInt(0).Sub(block.Epoch(), big.NewInt(pruneBeaconChainBeforeEpoch))
			go func() {
				err := bc.blockchainPruner.Start(maxBlockNum, maxEpoch)
				if err != nil {
					utils.Logger().Info().Err(err).Msg("pruneBeaconChain init error")
					return
				}
			}()
		}
	}

	if err := batch.Write(); err != nil {
		if isUnrecoverableErr(err) {
			fmt.Printf("Unrecoverable error when writing leveldb: %v\nExitting\n", err)
			os.Exit(1)
		}
		return NonStatTy, err
	}

	// Update current block
	if err := bc.writeHeadBlock(block); err != nil {
		return NonStatTy, errors.Wrap(err, "writeHeadBlock")
	}

	bc.futureBlocks.Remove(block.Hash())
	return CanonStatTy, nil
}

// GetMaxGarbageCollectedBlockNumber ..
func (bc *BlockChain) GetMaxGarbageCollectedBlockNumber() int64 {
	return bc.maxGarbCollectedBlkNum
}

// InsertChain attempts to insert the given batch of blocks in to the canonical
// chain or, otherwise, create a fork. If an error is returned it will return
// the index number of the failing block as well an error describing what went
// wrong.
//
// After insertion is done, all accumulated events will be fired.
func (bc *BlockChain) InsertChain(chain types.Blocks, verifyHeaders bool) (int, error) {
	n, events, logs, err := bc.insertChain(chain, verifyHeaders)
	bc.PostChainEvents(events, logs)
	return n, err
}

// insertChain will execute the actual chain insertion and event aggregation. The
// only reason this method exists as a separate one is to make locking cleaner
// with deferred statements.
func (bc *BlockChain) insertChain(chain types.Blocks, verifyHeaders bool) (int, []interface{}, []*types.Log, error) {
	// Sanity check that we have something meaningful to import
	if len(chain) == 0 {
		return 0, nil, nil, nil
	}
	// Do a sanity check that the provided chain is actually ordered and linked
	for i := 1; i < len(chain); i++ {
		if chain[i].NumberU64() != chain[i-1].NumberU64()+1 || chain[i].ParentHash() != chain[i-1].Hash() {
			// Chain broke ancestry, log a message (programming error) and skip insertion
			utils.Logger().Error().
				Str("number", chain[i].Number().String()).
				Str("hash", chain[i].Hash().Hex()).
				Str("parent", chain[i].ParentHash().Hex()).
				Str("prevnumber", chain[i-1].Number().String()).
				Str("prevhash", chain[i-1].Hash().Hex()).
				Msg("insertChain: non contiguous block insert")

			return 0, nil, nil, fmt.Errorf("non contiguous insert: item %d is #%d [%x…], item %d is #%d [%x…] (parent [%x…])", i-1, chain[i-1].NumberU64(),
				chain[i-1].Hash().Bytes()[:4], i, chain[i].NumberU64(), chain[i].Hash().Bytes()[:4], chain[i].ParentHash().Bytes()[:4])
		}
	}
	// Pre-checks passed, start the full block imports
	bc.wg.Add(1)
	defer bc.wg.Done()

	bc.chainmu.Lock()
	defer bc.chainmu.Unlock()

	// A queued approach to delivering events. This is generally
	// faster than direct delivery and requires much less mutex
	// acquiring.
	var (
		stats         = insertStats{startTime: mclock.Now()}
		events        = make([]interface{}, 0, len(chain))
		lastCanon     *types.Block
		coalescedLogs []*types.Log
	)

	var verifyHeadersResults <-chan error

	// If the block header chain has not been verified, conduct header verification here.
	if verifyHeaders {
		headers := make([]*block.Header, len(chain))
		seals := make([]bool, len(chain))

		for i, block := range chain {
			headers[i] = block.Header()
			seals[i] = true
		}
		// Note that VerifyHeaders verifies headers in the chain in parallel
		abort, results := bc.Engine().VerifyHeaders(bc, headers, seals)
		verifyHeadersResults = results
		defer close(abort)
	}

	// Start a parallel signature recovery (signer will fluke on fork transition, minimal perf loss)
	//senderCacher.recoverFromBlocks(types.MakeSigner(bc.chainConfig, chain[0].Number()), chain)

	// Iterate over the blocks and insert when the verifier permits
	for i, block := range chain {
		// If the chain is terminating, stop processing blocks
		if atomic.LoadInt32(&bc.procInterrupt) == 1 {
			utils.Logger().Debug().Msg("Premature abort during blocks processing")
			break
		}
		// Wait for the block's verification to complete
		bstart := time.Now()

		var err error
		if verifyHeaders {
			err = <-verifyHeadersResults
		}
		if err == nil {
			err = bc.Validator().ValidateBody(block)
		}
		switch {
		case err == ErrKnownBlock:
			// Block and state both already known. However if the current block is below
			// this number we did a rollback and we should reimport it nonetheless.
			if bc.CurrentBlock().NumberU64() >= block.NumberU64() {
				stats.ignored++
				continue
			}

		case err == consensus_engine.ErrFutureBlock:
			// Allow up to MaxFuture second in the future blocks. If this limit is exceeded
			// the chain is discarded and processed at a later time if given.
			max := big.NewInt(time.Now().Unix() + maxTimeFutureBlocks)
			if block.Time().Cmp(max) > 0 {
				return i, events, coalescedLogs, fmt.Errorf("future block: %v > %v", block.Time(), max)
			}
			bc.futureBlocks.Add(block.Hash(), block)
			stats.queued++
			continue

		case err == consensus_engine.ErrUnknownAncestor && bc.futureBlocks.Contains(block.ParentHash()):
			bc.futureBlocks.Add(block.Hash(), block)
			stats.queued++
			continue

		case err == consensus_engine.ErrPrunedAncestor:
			// TODO: add fork choice mechanism
			// Block competing with the canonical chain, store in the db, but don't process
			// until the competitor TD goes above the canonical TD
			//currentBlock := bc.CurrentBlock()
			//localTd := bc.GetTd(currentBlock.Hash(), currentBlock.NumberU64())
			//externTd := new(big.Int).Add(bc.GetTd(block.ParentHash(), block.NumberU64()-1), block.Difficulty())
			//if localTd.Cmp(externTd) > 0 {
			//	if err = bc.WriteBlockWithoutState(block, externTd); err != nil {
			//		return i, events, coalescedLogs, err
			//	}
			//	continue
			//}
			// Competitor chain beat canonical, gather all blocks from the common ancestor
			var winner []*types.Block

			parent := bc.GetBlock(block.ParentHash(), block.NumberU64()-1)
			for parent != nil && !bc.HasState(parent.Root()) {
				winner = append(winner, parent)
				parent = bc.GetBlock(parent.ParentHash(), parent.NumberU64()-1)
			}
			for j := 0; j < len(winner)/2; j++ {
				winner[j], winner[len(winner)-1-j] = winner[len(winner)-1-j], winner[j]
			}
			// Prune in case non-empty winner chain
			if len(winner) > 0 {
				// Import all the pruned blocks to make the state available
				bc.chainmu.Unlock()
				_, evs, logs, err := bc.insertChain(winner, true /* verifyHeaders */)
				bc.chainmu.Lock()
				events, coalescedLogs = evs, logs

				if err != nil {
					return i, events, coalescedLogs, err
				}
			}

		case err != nil:
			bc.reportBlock(block, nil, err)
			return i, events, coalescedLogs, err
		}

		// Create a new statedb using the parent block and report an
		// error if it fails.
		var parent *types.Block
		if i == 0 {
			parent = bc.GetBlock(block.ParentHash(), block.NumberU64()-1)
		} else {
			parent = chain[i-1]
		}
		state, err := state.New(parent.Root(), bc.stateCache)
		if err != nil {
			return i, events, coalescedLogs, err
		}

		// Process block using the parent state as reference point.
		substart := time.Now()
		receipts, cxReceipts, stakeMsgs, logs, usedGas, payout, newState, err := bc.processor.Process(
			block, state, bc.vmConfig, true,
		)
		state = newState // update state in case the new state is cached.
		if err != nil {
			bc.reportBlock(block, receipts, err)
			return i, events, coalescedLogs, err
		}

		// Update the metrics touched during block processing
		accountReadTimer.Update(state.AccountReads)           // Account reads are complete, we can mark them
		storageReadTimer.Update(state.StorageReads)           // Storage reads are complete, we can mark them
		accountUpdateTimer.Update(state.AccountUpdates)       // Account updates are complete, we can mark them
		storageUpdateTimer.Update(state.StorageUpdates)       // Storage updates are complete, we can mark them
		triehash := state.AccountHashes + state.StorageHashes // Save to not double count in validation
		trieproc := state.AccountReads + state.AccountUpdates
		trieproc += state.StorageReads + state.StorageUpdates
		blockExecutionTimer.Update(time.Since(substart) - trieproc - triehash)

		// Validate the state using the default validator
		substart = time.Now()
		if err := bc.Validator().ValidateState(
			block, state, receipts, cxReceipts, usedGas,
		); err != nil {
			bc.reportBlock(block, receipts, err)
			return i, events, coalescedLogs, err
		}
		proctime := time.Since(bstart)

		// Update the metrics touched during block validation
		accountHashTimer.Update(state.AccountHashes) // Account hashes are complete, we can mark them
		storageHashTimer.Update(state.StorageHashes) // Storage hashes are complete, we can mark them
		blockValidationTimer.Update(time.Since(substart) - (state.AccountHashes + state.StorageHashes - triehash))

		// Write the block to the chain and get the status.
		substart = time.Now()
		status, err := bc.WriteBlockWithState(
			block, receipts, cxReceipts, stakeMsgs, payout, state,
		)
		if err != nil {
			return i, events, coalescedLogs, err
		}
		logger := utils.Logger().With().
			Str("number", block.Number().String()).
			Str("hash", block.Hash().Hex()).
			Int("uncles", len(block.Uncles())).
			Int("txs", len(block.Transactions())).
			Int("stakingTxs", len(block.StakingTransactions())).
			Uint64("gas", block.GasUsed()).
			Str("elapsed", common.PrettyDuration(time.Since(bstart)).String()).
			Logger()

		// Update the metrics touched during block commit
		accountCommitTimer.Update(state.AccountCommits) // Account commits are complete, we can mark them
		storageCommitTimer.Update(state.StorageCommits) // Storage commits are complete, we can mark them

		blockWriteTimer.Update(time.Since(substart) - state.AccountCommits - state.StorageCommits)
		blockInsertTimer.UpdateSince(bstart)

		switch status {
		case CanonStatTy:
			logger.Info().Msg("Inserted new block")
			coalescedLogs = append(coalescedLogs, logs...)
			blockInsertTimer.UpdateSince(bstart)
			events = append(events, ChainEvent{block, block.Hash(), logs})
			lastCanon = block

			// Only count canonical blocks for GC processing time
			bc.gcproc += proctime
		}

		stats.processed++
		stats.usedGas += usedGas
		cache, _ := bc.stateCache.TrieDB().Size()
		stats.report(chain, i, cache)
	}
	// Append a single chain head event if we've progressed the chain
	if lastCanon != nil && bc.CurrentBlock().Hash() == lastCanon.Hash() {
		events = append(events, ChainHeadEvent{lastCanon})
	}

	return 0, events, coalescedLogs, nil
}

// insertStats tracks and reports on block insertion.
type insertStats struct {
	queued, processed, ignored int
	usedGas                    uint64
	lastIndex                  int
	startTime                  mclock.AbsTime
}

// statsReportLimit is the time limit during import and export after which we
// always print out progress. This avoids the user wondering what's going on.
const statsReportLimit = 8 * time.Second

// report prints statistics if some number of blocks have been processed
// or more than a few seconds have passed since the last message.
func (st *insertStats) report(chain []*types.Block, index int, cache common.StorageSize) {
	// Fetch the timings for the batch
	var (
		now     = mclock.Now()
		elapsed = time.Duration(now) - time.Duration(st.startTime)
	)
	// If we're at the last block of the batch or report period reached, log
	if index == len(chain)-1 || elapsed >= statsReportLimit {
		var (
			end = chain[index]
			txs = countTransactions(chain[st.lastIndex : index+1])
		)

		context := utils.Logger().With().
			Int("blocks", st.processed).
			Int("txs", txs).
			Float64("mgas", float64(st.usedGas)/1000000).
			Str("elapsed", common.PrettyDuration(elapsed).String()).
			Float64("mgasps", float64(st.usedGas)*1000/float64(elapsed)).
			Str("number", end.Number().String()).
			Str("hash", end.Hash().Hex()).
			Str("cache", cache.String())

		if timestamp := time.Unix(end.Time().Int64(), 0); time.Since(timestamp) > time.Minute {
			context = context.Str("age", common.PrettyAge(timestamp).String())
		}

		if st.queued > 0 {
			context = context.Int("queued", st.queued)
		}
		if st.ignored > 0 {
			context = context.Int("ignored", st.ignored)
		}

		logger := context.Logger()
		logger.Info().Msg("Imported new chain segment")

		*st = insertStats{startTime: now, lastIndex: index + 1}
	}
}

func countTransactions(chain []*types.Block) (c int) {
	for _, b := range chain {
		c += len(b.Transactions())
	}
	return c
}

// PostChainEvents iterates over the events generated by a chain insertion and
// posts them into the event feed.
// TODO: Should not expose PostChainEvents. The chain events should be posted in WriteBlock.
func (bc *BlockChain) PostChainEvents(events []interface{}, logs []*types.Log) {
	// post event logs for further processing
	if logs != nil {
		bc.logsFeed.Send(logs)
	}
	for _, event := range events {
		switch ev := event.(type) {
		case ChainEvent:
			bc.chainFeed.Send(ev)

		case ChainHeadEvent:
			bc.chainHeadFeed.Send(ev)

		case ChainSideEvent:
			bc.chainSideFeed.Send(ev)
		}
	}
}

func (bc *BlockChain) update() {
	futureTimer := time.NewTicker(5 * time.Second)
	defer futureTimer.Stop()
	for {
		select {
		case <-futureTimer.C:
			bc.procFutureBlocks()
		case <-bc.quit:
			return
		}
	}
}

// BadBlock ..
type BadBlock struct {
	Block  *types.Block
	Reason error
}

// MarshalJSON ..
func (b BadBlock) MarshalJSON() ([]byte, error) {
	return json.Marshal(struct {
		Block  *block.Header `json:"header"`
		Reason string        `json:"error-cause"`
	}{
		b.Block.Header(),
		b.Reason.Error(),
	})
}

// BadBlocks returns a list of the last 'bad blocks' that
// the client has seen on the network
func (bc *BlockChain) BadBlocks() []BadBlock {
	blocks := make([]BadBlock, bc.badBlocks.Len())
	for _, hash := range bc.badBlocks.Keys() {
		if blk, exist := bc.badBlocks.Peek(hash); exist {
			blocks = append(blocks, blk.(BadBlock))
		}
	}
	return blocks
}

// addBadBlock adds a bad block to the bad-block LRU cache
func (bc *BlockChain) addBadBlock(block *types.Block, reason error) {
	bc.badBlocks.Add(block.Hash(), BadBlock{block, reason})
}

// reportBlock logs a bad block error.
func (bc *BlockChain) reportBlock(
	block *types.Block, receipts types.Receipts, err error,
) {
	bc.addBadBlock(block, err)
	var receiptString string
	for _, receipt := range receipts {
		receiptString += fmt.Sprintf("\t%v\n", receipt)
	}
	utils.Logger().Error().Msgf(`
########## BAD BLOCK #########
Chain config: %v

Number: %v
Epoch: %v
NumTxn: %v
NumStkTxn: %v
Hash: 0x%x
%v

Error: %v
##############################
`, bc.chainConfig,
		block.Number(),
		block.Epoch(),
		len(block.Transactions()),
		len(block.StakingTransactions()),
		block.Hash(),
		receiptString,
		err,
	)
	for i, tx := range block.StakingTransactions() {
		utils.Logger().Error().
			Msgf("StakingTxn %d: %s, %v", i, tx.StakingType().String(), tx.StakingMessage())
	}
}

// InsertHeaderChain attempts to insert the given header chain in to the local
// chain, possibly creating a reorg. If an error is returned, it will return the
// index number of the failing header as well an error describing what went wrong.
//
// The verify parameter can be used to fine tune whether nonce verification
// should be done or not. The reason behind the optional check is because some
// of the header retrieval mechanisms already need to verify nonces, as well as
// because nonces can be verified sparsely, not needing to check each.
func (bc *BlockChain) InsertHeaderChain(chain []*block.Header, checkFreq int) (int, error) {
	start := time.Now()
	if i, err := bc.hc.ValidateHeaderChain(chain, checkFreq); err != nil {
		return i, err
	}

	// Make sure only one thread manipulates the chain at once
	bc.chainmu.Lock()
	defer bc.chainmu.Unlock()

	bc.wg.Add(1)
	defer bc.wg.Done()

	whFunc := func(header *block.Header) error {
		bc.mu.Lock()
		defer bc.mu.Unlock()

		_, err := bc.hc.WriteHeader(header)
		return err
	}

	return bc.hc.InsertHeaderChain(chain, whFunc, start)
}

// CurrentHeader retrieves the current head header of the canonical chain. The
// header is retrieved from the HeaderChain's internal cache.
func (bc *BlockChain) CurrentHeader() *block.Header {
	return bc.hc.CurrentHeader()
}

// GetTd retrieves a block's total difficulty in the canonical chain from the
// database by hash and number, caching it if found.
func (bc *BlockChain) GetTd(hash common.Hash, number uint64) *big.Int {
	return bc.hc.GetTd(hash, number)
}

// GetTdByHash retrieves a block's total difficulty in the canonical chain from the
// database by hash, caching it if found.
func (bc *BlockChain) GetTdByHash(hash common.Hash) *big.Int {
	return bc.hc.GetTdByHash(hash)
}

// GetHeader retrieves a block header from the database by hash and number,
// caching it if found.
func (bc *BlockChain) GetHeader(hash common.Hash, number uint64) *block.Header {
	return bc.hc.GetHeader(hash, number)
}

// GetHeaderByHash retrieves a block header from the database by hash, caching it if
// found.
func (bc *BlockChain) GetHeaderByHash(hash common.Hash) *block.Header {
	return bc.hc.GetHeaderByHash(hash)
}

// HasHeader checks if a block header is present in the database or not, caching
// it if present.
func (bc *BlockChain) HasHeader(hash common.Hash, number uint64) bool {
	return bc.hc.HasHeader(hash, number)
}

// GetBlockHashesFromHash retrieves a number of block hashes starting at a given
// hash, fetching towards the genesis block.
func (bc *BlockChain) GetBlockHashesFromHash(hash common.Hash, max uint64) []common.Hash {
	return bc.hc.GetBlockHashesFromHash(hash, max)
}

// GetAncestor retrieves the Nth ancestor of a given block. It assumes that either the given block or
// a close ancestor of it is canonical. maxNonCanonical points to a downwards counter limiting the
// number of blocks to be individually checked before we reach the canonical chain.
//
// Note: ancestor == 0 returns the same block, 1 returns its parent and so on.
func (bc *BlockChain) GetAncestor(hash common.Hash, number, ancestor uint64, maxNonCanonical *uint64) (common.Hash, uint64) {
	bc.chainmu.Lock()
	defer bc.chainmu.Unlock()

	return bc.hc.GetAncestor(hash, number, ancestor, maxNonCanonical)
}

// GetHeaderByNumber retrieves a block header from the database by number,
// caching it (associated with its hash) if found.
func (bc *BlockChain) GetHeaderByNumber(number uint64) *block.Header {
	return bc.hc.GetHeaderByNumber(number)
}

// Config retrieves the blockchain's chain configuration.
func (bc *BlockChain) Config() *params.ChainConfig { return bc.chainConfig }

// Engine retrieves the blockchain's consensus engine.
func (bc *BlockChain) Engine() consensus_engine.Engine { return bc.engine }

// SubscribeRemovedLogsEvent registers a subscription of RemovedLogsEvent.
func (bc *BlockChain) SubscribeRemovedLogsEvent(ch chan<- RemovedLogsEvent) event.Subscription {
	return bc.scope.Track(bc.rmLogsFeed.Subscribe(ch))
}

// SubscribeChainEvent registers a subscription of ChainEvent.
func (bc *BlockChain) SubscribeChainEvent(ch chan<- ChainEvent) event.Subscription {
	return bc.scope.Track(bc.chainFeed.Subscribe(ch))
}

// SubscribeChainHeadEvent registers a subscription of ChainHeadEvent.
func (bc *BlockChain) SubscribeChainHeadEvent(ch chan<- ChainHeadEvent) event.Subscription {
	return bc.scope.Track(bc.chainHeadFeed.Subscribe(ch))
}

// SubscribeChainSideEvent registers a subscription of ChainSideEvent.
func (bc *BlockChain) SubscribeChainSideEvent(ch chan<- ChainSideEvent) event.Subscription {
	return bc.scope.Track(bc.chainSideFeed.Subscribe(ch))
}

// SubscribeLogsEvent registers a subscription of []*types.Log.
func (bc *BlockChain) SubscribeLogsEvent(ch chan<- []*types.Log) event.Subscription {
	return bc.scope.Track(bc.logsFeed.Subscribe(ch))
}

// ReadShardState retrieves sharding state given the epoch number.
func (bc *BlockChain) ReadShardState(epoch *big.Int) (*shard.State, error) {
	cacheKey := string(epoch.Bytes())
	if cached, ok := bc.shardStateCache.Get(cacheKey); ok {
		shardState := cached.(*shard.State)
		return shardState, nil
	}
	shardState, err := rawdb.ReadShardState(bc.db, epoch)
	if err != nil {
		if strings.Contains(err.Error(), rawdb.MsgNoShardStateFromDB) &&
			shard.Schedule.IsSkippedEpoch(bc.ShardID(), epoch) {
			return nil, fmt.Errorf("epoch skipped on chain: %w", err)
		}
		return nil, err
	}
	bc.shardStateCache.Add(cacheKey, shardState)
	return shardState, nil
}

// WriteShardStateBytes saves the given sharding state under the given epoch number.
func (bc *BlockChain) WriteShardStateBytes(db rawdb.DatabaseWriter,
	epoch *big.Int, shardState []byte,
) (*shard.State, error) {
	decodeShardState, err := shard.DecodeWrapper(shardState)
	if err != nil {
		return nil, err
	}
	err = rawdb.WriteShardStateBytes(db, epoch, shardState)
	if err != nil {
		return nil, err
	}
	cacheKey := string(epoch.Bytes())
	bc.shardStateCache.Add(cacheKey, decodeShardState)
	return decodeShardState, nil
}

// ReadCommitSig retrieves the commit signature on a block.
func (bc *BlockChain) ReadCommitSig(blockNum uint64) ([]byte, error) {
	if cached, ok := bc.lastCommitsCache.Get(blockNum); ok {
		lastCommits := cached.([]byte)
		return lastCommits, nil
	}
	lastCommits, err := rawdb.ReadBlockCommitSig(bc.db, blockNum)
	if err != nil {
		return nil, err
	}
	return lastCommits, nil
}

// WriteCommitSig saves the commits signatures signed on a block.
func (bc *BlockChain) WriteCommitSig(blockNum uint64, lastCommits []byte) error {
	err := rawdb.WriteBlockCommitSig(bc.db, blockNum, lastCommits)
	if err != nil {
		return err
	}
	bc.lastCommitsCache.Add(blockNum, lastCommits)
	return nil
}

// GetVdfByNumber retrieves the rand seed given the block number, return 0 if not exist
func (bc *BlockChain) GetVdfByNumber(number uint64) []byte {
	header := bc.GetHeaderByNumber(number)
	if header == nil {
		return []byte{}
	}

	return header.Vdf()
}

// GetVrfByNumber retrieves the randomness preimage given the block number, return 0 if not exist
func (bc *BlockChain) GetVrfByNumber(number uint64) []byte {
	header := bc.GetHeaderByNumber(number)
	if header == nil {
		return []byte{}
	}
	return header.Vrf()
}

// ChainDb returns the database
func (bc *BlockChain) ChainDb() ethdb.Database { return bc.db }

// GetEpochBlockNumber returns the first block number of the given epoch.
func (bc *BlockChain) GetEpochBlockNumber(epoch *big.Int) (*big.Int, error) {
	// Try cache first
	cacheKey := string(epoch.Bytes())
	if cachedValue, ok := bc.epochCache.Get(cacheKey); ok {
		return (&big.Int{}).SetBytes([]byte(cachedValue.(string))), nil
	}
	blockNum, err := rawdb.ReadEpochBlockNumber(bc.db, epoch)
	if err != nil {
		return nil, errors.Wrapf(
			err, "cannot read epoch block number from database",
		)
	}
	cachedValue := []byte(blockNum.Bytes())
	bc.epochCache.Add(cacheKey, cachedValue)
	return blockNum, nil
}

// StoreEpochBlockNumber stores the given epoch-first block number.
func (bc *BlockChain) StoreEpochBlockNumber(
	epoch *big.Int, blockNum *big.Int,
) error {
	cacheKey := string(epoch.Bytes())
	cachedValue := []byte(blockNum.Bytes())
	bc.epochCache.Add(cacheKey, cachedValue)
	if err := rawdb.WriteEpochBlockNumber(bc.db, epoch, blockNum); err != nil {
		return errors.Wrapf(
			err, "cannot write epoch block number to database",
		)
	}
	return nil
}

// ReadEpochVrfBlockNums retrieves block numbers with valid VRF for the specified epoch
func (bc *BlockChain) ReadEpochVrfBlockNums(epoch *big.Int) ([]uint64, error) {
	vrfNumbers := []uint64{}
	if cached, ok := bc.randomnessCache.Get("vrf-" + string(epoch.Bytes())); ok {
		encodedVrfNumbers := cached.([]byte)
		if err := rlp.DecodeBytes(encodedVrfNumbers, &vrfNumbers); err != nil {
			return nil, err
		}
		return vrfNumbers, nil
	}

	encodedVrfNumbers, err := rawdb.ReadEpochVrfBlockNums(bc.db, epoch)
	if err != nil {
		return nil, err
	}

	if err := rlp.DecodeBytes(encodedVrfNumbers, &vrfNumbers); err != nil {
		return nil, err
	}
	return vrfNumbers, nil
}

// WriteEpochVrfBlockNums saves block numbers with valid VRF for the specified epoch
func (bc *BlockChain) WriteEpochVrfBlockNums(epoch *big.Int, vrfNumbers []uint64) error {
	encodedVrfNumbers, err := rlp.EncodeToBytes(vrfNumbers)
	if err != nil {
		return err
	}

	err = rawdb.WriteEpochVrfBlockNums(bc.db, epoch, encodedVrfNumbers)
	if err != nil {
		return err
	}
	bc.randomnessCache.Add("vrf-"+string(epoch.Bytes()), encodedVrfNumbers)
	return nil
}

// ReadEpochVdfBlockNum retrieves block number with valid VDF for the specified epoch
func (bc *BlockChain) ReadEpochVdfBlockNum(epoch *big.Int) (*big.Int, error) {
	if cached, ok := bc.randomnessCache.Get("vdf-" + string(epoch.Bytes())); ok {
		encodedVdfNumber := cached.([]byte)
		return new(big.Int).SetBytes(encodedVdfNumber), nil
	}

	encodedVdfNumber, err := rawdb.ReadEpochVdfBlockNum(bc.db, epoch)
	if err != nil {
		return nil, err
	}
	return new(big.Int).SetBytes(encodedVdfNumber), nil
}

// WriteEpochVdfBlockNum saves block number with valid VDF for the specified epoch
func (bc *BlockChain) WriteEpochVdfBlockNum(epoch *big.Int, blockNum *big.Int) error {
	err := rawdb.WriteEpochVdfBlockNum(bc.db, epoch, blockNum.Bytes())
	if err != nil {
		return err
	}

	bc.randomnessCache.Add("vdf-"+string(epoch.Bytes()), blockNum.Bytes())
	return nil
}

// WriteCrossLinks saves the hashes of crosslinks by shardID and blockNum combination key
func (bc *BlockChain) WriteCrossLinks(batch rawdb.DatabaseWriter, cls []types.CrossLink) error {
	var err error
	for i := 0; i < len(cls); i++ {
		cl := cls[i]
		err = rawdb.WriteCrossLinkShardBlock(batch, cl.ShardID(), cl.BlockNum(), cl.Serialize())
	}
	return err
}

// DeleteCrossLinks removes the hashes of crosslinks by shardID and blockNum combination key
func (bc *BlockChain) DeleteCrossLinks(cls []types.CrossLink) error {
	var err error
	for i := 0; i < len(cls); i++ {
		cl := cls[i]
		err = rawdb.DeleteCrossLinkShardBlock(bc.db, cl.ShardID(), cl.BlockNum())
	}
	return err
}

// ReadCrossLink retrieves crosslink given shardID and blockNum.
func (bc *BlockChain) ReadCrossLink(shardID uint32, blockNum uint64) (*types.CrossLink, error) {
	bytes, err := rawdb.ReadCrossLinkShardBlock(bc.db, shardID, blockNum)
	if err != nil {
		return nil, err
	}
	crossLink, err := types.DeserializeCrossLink(bytes)

	return crossLink, err
}

// LastContinuousCrossLink saves the last crosslink of a shard
// This function will update the latest crosslink in the sense that
// any previous block's crosslink is received up to this point
// there is no missing hole between genesis to this crosslink of given shardID
func (bc *BlockChain) LastContinuousCrossLink(batch rawdb.DatabaseWriter, shardID uint32) error {
	oldLink, err := bc.ReadShardLastCrossLink(shardID)
	if oldLink == nil || err != nil {
		return err
	}
	newLink := oldLink
	// Starting from last checkpoint, keeping reading immediate next crosslink until there is a gap
	for i := oldLink.BlockNum() + 1; ; i++ {
		tmp, err := bc.ReadCrossLink(shardID, i)
		if err == nil && tmp != nil && tmp.BlockNum() == i {
			newLink = tmp
		} else {
			break
		}
	}

	if newLink.BlockNum() > oldLink.BlockNum() {
		utils.Logger().Debug().Msgf("LastContinuousCrossLink: latest checkpoint blockNum %d", newLink.BlockNum())
		return rawdb.WriteShardLastCrossLink(batch, shardID, newLink.Serialize())
	}
	return nil
}

// ReadShardLastCrossLink retrieves the last crosslink of a shard.
func (bc *BlockChain) ReadShardLastCrossLink(shardID uint32) (*types.CrossLink, error) {
	bytes, err := rawdb.ReadShardLastCrossLink(bc.db, shardID)
	if err != nil {
		return nil, err
	}
	return types.DeserializeCrossLink(bytes)
}

func (bc *BlockChain) writeSlashes(processed slash.Records) error {
	bytes, err := rlp.EncodeToBytes(processed)
	if err != nil {
		const msg = "failed to encode slashing candidates"
		utils.Logger().Error().Msg(msg)
		return err
	}
	if err := rawdb.WritePendingSlashingCandidates(bc.db, bytes); err != nil {
		return err
	}
	return nil
}

// DeleteFromPendingSlashingCandidates ..
func (bc *BlockChain) DeleteFromPendingSlashingCandidates(
	processed slash.Records,
) error {
	bc.pendingSlashingCandidatesMU.Lock()
	defer bc.pendingSlashingCandidatesMU.Unlock()
	current := bc.ReadPendingSlashingCandidates()
	bc.pendingSlashes = processed.SetDifference(current)
	return bc.writeSlashes(bc.pendingSlashes)
}

// ReadPendingSlashingCandidates retrieves pending slashing candidates
func (bc *BlockChain) ReadPendingSlashingCandidates() slash.Records {
	if !bc.Config().IsStaking(bc.CurrentHeader().Epoch()) {
		return slash.Records{}
	}
	return append(bc.pendingSlashes[0:0], bc.pendingSlashes...)
}

// ReadPendingCrossLinks retrieves pending crosslinks
func (bc *BlockChain) ReadPendingCrossLinks() ([]types.CrossLink, error) {
	cls := []types.CrossLink{}
	bytes := []byte{}
	if cached, ok := bc.pendingCrossLinksCache.Get(pendingCLCacheKey); ok {
		cls = cached.([]types.CrossLink)
		return cls, nil
	} else {
		by, err := rawdb.ReadPendingCrossLinks(bc.db)
		if err != nil || len(by) == 0 {
			return nil, err
		}
		bytes = by
	}
	if err := rlp.DecodeBytes(bytes, &cls); err != nil {
		utils.Logger().Error().Err(err).Msg("Invalid pending crosslink RLP decoding")
		return nil, err
	}

	bc.pendingCrossLinksCache.Add(pendingCLCacheKey, cls)
	return cls, nil
}

// CachePendingCrossLinks caches the pending crosslinks in memory
func (bc *BlockChain) CachePendingCrossLinks(crossLinks []types.CrossLink) error {
	// deduplicate crosslinks if any
	m := map[uint32]map[uint64]types.CrossLink{}
	for _, cl := range crossLinks {
		if _, ok := m[cl.ShardID()]; !ok {
			m[cl.ShardID()] = map[uint64]types.CrossLink{}
		}
		m[cl.ShardID()][cl.BlockNum()] = cl
	}

	cls := []types.CrossLink{}
	for _, m1 := range m {
		for _, cl := range m1 {
			cls = append(cls, cl)
		}
	}
	utils.Logger().Debug().Msgf("[CachePendingCrossLinks] Before Dedup has %d cls, after Dedup has %d cls", len(crossLinks), len(cls))

	bc.pendingCrossLinksCache.Add(pendingCLCacheKey, cls)
	return nil
}

// SavePendingCrossLinks saves the pending crosslinks in db
func (bc *BlockChain) SavePendingCrossLinks() error {
	if cached, ok := bc.pendingCrossLinksCache.Get(pendingCLCacheKey); ok {
		cls := cached.([]types.CrossLink)
		bytes, err := rlp.EncodeToBytes(cls)
		if err != nil {
			return err
		}
		if err := rawdb.WritePendingCrossLinks(bc.db, bytes); err != nil {
			return err
		}
	}
	return nil
}

// AddPendingSlashingCandidates appends pending slashing candidates
func (bc *BlockChain) AddPendingSlashingCandidates(
	candidates slash.Records,
) error {
	bc.pendingSlashingCandidatesMU.Lock()
	defer bc.pendingSlashingCandidatesMU.Unlock()
	current := bc.ReadPendingSlashingCandidates()

	state, err := bc.State()
	if err != nil {
		return err
	}

	valid := slash.Records{}
	for i := range candidates {
		if err := slash.Verify(bc, state, &candidates[i]); err == nil {
			valid = append(valid, candidates[i])
		}
	}

	pendingSlashes := append(
		bc.pendingSlashes, current.SetDifference(valid)...,
	)

	if l, c := len(pendingSlashes), len(current); l > maxPendingSlashes {
		return errors.Wrapf(
			errExceedMaxPendingSlashes, "current %d with-additional %d", c, l,
		)
	}
	bc.pendingSlashes = pendingSlashes
	return bc.writeSlashes(bc.pendingSlashes)
}

// AddPendingCrossLinks appends pending crosslinks
func (bc *BlockChain) AddPendingCrossLinks(pendingCLs []types.CrossLink) (int, error) {
	bc.pendingCrossLinksMutex.Lock()
	defer bc.pendingCrossLinksMutex.Unlock()

	cls, err := bc.ReadPendingCrossLinks()
	if err != nil || len(cls) == 0 {
		err := bc.CachePendingCrossLinks(pendingCLs)
		return len(pendingCLs), err
	}
	cls = append(cls, pendingCLs...)
	err = bc.CachePendingCrossLinks(cls)
	return len(cls), err
}

// DeleteFromPendingCrossLinks delete pending crosslinks that already committed (i.e. passed in the params)
func (bc *BlockChain) DeleteFromPendingCrossLinks(crossLinks []types.CrossLink) (int, error) {
	bc.pendingCrossLinksMutex.Lock()
	defer bc.pendingCrossLinksMutex.Unlock()

	cls, err := bc.ReadPendingCrossLinks()
	if err != nil || len(cls) == 0 {
		return 0, err
	}

	m := map[uint32]map[uint64]struct{}{}
	for _, cl := range crossLinks {
		if _, ok := m[cl.ShardID()]; !ok {
			m[cl.ShardID()] = map[uint64]struct{}{}
		}
		m[cl.ShardID()][cl.BlockNum()] = struct{}{}
	}

	pendingCLs := []types.CrossLink{}

	for _, cl := range cls {
		if _, ok := m[cl.ShardID()]; ok {
			if _, ok1 := m[cl.ShardID()][cl.BlockNum()]; ok1 {
				continue
			}
		}
		pendingCLs = append(pendingCLs, cl)
	}
	err = bc.CachePendingCrossLinks(pendingCLs)
	return len(pendingCLs), err
}

// IsSameLeaderAsPreviousBlock retrieves a block from the database by number, caching it
func (bc *BlockChain) IsSameLeaderAsPreviousBlock(block *types.Block) bool {
	if IsEpochBlock(block) {
		return false
	}

	previousHeader := bc.GetHeaderByNumber(block.NumberU64() - 1)
	if previousHeader == nil {
		return false
	}
	return block.Coinbase() == previousHeader.Coinbase()
}

// GetVMConfig returns the block chain VM config.
func (bc *BlockChain) GetVMConfig() *vm.Config {
	return &bc.vmConfig
}

// ReadCXReceipts retrieves the cross shard transaction receipts of a given shard
func (bc *BlockChain) ReadCXReceipts(shardID uint32, blockNum uint64, blockHash common.Hash) (types.CXReceipts, error) {
	cxs, err := rawdb.ReadCXReceipts(bc.db, shardID, blockNum, blockHash)
	if err != nil || len(cxs) == 0 {
		return nil, err
	}
	return cxs, nil
}

// CXMerkleProof calculates the cross shard transaction merkle proof of a given destination shard
func (bc *BlockChain) CXMerkleProof(toShardID uint32, block *types.Block) (*types.CXMerkleProof, error) {
	proof := &types.CXMerkleProof{BlockNum: block.Number(), BlockHash: block.Hash(), ShardID: block.ShardID(), CXReceiptHash: block.Header().OutgoingReceiptHash(), CXShardHashes: []common.Hash{}, ShardIDs: []uint32{}}

	epoch := block.Header().Epoch()
	shardingConfig := shard.Schedule.InstanceForEpoch(epoch)
	shardNum := int(shardingConfig.NumShards())

	for i := 0; i < shardNum; i++ {
		receipts, err := bc.ReadCXReceipts(uint32(i), block.NumberU64(), block.Hash())
		if err != nil || len(receipts) == 0 {
			continue
		} else {
			hash := types.DeriveSha(receipts)
			proof.CXShardHashes = append(proof.CXShardHashes, hash)
			proof.ShardIDs = append(proof.ShardIDs, uint32(i))
		}
	}
	if len(proof.ShardIDs) == 0 {
		return nil, nil
	}
	return proof, nil
}

// WriteCXReceiptsProofSpent mark the CXReceiptsProof list with given unspent status
// true: unspent, false: spent
func (bc *BlockChain) WriteCXReceiptsProofSpent(db rawdb.DatabaseWriter, cxps []*types.CXReceiptsProof) error {
	for _, cxp := range cxps {
		if err := rawdb.WriteCXReceiptsProofSpent(db, cxp); err != nil {
			return err
		}
	}
	return nil
}

// IsSpent checks whether a CXReceiptsProof is unspent
func (bc *BlockChain) IsSpent(cxp *types.CXReceiptsProof) bool {
	shardID := cxp.MerkleProof.ShardID
	blockNum := cxp.MerkleProof.BlockNum.Uint64()
	by, _ := rawdb.ReadCXReceiptsProofSpent(bc.db, shardID, blockNum)
	return by == rawdb.SpentByte
}

// ReadTxLookupEntry returns where the given transaction resides in the chain,
// as a (block hash, block number, index in transaction list) triple.
// returns 0, 0 if not found
func (bc *BlockChain) ReadTxLookupEntry(txID common.Hash) (common.Hash, uint64, uint64) {
	return rawdb.ReadTxLookupEntry(bc.db, txID)
}

// ReadValidatorInformationAtRoot reads staking
// information of given validatorWrapper at a specific state root
func (bc *BlockChain) ReadValidatorInformationAtRoot(
	addr common.Address, root common.Hash,
) (*staking.ValidatorWrapper, error) {
	state, err := bc.StateAt(root)
	if err != nil || state == nil {
		return nil, errors.Wrapf(err, "at root: %s", root.Hex())
	}
	return bc.ReadValidatorInformationAtState(addr, state)
}

// ReadValidatorInformationAtState reads staking
// information of given validatorWrapper at a specific state root
func (bc *BlockChain) ReadValidatorInformationAtState(
	addr common.Address, state *state.DB,
) (*staking.ValidatorWrapper, error) {
	if state == nil {
		return nil, errors.New("empty state")
	}
	wrapper, err := state.ValidatorWrapper(addr, true, false)
	if err != nil {
		return nil, err
	}
	return wrapper, nil
}

// ReadValidatorInformation reads staking information of given validator address
func (bc *BlockChain) ReadValidatorInformation(
	addr common.Address,
) (*staking.ValidatorWrapper, error) {
	return bc.ReadValidatorInformationAtRoot(addr, bc.CurrentBlock().Root())
}

// ReadValidatorSnapshotAtEpoch reads the snapshot
// staking validator information of given validator address
func (bc *BlockChain) ReadValidatorSnapshotAtEpoch(
	epoch *big.Int,
	addr common.Address,
) (*staking.ValidatorSnapshot, error) {
	return rawdb.ReadValidatorSnapshot(bc.db, addr, epoch)
}

// ReadValidatorSnapshot reads the snapshot staking information of given validator address
func (bc *BlockChain) ReadValidatorSnapshot(
	addr common.Address,
) (*staking.ValidatorSnapshot, error) {
	epoch := bc.CurrentBlock().Epoch()
	key := addr.Hex() + epoch.String()
	if cached, ok := bc.validatorSnapshotCache.Get(key); ok {
		return cached.(*staking.ValidatorSnapshot), nil
	}
	vs, err := rawdb.ReadValidatorSnapshot(bc.db, addr, epoch)
	if err != nil {
		return nil, err
	}
	bc.validatorSnapshotCache.Add(key, vs)
	return vs, nil
}

// WriteValidatorSnapshot writes the snapshot of provided validator
func (bc *BlockChain) WriteValidatorSnapshot(
	batch rawdb.DatabaseWriter, snapshot *staking.ValidatorSnapshot,
) error {
	// Batch write the current data as snapshot
	if err := rawdb.WriteValidatorSnapshot(batch, snapshot.Validator, snapshot.Epoch); err != nil {
		return err
	}

	// Update cache
	key := snapshot.Validator.Address.Hex() + snapshot.Epoch.String()
	bc.validatorSnapshotCache.Add(key, snapshot)
	return nil
}

// ReadValidatorStats reads the stats of a validator
func (bc *BlockChain) ReadValidatorStats(
	addr common.Address,
) (*staking.ValidatorStats, error) {
	return rawdb.ReadValidatorStats(bc.db, addr)
}

// UpdateValidatorVotingPower writes the voting power for the committees
func (bc *BlockChain) UpdateValidatorVotingPower(
	batch rawdb.DatabaseWriter,
	block *types.Block,
	newEpochSuperCommittee, currentEpochSuperCommittee *shard.State,
	state *state.DB,
) (map[common.Address]*staking.ValidatorStats, error) {
	if newEpochSuperCommittee == nil {
		return nil, shard.ErrSuperCommitteeNil
	}

	validatorStats := map[common.Address]*staking.ValidatorStats{}

	existing, replacing :=
		currentEpochSuperCommittee.StakedValidators(),
		newEpochSuperCommittee.StakedValidators()

	// TODO could also keep track of the BLS keys which
	// lost a slot because just losing slots doesn't mean that the
	// validator was booted, just that some of their keys lost slots
	for currentValidator := range existing.LookupSet {
		if _, keptSlot := replacing.LookupSet[currentValidator]; !keptSlot {
			// NOTE Think carefully about when time comes to delete offchain things
			// TODO Someone: collect and then delete every 30 epochs
			// rawdb.DeleteValidatorSnapshot(
			// 	bc.db, currentValidator, currentEpochSuperCommittee.Epoch,
			// )
			// rawdb.DeleteValidatorStats(bc.db, currentValidator)
			stats, err := rawdb.ReadValidatorStats(bc.db, currentValidator)
			if err != nil {
				stats = staking.NewEmptyStats()
			}
			// This means it's already in staking epoch
			if currentEpochSuperCommittee.Epoch != nil {
				wrapper, err := state.ValidatorWrapper(currentValidator, true, false)
				if err != nil {
					return nil, err
				}

				if slash.IsBanned(wrapper) {
					stats.BootedStatus = effective.BannedForDoubleSigning
				} else if wrapper.Status == effective.Inactive {
					stats.BootedStatus = effective.TurnedInactiveOrInsufficientUptime
				} else {
					stats.BootedStatus = effective.LostEPoSAuction
				}

				// compute APR for the exiting validators
				if err := bc.ComputeAndUpdateAPR(
					block, currentEpochSuperCommittee.Epoch, wrapper, stats,
				); err != nil {
					return nil, err
				}
			}
			validatorStats[currentValidator] = stats
		}
	}

	rosters := make([]*votepower.Roster, len(newEpochSuperCommittee.Shards))
	for i := range newEpochSuperCommittee.Shards {
		subCommittee := &newEpochSuperCommittee.Shards[i]
		if newEpochSuperCommittee.Epoch == nil {
			return nil, errors.Wrapf(
				errNilEpoch,
				"block epoch %v current-committee-epoch %v",
				block.Epoch(),
				currentEpochSuperCommittee.Epoch,
			)
		}
		roster, err := votepower.Compute(subCommittee, newEpochSuperCommittee.Epoch)
		if err != nil {
			return nil, err
		}
		rosters[i] = roster
	}

	networkWide := votepower.AggregateRosters(rosters)
	for key, value := range networkWide {
		stats, err := rawdb.ReadValidatorStats(bc.db, key)
		if err != nil {
			stats = staking.NewEmptyStats()
		}
		total := numeric.ZeroDec()
		for i := range value {
			total = total.Add(value[i].EffectiveStake)
		}
		stats.TotalEffectiveStake = total
		earningWrapping := make([]staking.VoteWithCurrentEpochEarning, len(value))
		for i := range value {
			earningWrapping[i] = staking.VoteWithCurrentEpochEarning{
				Vote:   value[i],
				Earned: big.NewInt(0),
			}
		}
		stats.MetricsPerShard = earningWrapping

		// fetch raw-stake from snapshot and update per-key metrics
		if snapshot, err := bc.ReadValidatorSnapshotAtEpoch(
			newEpochSuperCommittee.Epoch, key,
		); err == nil {
			wrapper := snapshot.Validator
			spread := numeric.ZeroDec()
			if len(wrapper.SlotPubKeys) > 0 {
				spread = numeric.NewDecFromBigInt(wrapper.TotalDelegation()).
					QuoInt64(int64(len(wrapper.SlotPubKeys)))
			}
			for i := range stats.MetricsPerShard {
				stats.MetricsPerShard[i].Vote.RawStake = spread
			}
		}

		// This means it's already in staking epoch, and
		// compute APR for validators in current committee only
		if currentEpochSuperCommittee.Epoch != nil {
			if _, ok := existing.LookupSet[key]; ok {
				wrapper, err := state.ValidatorWrapper(key, true, false)
				if err != nil {
					return nil, err
				}

				if err := bc.ComputeAndUpdateAPR(
					block, currentEpochSuperCommittee.Epoch, wrapper, stats,
				); err != nil {
					return nil, err
				}
			}
		}
		validatorStats[key] = stats
	}

	return validatorStats, nil
}

// ComputeAndUpdateAPR ...
func (bc *BlockChain) ComputeAndUpdateAPR(
	block *types.Block, now *big.Int,
	wrapper *staking.ValidatorWrapper, stats *staking.ValidatorStats,
) error {
	if aprComputed, err := apr.ComputeForValidator(
		bc, block, wrapper,
	); err != nil {
		if errors.Cause(err) == apr.ErrInsufficientEpoch {
			utils.Logger().Info().Err(err).Msg("apr could not be computed")
		} else {
			return err
		}
	} else {
		// only insert if APR for current epoch does not exists
		aprEntry := staking.APREntry{now, *aprComputed}
		l := len(stats.APRs)
		// first time inserting apr for validator or
		// apr for current epoch does not exists
		// check the last entry's epoch, if not same, insert
		if l == 0 || stats.APRs[l-1].Epoch.Cmp(now) != 0 {
			stats.APRs = append(stats.APRs, aprEntry)
		}
		// if history is more than staking.APRHistoryLength, pop front
		if l > staking.APRHistoryLength {
			stats.APRs = stats.APRs[1:]
		}
	}
	return nil
}

// UpdateValidatorSnapshots updates the content snapshot of all validators
// Note: this should only be called within the blockchain insert process.
func (bc *BlockChain) UpdateValidatorSnapshots(
	batch rawdb.DatabaseWriter, epoch *big.Int, state *state.DB, newValidators []common.Address,
) error {
	// Note this is reading the validator list from last block.
	// It's fine since the new validators from this block is already snapshot when created.
	allValidators, err := bc.ReadValidatorList()
	if err != nil {
		return err
	}

	allValidators = append(allValidators, newValidators...)

	// Read all validator's current data and snapshot them
	for i := range allValidators {
		// The snapshot will be captured in the state after the last epoch block is finalized
		validator, err := state.ValidatorWrapper(allValidators[i], true, false)
		if err != nil {
			return err
		}

		snapshot := &staking.ValidatorSnapshot{validator, epoch}
		if err := bc.WriteValidatorSnapshot(batch, snapshot); err != nil {
			return err
		}
	}

	return nil
}

// ReadValidatorList reads the addresses of current all validators
func (bc *BlockChain) ReadValidatorList() ([]common.Address, error) {
	if cached, ok := bc.validatorListCache.Get("validatorList"); ok {
		by := cached.([]byte)
		m := []common.Address{}
		if err := rlp.DecodeBytes(by, &m); err != nil {
			return nil, err
		}
		return m, nil
	}
	return rawdb.ReadValidatorList(bc.db)
}

// WriteValidatorList writes the list of validator addresses to database
// Note: this should only be called within the blockchain insert process.
func (bc *BlockChain) WriteValidatorList(
	db rawdb.DatabaseWriter, addrs []common.Address,
) error {
	if err := rawdb.WriteValidatorList(db, addrs); err != nil {
		return err
	}
	bytes, err := rlp.EncodeToBytes(addrs)
	if err == nil {
		bc.validatorListCache.Add("validatorList", bytes)
	}
	return nil
}

// ReadDelegationsByDelegator reads the addresses of validators delegated by a delegator
func (bc *BlockChain) ReadDelegationsByDelegator(
	delegator common.Address,
) (m staking.DelegationIndexes, err error) {
	rawResult := staking.DelegationIndexes{}
	if cached, ok := bc.validatorListByDelegatorCache.Get(string(delegator.Bytes())); ok {
		by := cached.([]byte)
		if err := rlp.DecodeBytes(by, &rawResult); err != nil {
			return nil, err
		}
	} else {
		if rawResult, err = rawdb.ReadDelegationsByDelegator(bc.db, delegator); err != nil {
			return nil, err
		}
	}
	blockNum := bc.CurrentBlock().Number()
	for _, index := range rawResult {
		if index.BlockNum.Cmp(blockNum) <= 0 {
			m = append(m, index)
		} else {
			// Filter out index that's created beyond current height of chain.
			// This only happens when there is a chain rollback.
			utils.Logger().Warn().Msgf("Future delegation index encountered. Skip: %+v", index)
		}
	}
	return m, nil
}

// ReadDelegationsByDelegatorAt reads the addresses of validators delegated by a delegator at a given block
func (bc *BlockChain) ReadDelegationsByDelegatorAt(
	delegator common.Address, blockNum *big.Int,
) (m staking.DelegationIndexes, err error) {
	rawResult := staking.DelegationIndexes{}
	if cached, ok := bc.validatorListByDelegatorCache.Get(string(delegator.Bytes())); ok {
		by := cached.([]byte)
		if err := rlp.DecodeBytes(by, &rawResult); err != nil {
			return nil, err
		}
	} else {
		if rawResult, err = rawdb.ReadDelegationsByDelegator(bc.db, delegator); err != nil {
			return nil, err
		}
	}
	for _, index := range rawResult {
		if index.BlockNum.Cmp(blockNum) <= 0 {
			m = append(m, index)
		} else {
			// Filter out index that's created beyond current height of chain.
			// This only happens when there is a chain rollback.
			utils.Logger().Warn().Msgf("Future delegation index encountered. Skip: %+v", index)
		}
	}
	return m, nil
}

// writeDelegationsByDelegator writes the list of validator addresses to database
func (bc *BlockChain) writeDelegationsByDelegator(
	batch rawdb.DatabaseWriter,
	delegator common.Address,
	indices []staking.DelegationIndex,
) error {
	if err := rawdb.WriteDelegationsByDelegator(
		batch, delegator, indices,
	); err != nil {
		return err
	}
	bytes, err := rlp.EncodeToBytes(indices)
	if err == nil {
		bc.validatorListByDelegatorCache.Add(string(delegator.Bytes()), bytes)
	}
	return nil
}

// UpdateStakingMetaData updates the metadata of validators and delegations,
// including the full validator list and delegation indexes.
// Note: this should only be called within the blockchain insert process.
func (bc *BlockChain) UpdateStakingMetaData(
	batch rawdb.DatabaseWriter, block *types.Block,
	stakeMsgs []staking.StakeMsg,
	state *state.DB, epoch, newEpoch *big.Int,
) (newValidators []common.Address, err error) {
	newValidators, newDelegations, err := bc.prepareStakingMetaData(block, stakeMsgs, state)
	if err != nil {
		utils.Logger().Warn().Msgf("oops, prepareStakingMetaData failed, err: %+v", err)
		return newValidators, err
	}

	if len(newValidators) > 0 {
		list, err := bc.ReadValidatorList()
		if err != nil {
			return newValidators, err
		}

		valMap := map[common.Address]struct{}{}
		for _, addr := range list {
			valMap[addr] = struct{}{}
		}

		newAddrs := []common.Address{}
		for _, addr := range newValidators {
			if _, ok := valMap[addr]; !ok {
				newAddrs = append(newAddrs, addr)
			}

			// Update validator snapshot for the new validator
			validator, err := state.ValidatorWrapper(addr, true, false)
			if err != nil {
				return newValidators, err
			}

			if err := bc.WriteValidatorSnapshot(batch, &staking.ValidatorSnapshot{validator, epoch}); err != nil {
				return newValidators, err
			}
			// For validator created at exactly the last block of an epoch, we should create the snapshot
			// for next epoch too.
			if newEpoch.Cmp(epoch) > 0 {
				if err := bc.WriteValidatorSnapshot(batch, &staking.ValidatorSnapshot{validator, newEpoch}); err != nil {
					return newValidators, err
				}
			}
		}

		// Update validator list
		list = append(list, newAddrs...)
		if err = bc.WriteValidatorList(batch, list); err != nil {
			return newValidators, err
		}
	}

	for addr, delegations := range newDelegations {
		if err := bc.writeDelegationsByDelegator(batch, addr, delegations); err != nil {
			return newValidators, err
		}
	}
	return newValidators, nil
}

// prepareStakingMetaData prepare the updates of validator's
// and the delegator's meta data according to staking transaction.
// The following return values are cached end state to be written to DB.
// The reason for the cached state is to solve the issue that batch DB changes
// won't be reflected immediately so the intermediary state can't be read from DB.
// newValidators - the addresses of the newly created validators
// newDelegations - the map of delegator address and their updated delegation indexes
func (bc *BlockChain) prepareStakingMetaData(
	block *types.Block, stakeMsgs []staking.StakeMsg, state *state.DB,
) ([]common.Address,
	map[common.Address]staking.DelegationIndexes,
	error,
) {
	var newValidators []common.Address
	newDelegations := map[common.Address]staking.DelegationIndexes{}
	blockNum := block.Number()
	for _, stakeMsg := range stakeMsgs {
		if delegate, ok := stakeMsg.(*staking.Delegate); ok {
			if err := processDelegateMetadata(delegate,
				newDelegations,
				state,
				bc,
				blockNum); err != nil {
				return nil, nil, err
			}
		} else {
			panic("Only *staking.Delegate stakeMsgs are supported at the moment")
		}
	}
	for _, txn := range block.StakingTransactions() {
		payload, err := txn.RLPEncodeStakeMsg()
		if err != nil {
			return nil, nil, err
		}
		decodePayload, err := staking.RLPDecodeStakeMsg(payload, txn.StakingType())
		if err != nil {
			return nil, nil, err
		}

		switch txn.StakingType() {
		case staking.DirectiveCreateValidator:
			createValidator := decodePayload.(*staking.CreateValidator)
			newList, appended := utils.AppendIfMissing(
				newValidators, createValidator.ValidatorAddress,
			)
			if !appended {
				return nil, nil, errValidatorExist
			}
			newValidators = newList

			// Add self delegation into the index
			selfIndex := staking.DelegationIndex{
				createValidator.ValidatorAddress,
				uint64(0),
				blockNum,
			}
			delegations, ok := newDelegations[createValidator.ValidatorAddress]
			if !ok {
				// If the cache doesn't have it, load it from DB for the first time.
				delegations, err = bc.ReadDelegationsByDelegator(createValidator.ValidatorAddress)
				if err != nil {
					return nil, nil, err
				}
			}
			delegations = append(delegations, selfIndex)
			newDelegations[createValidator.ValidatorAddress] = delegations
		case staking.DirectiveEditValidator:
		case staking.DirectiveDelegate:
			delegate := decodePayload.(*staking.Delegate)
			if err := processDelegateMetadata(delegate,
				newDelegations,
				state,
				bc,
				blockNum); err != nil {
				return nil, nil, err
			}

		case staking.DirectiveUndelegate:
		case staking.DirectiveCollectRewards:
		default:
		}
	}

	return newValidators, newDelegations, nil
}

func processDelegateMetadata(delegate *staking.Delegate,
	newDelegations map[common.Address]staking.DelegationIndexes,
	state *state.DB, bc *BlockChain, blockNum *big.Int,
) (err error) {
	delegations, ok := newDelegations[delegate.DelegatorAddress]
	if !ok {
		// If the cache doesn't have it, load it from DB for the first time.
		delegations, err = bc.ReadDelegationsByDelegator(delegate.DelegatorAddress)
		if err != nil {
			return err
		}
	}
	if delegations, err = bc.addDelegationIndex(
		delegations, delegate.DelegatorAddress, delegate.ValidatorAddress, state, blockNum,
	); err != nil {
		return err
	}
	newDelegations[delegate.DelegatorAddress] = delegations
	return nil
}

// ReadBlockRewardAccumulator must only be called on beaconchain
// Note that block rewards are only for staking era.
func (bc *BlockChain) ReadBlockRewardAccumulator(number uint64) (*big.Int, error) {
	if !bc.chainConfig.IsStaking(shard.Schedule.CalcEpochNumber(number)) {
		return big.NewInt(0), nil
	}
	if cached, ok := bc.blockAccumulatorCache.Get(number); ok {
		return cached.(*big.Int), nil
	}
	return rawdb.ReadBlockRewardAccumulator(bc.db, number)
}

// WriteBlockRewardAccumulator directly writes the BlockRewardAccumulator value
// Note: this should only be called once during staking launch.
func (bc *BlockChain) WriteBlockRewardAccumulator(
	batch rawdb.DatabaseWriter, reward *big.Int, number uint64,
) error {
	if err := rawdb.WriteBlockRewardAccumulator(
		batch, reward, number,
	); err != nil {
		return err
	}
	bc.blockAccumulatorCache.Add(number, reward)
	return nil
}

// UpdateBlockRewardAccumulator ..
// Note: this should only be called within the blockchain insert process.
func (bc *BlockChain) UpdateBlockRewardAccumulator(
	batch rawdb.DatabaseWriter, diff *big.Int, number uint64,
) error {
	current, err := bc.ReadBlockRewardAccumulator(number - 1)
	if err != nil {
		// one-off fix for pangaea, return after pangaea enter staking.
		current = big.NewInt(0)
		bc.WriteBlockRewardAccumulator(batch, current, number)
	}
	return bc.WriteBlockRewardAccumulator(batch, new(big.Int).Add(current, diff), number)
}

// Note this should read from the state of current block in concern (root == newBlock.root)
func (bc *BlockChain) addDelegationIndex(
	delegations staking.DelegationIndexes,
	delegatorAddress, validatorAddress common.Address, state *state.DB, blockNum *big.Int,
) (staking.DelegationIndexes, error) {
	// If there is an existing delegation, just return
	validatorAddressBytes := validatorAddress.Bytes()
	for _, delegation := range delegations {
		if bytes.Equal(delegation.ValidatorAddress[:], validatorAddressBytes[:]) {
			return delegations, nil
		}
	}

	// Found the delegation from state and add the delegation index
	// Note this should read from the state of current block in concern
	wrapper, err := state.ValidatorWrapper(validatorAddress, true, false)
	if err != nil {
		return delegations, err
	}
	for i := range wrapper.Delegations {
		if bytes.Equal(
			wrapper.Delegations[i].DelegatorAddress[:], delegatorAddress[:],
		) {
			// TODO(audit): change the way of indexing if we allow delegation deletion.
			delegations = append(delegations, staking.DelegationIndex{
				validatorAddress,
				uint64(i),
				blockNum,
			})
		}
	}
	return delegations, nil
}

// ValidatorCandidates returns the up to date validator candidates for next epoch
func (bc *BlockChain) ValidatorCandidates() []common.Address {
	list, err := bc.ReadValidatorList()
	if err != nil {
		return make([]common.Address, 0)
	}
	return list
}

// DelegatorsInformation returns up to date information of delegators of a given validator address
func (bc *BlockChain) DelegatorsInformation(addr common.Address) []*staking.Delegation {
	return make([]*staking.Delegation, 0)
}

// GetECDSAFromCoinbase retrieve corresponding ecdsa address from Coinbase Address
// TODO: optimize this func by adding cache etc.
func (bc *BlockChain) GetECDSAFromCoinbase(header *block.Header) (common.Address, error) {
	// backward compatibility: before isStaking epoch, coinbase address is the ecdsa address
	coinbase := header.Coinbase()
	isStaking := bc.Config().IsStaking(header.Epoch())
	if !isStaking {
		return coinbase, nil
	}

	shardState, err := bc.ReadShardState(header.Epoch())
	if err != nil {
		return common.Address{}, errors.Wrapf(
			err, "cannot read shard state",
		)
	}

	committee, err := shardState.FindCommitteeByID(header.ShardID())
	if err != nil {
		return common.Address{}, errors.Wrapf(
			err, "cannot find shard in the shard state",
		)
	}
	for _, member := range committee.Slots {
		// After staking the coinbase address will be the address of bls public key
		if bytes.Equal(member.EcdsaAddress[:], coinbase[:]) {
			return member.EcdsaAddress, nil
		}

		if utils.GetAddressFromBLSPubKeyBytes(member.BLSPublicKey[:]) == coinbase {
			return member.EcdsaAddress, nil
		}
	}
	return common.Address{}, errors.Errorf(
		"cannot find corresponding ECDSA Address for coinbase %s",
		header.Coinbase().Hash().Hex(),
	)
}

// SuperCommitteeForNextEpoch ...
// isVerify=true means validators use it to verify
// isVerify=false means leader is to propose
func (bc *BlockChain) SuperCommitteeForNextEpoch(
	beacon consensus_engine.ChainReader,
	header *block.Header,
	isVerify bool,
) (*shard.State, error) {
	var (
		nextCommittee = new(shard.State)
		err           error
		beaconEpoch   = new(big.Int)
		shardState    = shard.State{}
	)
	switch header.ShardID() {
	case shard.BeaconChainShardID:
		if shard.Schedule.IsLastBlock(header.Number().Uint64()) {
			nextCommittee, err = committee.WithStakingEnabled.Compute(
				new(big.Int).Add(header.Epoch(), common.Big1),
				beacon,
			)
		}
	default:
		// TODO: needs to make sure beacon chain sync works.
		if isVerify {
			//verify
			shardState, err = header.GetShardState()
			if err != nil {
				return &shard.State{}, err
			}
			// before staking epoch
			if shardState.Epoch == nil {
				beaconEpoch = new(big.Int).Add(header.Epoch(), common.Big1)
			} else { // after staking epoch
				beaconEpoch = shardState.Epoch
			}
		} else {
			//propose
			beaconEpoch = beacon.CurrentHeader().Epoch()
		}
		utils.Logger().Debug().Msgf("[SuperCommitteeCalculation] isVerify: %+v, realBeaconEpoch:%+v, beaconEpoch: %+v, headerEpoch:%+v, shardStateEpoch:%+v",
			isVerify, beacon.CurrentHeader().Epoch(), beaconEpoch, header.Epoch(), shardState.Epoch)
		nextEpoch := new(big.Int).Add(header.Epoch(), common.Big1)
		if bc.Config().IsStaking(nextEpoch) {
			// If next epoch is staking epoch, I should wait and listen for beacon chain for epoch changes
			switch beaconEpoch.Cmp(header.Epoch()) {
			case 1:
				// If beacon chain is bigger than shard chain in epoch, it means I should catch up with beacon chain now
				nextCommittee, err = committee.WithStakingEnabled.ReadFromDB(
					beaconEpoch, beacon,
				)

				utils.Logger().Debug().
					Uint64("blockNum", header.Number().Uint64()).
					Uint64("myCurEpoch", header.Epoch().Uint64()).
					Uint64("beaconEpoch", beaconEpoch.Uint64()).
					Msg("Propose new epoch as beacon chain's epoch")
			case 0:
				// If it's same epoch, no need to propose new shard state (new epoch change)
			case -1:
				// If beacon chain is behind, shard chain should wait for the beacon chain by not changing epochs.
			}
		} else {
			if bc.Config().IsStaking(beaconEpoch) {
				// If I am not even in the last epoch before staking epoch and beacon chain is already in staking epoch,
				// I should just catch up with beacon chain's epoch
				nextCommittee, err = committee.WithStakingEnabled.ReadFromDB(
					beaconEpoch, beacon,
				)

				utils.Logger().Debug().
					Uint64("blockNum", header.Number().Uint64()).
					Uint64("myCurEpoch", header.Epoch().Uint64()).
					Uint64("beaconEpoch", beaconEpoch.Uint64()).
					Msg("Propose entering staking along with beacon chain's epoch")
			} else {
				// If I are not in staking nor has beacon chain proposed a staking-based shard state,
				// do pre-staking committee calculation
				if shard.Schedule.IsLastBlock(header.Number().Uint64()) {
					nextCommittee, err = committee.WithStakingEnabled.Compute(
						nextEpoch,
						bc,
					)
				}
			}
		}

	}
	return nextCommittee, err
}

func (bc *BlockChain) EnablePruneBeaconChainFeature() {
	bc.pruneBeaconChainEnable = true
}

// IsEnablePruneBeaconChainFeature returns is enable prune BeaconChain feature
func (bc *BlockChain) IsEnablePruneBeaconChainFeature() bool {
	return bc.pruneBeaconChainEnable
}

var (
	leveldbErrSpec         = "leveldb"
	tooManyOpenFilesErrStr = "Too many open files"
)

// isUnrecoverableErr check whether the input error is not recoverable.
// When writing db, there could be some possible errors from storage level (leveldb).
// Known possible leveldb errors are:
//  1. Leveldb is already closed. (leveldb.ErrClosed)
//  2. ldb file missing from disk. (leveldb.ErrNotFound)
//  3. Corrupted db data. (leveldb.errors.ErrCorrupted)
//  4. OS error when open file (too many open files, ...)
//  5. OS error when write file (read-only, not enough disk space, ...)
// Among all the above leveldb errors, only `too many open files` error is known to be recoverable,
// thus the unrecoverable errors refers to error that is
//  1. The error is from the lower storage level (from module leveldb)
//  2. The error is not too many files error.
func isUnrecoverableErr(err error) bool {
	isLeveldbErr := strings.Contains(err.Error(), leveldbErrSpec)
	isTooManyOpenFiles := strings.Contains(err.Error(), tooManyOpenFilesErrStr)
	return isLeveldbErr && !isTooManyOpenFiles
}<|MERGE_RESOLUTION|>--- conflicted
+++ resolved
@@ -356,12 +356,8 @@
 		}
 	}
 	// Everything seems to be fine, set as the head block
-<<<<<<< HEAD
 	bc.SetCurrentBlock(currentBlock)
-=======
-	bc.currentBlock.Store(currentBlock)
 	headBlockGauge.Update(int64(currentBlock.NumberU64()))
->>>>>>> c2464059
 
 	// We don't need the following as we want the current header and block to be consistent
 	// Restore the last known head header
@@ -444,23 +440,15 @@
 
 	// Rewind the block chain, ensuring we don't end up with a stateless head block
 	if currentBlock := bc.CurrentBlock(); currentBlock != nil && currentHeader.Number().Uint64() < currentBlock.NumberU64() {
-<<<<<<< HEAD
-		bc.SetCurrentBlock(bc.GetBlock(currentHeader.Hash(), currentHeader.Number().Uint64()))
-=======
 		newHeadBlock := bc.GetBlock(currentHeader.Hash(), currentHeader.Number().Uint64())
-		bc.currentBlock.Store(newHeadBlock)
+		bc.SetCurrentBlock(newHeadBlock)
 		headBlockGauge.Update(int64(newHeadBlock.NumberU64()))
->>>>>>> c2464059
 	}
 	if currentBlock := bc.CurrentBlock(); currentBlock != nil {
 		if _, err := state.New(currentBlock.Root(), bc.stateCache); err != nil {
 			// Rewound state missing, rolled back to before pivot, reset to genesis
-<<<<<<< HEAD
 			bc.SetCurrentBlock(bc.genesisBlock)
-=======
-			bc.currentBlock.Store(bc.genesisBlock)
 			headBlockGauge.Update(int64(bc.genesisBlock.NumberU64()))
->>>>>>> c2464059
 		}
 	}
 	// Rewind the fast block in a simpleton way to the target head
@@ -471,12 +459,8 @@
 	}
 	// If either blocks reached nil, reset to the genesis state
 	if currentBlock := bc.CurrentBlock(); currentBlock == nil {
-<<<<<<< HEAD
 		bc.SetCurrentBlock(bc.genesisBlock)
-=======
-		bc.currentBlock.Store(bc.genesisBlock)
 		headBlockGauge.Update(int64(bc.genesisBlock.NumberU64()))
->>>>>>> c2464059
 	}
 	if currentFastBlock := bc.CurrentFastBlock(); currentFastBlock == nil {
 		bc.currentFastBlock.Store(bc.genesisBlock)
@@ -589,12 +573,8 @@
 	if err := bc.hc.SetCurrentHeader(bc.genesisBlock.Header()); err != nil {
 		return err
 	}
-<<<<<<< HEAD
 	bc.SetCurrentBlock(bc.genesisBlock)
-=======
-	bc.currentBlock.Store(bc.genesisBlock)
 	headBlockGauge.Update(int64(bc.genesisBlock.NumberU64()))
->>>>>>> c2464059
 	bc.currentFastBlock.Store(bc.genesisBlock)
 	headFastBlockGauge.Update(int64(bc.genesisBlock.NumberU64()))
 	return nil
@@ -715,12 +695,8 @@
 		return err
 	}
 
-<<<<<<< HEAD
 	bc.SetCurrentBlock(block)
-=======
-	bc.currentBlock.Store(block)
 	headBlockGauge.Update(int64(block.NumberU64()))
->>>>>>> c2464059
 
 	// If the block is better than our head or is on a different chain, force update heads
 	if updateHeads {
@@ -1013,12 +989,8 @@
 		if currentBlock := bc.CurrentBlock(); currentBlock != nil && currentBlock.Hash() == hash {
 			newBlock := bc.GetBlock(currentBlock.ParentHash(), currentBlock.NumberU64()-1)
 			if newBlock != nil {
-<<<<<<< HEAD
 				bc.SetCurrentBlock(newBlock)
-=======
-				bc.currentBlock.Store(newBlock)
 				headBlockGauge.Update(int64(newBlock.NumberU64()))
->>>>>>> c2464059
 				if err := rawdb.WriteHeadBlockHash(bc.db, newBlock.Hash()); err != nil {
 					return err
 				}
