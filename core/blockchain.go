--- conflicted
+++ resolved
@@ -1203,42 +1203,6 @@
 				utils.Logger().Info().Uint64("blockNum", crossLink.BlockNum()).Uint32("shardID", crossLink.ShardID()).Msg("[insertChain/crosslinks] Cross Link Added to Beaconchain")
 			}
 			bc.LastContinuousCrossLink(crossLink)
-<<<<<<< HEAD
-=======
-
-			// Writing validator stats (for uptime recording) for other shards
-			if bc.chainConfig.IsStaking(crossLink.Epoch()) {
-				shardState, err := bc.ReadShardState(crossLink.Epoch())
-				if err == nil {
-					committee := shardState.FindCommitteeByID(crossLink.ShardID())
-					if committee == nil {
-						utils.Logger().Debug().Msg("[Uptime] no shard found for cross-link")
-						continue
-					}
-
-					members := []*bls2.PublicKey{}
-					for _, slot := range committee.Slots {
-						if slot.EffectiveStake != nil {
-							pubKey := &bls2.PublicKey{}
-							err := pubKey.Deserialize(slot.BlsPublicKey[:])
-							if err != nil {
-								utils.Logger().Err(err).Msg("[Uptime] Failed to deserialize bls public key")
-							}
-							members = append(members, pubKey)
-						}
-					}
-
-					mask, _ := bls.NewMask(members, nil)
-					mask.SetMask(crossLink.Bitmap())
-
-					if err = bc.UpdateValidatorUptime(committee.Slots, mask); err != nil {
-						utils.Logger().Err(err).Msg("[Uptime] Failed updating validator uptime")
-					}
-				} else {
-					utils.Logger().Debug().Msg("[Uptime] failed reading shard state for uptime accounting")
-				}
-			}
->>>>>>> eca9ca51
 		}
 
 		//clean/update local database cache after crosslink inserted into blockchain
