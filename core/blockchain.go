--- conflicted
+++ resolved
@@ -100,22 +100,10 @@
 	// Rollback is designed to remove a chain of links from the database that aren't
 	// certain enough to be valid.
 	Rollback(chain []common.Hash) error
-<<<<<<< HEAD
 	// WriteBlockWithoutState writes only the block and its metadata to the database,
 	// but does not write any state. This is used to construct competing side forks
 	// up to the point where they exceed the canonical total difficulty.
-	WriteBlockWithoutState(block *types.Block, td *big.Int) (err error)
-	// WriteBlockWithState writes the block and all associated state to the database.
-	WriteBlockWithState(
-		block *types.Block, receipts []*types.Receipt,
-		cxReceipts []*types.CXReceipt,
-		stakeMsgs []types2.StakeMsg,
-		delegationsToRemove map[common.Address][]common.Address,
-		paid reward.Reader,
-		state *state.DB,
-	) (status WriteStatus, err error)
-=======
->>>>>>> b7b7fbf2
+
 	// GetMaxGarbageCollectedBlockNumber ..
 	GetMaxGarbageCollectedBlockNumber() int64
 	// InsertChain attempts to insert the given batch of blocks in to the canonical
