--- conflicted
+++ resolved
@@ -1851,13 +1851,8 @@
 
 		// Write the block to the chain and get the status.
 		substart = time.Now()
-<<<<<<< HEAD
-		status, err := bc.writeBlockWithState(
+		status, err := bc.WriteBlockWithState(
 			block, receipts, cxReceipts, stakeMsgs, delegationsToRemove, payout, state,
-=======
-		status, err := bc.WriteBlockWithState(
-			block, receipts, cxReceipts, stakeMsgs, payout, state,
->>>>>>> 718286f6
 		)
 		if err != nil {
 			return i, events, coalescedLogs, err
