// Copyright 2014 The go-ethereum Authors
// This file is part of the go-ethereum library.
//
// The go-ethereum library is free software: you can redistribute it and/or modify
// it under the terms of the GNU Lesser General Public License as published by
// the Free Software Foundation, either version 3 of the License, or
// (at your option) any later version.
//
// The go-ethereum library is distributed in the hope that it will be useful,
// but WITHOUT ANY WARRANTY; without even the implied warranty of
// MERCHANTABILITY or FITNESS FOR A PARTICULAR PURPOSE. See the
// GNU Lesser General Public License for more details.
//
// You should have received a copy of the GNU Lesser General Public License
// along with the go-ethereum library. If not, see <http://www.gnu.org/licenses/>.

// Package core implements the Ethereum consensus protocol.
package core

import (
	"bytes"
	"encoding/json"
	"fmt"
	"io"
	"log"
	"math/big"
	"os"
	"strconv"
	"strings"
	"sync"
	"sync/atomic"
	"time"

	"github.com/ethereum/go-ethereum/common"
	"github.com/ethereum/go-ethereum/common/mclock"
	"github.com/ethereum/go-ethereum/common/prque"
	"github.com/ethereum/go-ethereum/ethdb"
	"github.com/ethereum/go-ethereum/event"
	"github.com/ethereum/go-ethereum/metrics"
	"github.com/ethereum/go-ethereum/rlp"
	"github.com/ethereum/go-ethereum/trie"
	bls2 "github.com/harmony-one/bls/ffi/go/bls"
	"github.com/harmony-one/harmony/block"
	consensus_engine "github.com/harmony-one/harmony/consensus/engine"
	"github.com/harmony-one/harmony/consensus/reward"
	"github.com/harmony-one/harmony/consensus/votepower"
	"github.com/harmony-one/harmony/core/rawdb"
	"github.com/harmony-one/harmony/core/state"
	"github.com/harmony-one/harmony/core/state/snapshot"
	"github.com/harmony-one/harmony/core/types"
	"github.com/harmony-one/harmony/core/vm"
	"github.com/harmony-one/harmony/crypto/bls"
	harmonyconfig "github.com/harmony-one/harmony/internal/configs/harmony"
	"github.com/harmony-one/harmony/internal/params"
	"github.com/harmony-one/harmony/internal/tikv"
	"github.com/harmony-one/harmony/internal/tikv/redis_helper"
	"github.com/harmony-one/harmony/internal/utils"
	"github.com/harmony-one/harmony/numeric"
	"github.com/harmony-one/harmony/shard"

	"github.com/harmony-one/harmony/hmy/tracers"
	"github.com/harmony-one/harmony/shard/committee"
	"github.com/harmony-one/harmony/staking/apr"
	"github.com/harmony-one/harmony/staking/effective"
	"github.com/harmony-one/harmony/staking/slash"
	staking "github.com/harmony-one/harmony/staking/types"
	lru "github.com/hashicorp/golang-lru"
	"github.com/pkg/errors"
)

var (
	headBlockGauge  = metrics.NewRegisteredGauge("chain/head/block", nil)
	headHeaderGauge = metrics.NewRegisteredGauge("chain/head/header", nil)

	accountReadTimer   = metrics.NewRegisteredTimer("chain/account/reads", nil)
	accountHashTimer   = metrics.NewRegisteredTimer("chain/account/hashes", nil)
	accountUpdateTimer = metrics.NewRegisteredTimer("chain/account/updates", nil)
	accountCommitTimer = metrics.NewRegisteredTimer("chain/account/commits", nil)

	storageReadTimer   = metrics.NewRegisteredTimer("chain/storage/reads", nil)
	storageHashTimer   = metrics.NewRegisteredTimer("chain/storage/hashes", nil)
	storageUpdateTimer = metrics.NewRegisteredTimer("chain/storage/updates", nil)
	storageCommitTimer = metrics.NewRegisteredTimer("chain/storage/commits", nil)

	blockInsertTimer     = metrics.NewRegisteredTimer("chain/inserts", nil)
	blockValidationTimer = metrics.NewRegisteredTimer("chain/validation", nil)
	blockExecutionTimer  = metrics.NewRegisteredTimer("chain/execution", nil)
	blockWriteTimer      = metrics.NewRegisteredTimer("chain/write", nil)

	// ErrNoGenesis is the error when there is no genesis.
	ErrNoGenesis           = errors.New("Genesis not found in chain")
	ErrEmptyChain          = errors.New("empty chain")
	ErrNotLastBlockInEpoch = errors.New("not last block in epoch")
	// errExceedMaxPendingSlashes ..
	errExceedMaxPendingSlashes = errors.New("exceeed max pending slashes")
	errNilEpoch                = errors.New("nil epoch for voting power computation")
	errAlreadyExist            = errors.New("crosslink already exist")
	errDoubleSpent             = errors.New("[verifyIncomingReceipts] Double Spent")
)

const (
	bodyCacheLimit                     = 128
	blockCacheLimit                    = 128
	receiptsCacheLimit                 = 32
	badBlockLimit                      = 10
	triesInRedis                       = 1000
	shardCacheLimit                    = 10
	commitsCacheLimit                  = 10
	epochCacheLimit                    = 10
	randomnessCacheLimit               = 10
	validatorCacheLimit                = 128
	validatorStatsCacheLimit           = 128
	validatorListCacheLimit            = 10
	validatorListByDelegatorCacheLimit = 128
	pendingCrossLinksCacheLimit        = 2
	blockAccumulatorCacheLimit         = 64
	leaderPubKeyFromCoinbaseLimit      = 8
	maxPendingSlashes                  = 256
	// BlockChainVersion ensures that an incompatible database forces a resync from scratch.
	BlockChainVersion = 3
	pendingCLCacheKey = "pendingCLs"
)

// CacheConfig contains the configuration values for the trie caching/pruning
// that's resident in a blockchain.
type CacheConfig struct {
	Disabled          bool          // Whether to disable trie write caching (archive node)
	TrieNodeLimit     int           // Memory limit (MB) at which to flush the current in-memory trie to disk
	TrieTimeLimit     time.Duration // Time limit after which to flush the current in-memory trie to disk
	TriesInMemory     uint64        // Block number from the head stored in disk before exiting
	TrieDirtyLimit    int           // Memory limit (MB) at which to start flushing dirty trie nodes to disk
	TrieDirtyDisabled bool          // Whether to disable trie write caching and GC altogether (archive node)
	TrieCleanLimit    int           // Memory allowance (MB) to use for caching trie nodes in memory
	TrieCleanJournal  string        // Disk journal for saving clean cache entries.
	Preimages         bool          // Whether to store preimage of trie key to the disk
	SnapshotLimit     int           // Memory allowance (MB) to use for caching snapshot entries in memory
	SnapshotNoBuild   bool          // Whether the background generation is allowed
	SnapshotWait      bool          // Wait for snapshot construction on startup. TODO(karalabe): This is a dirty hack for testing, nuke it
}

// defaultCacheConfig are the default caching values if none are specified by the
// user (also used during testing).
var defaultCacheConfig = &CacheConfig{
	Disabled:       false,
	TrieCleanLimit: 256,
	TrieDirtyLimit: 256,
	TrieTimeLimit:  5 * time.Minute,
	SnapshotLimit:  256,
	SnapshotWait:   true,
	Preimages:      true,
}

type BlockChainImpl struct {
	chainConfig            *params.ChainConfig // Chain & network configuration
	cacheConfig            *CacheConfig        // Cache configuration for pruning
	pruneBeaconChainEnable bool                // pruneBeaconChainEnable is enable prune BeaconChain feature
	shardID                uint32              // Shard number

	db     ethdb.Database                   // Low level persistent database to store final content in
	snaps  *snapshot.Tree                   // Snapshot tree for fast trie leaf access
	triegc *prque.Prque[int64, common.Hash] // Priority queue mapping block numbers to tries to gc
	gcproc time.Duration                    // Accumulates canonical block processing for trie dumping
	triedb *trie.Database                   // The database handler for maintaining trie nodes.

	// The following two variables are used to clean up the cache of redis in tikv mode.
	// This can improve the cache hit rate of redis
	latestCleanCacheNum uint64      // The most recently cleaned cache of block num
	cleanCacheChan      chan uint64 // Used to notify blocks that will be cleaned up

	// redisPreempt used in tikv mode, write nodes preempt for write permissions and publish updates to reader nodes
	redisPreempt *redis_helper.RedisPreempt

	hc            *HeaderChain
	trace         bool       // atomic?
	traceFeed     event.Feed // send trace_block result to explorer
	rmLogsFeed    event.Feed
	chainFeed     event.Feed
	chainSideFeed event.Feed
	chainHeadFeed event.Feed
	logsFeed      event.Feed
	scope         event.SubscriptionScope
	genesisBlock  *types.Block

	chainmu                     sync.RWMutex // blockchain insertion lock
	pendingCrossLinksMutex      sync.RWMutex // pending crosslinks lock
	pendingSlashingCandidatesMU sync.RWMutex // pending slashing candidates

	currentBlock atomic.Value // Current head of the block chain

	stateCache                    state.Database // State database to reuse between imports (contains state cache)
	bodyCache                     *lru.Cache     // Cache for the most recent block bodies
	bodyRLPCache                  *lru.Cache     // Cache for the most recent block bodies in RLP encoded format
	receiptsCache                 *lru.Cache     // Cache for the most recent receipts per block
	blockCache                    *lru.Cache     // Cache for the most recent entire blocks
	shardStateCache               *lru.Cache
	lastCommitsCache              *lru.Cache
	epochCache                    *lru.Cache        // Cache epoch number → first block number
	randomnessCache               *lru.Cache        // Cache for vrf/vdf
	validatorSnapshotCache        *lru.Cache        // Cache for validator snapshot
	validatorStatsCache           *lru.Cache        // Cache for validator stats
	validatorListCache            *lru.Cache        // Cache of validator list
	validatorListByDelegatorCache *lru.Cache        // Cache of validator list by delegator
	pendingCrossLinksCache        *lru.Cache        // Cache of last pending crosslinks
	blockAccumulatorCache         *lru.Cache        // Cache of block accumulators
	leaderPubKeyFromCoinbase      *lru.Cache        // Cache of leader public key from coinbase
	quit                          chan struct{}     // blockchain quit channel
	running                       int32             // running must be called atomically
	blockchainPruner              *blockchainPruner // use to prune beacon chain
	// procInterrupt must be atomically called
	procInterrupt int32 // interrupt signaler for block processing

	engine                 consensus_engine.Engine
	processor              *StateProcessor // block processor interface
	validator              *BlockValidator
	vmConfig               vm.Config
	badBlocks              *lru.Cache // Bad block cache
	pendingSlashes         slash.Records
	maxGarbCollectedBlkNum int64
	leaderRotationMeta     LeaderRotationMeta

	options Options
}

// NewBlockChainWithOptions same as NewBlockChain but can accept additional behaviour options.
func NewBlockChainWithOptions(
	db ethdb.Database, stateCache state.Database, beaconChain BlockChain, cacheConfig *CacheConfig, chainConfig *params.ChainConfig,
	engine consensus_engine.Engine, vmConfig vm.Config, options Options,
) (*BlockChainImpl, error) {
	return newBlockChainWithOptions(db, stateCache, beaconChain, cacheConfig, chainConfig, engine, vmConfig, options)
}

// NewBlockChain returns a fully initialised block chain using information
// available in the database. It initialises the default Ethereum validator and
// Processor. As of Aug-23, this is only used by tests
func NewBlockChain(
	db ethdb.Database, stateCache state.Database, beaconChain BlockChain, cacheConfig *CacheConfig, chainConfig *params.ChainConfig,
	engine consensus_engine.Engine, vmConfig vm.Config,
) (*BlockChainImpl, error) {
	return newBlockChainWithOptions(db, stateCache, beaconChain, cacheConfig, chainConfig, engine, vmConfig, Options{})
}

func newBlockChainWithOptions(
	db ethdb.Database, stateCache state.Database, beaconChain BlockChain,
	cacheConfig *CacheConfig, chainConfig *params.ChainConfig,
	engine consensus_engine.Engine, vmConfig vm.Config, options Options) (*BlockChainImpl, error) {

	if cacheConfig == nil {
		cacheConfig = defaultCacheConfig
	}

	// Open trie database with provided config
	triedb := trie.NewDatabaseWithConfig(db, &trie.Config{
		Cache:     cacheConfig.TrieCleanLimit,
		Journal:   cacheConfig.TrieCleanJournal,
		Preimages: cacheConfig.Preimages,
	})

	if stateCache == nil {
		stateCache = state.NewDatabaseWithNodeDB(db, triedb)
	}

	bodyCache, _ := lru.New(bodyCacheLimit)
	bodyRLPCache, _ := lru.New(bodyCacheLimit)
	receiptsCache, _ := lru.New(receiptsCacheLimit)
	blockCache, _ := lru.New(blockCacheLimit)
	badBlocks, _ := lru.New(badBlockLimit)
	shardCache, _ := lru.New(shardCacheLimit)
	commitsCache, _ := lru.New(commitsCacheLimit)
	epochCache, _ := lru.New(epochCacheLimit)
	randomnessCache, _ := lru.New(randomnessCacheLimit)
	validatorCache, _ := lru.New(validatorCacheLimit)
	validatorStatsCache, _ := lru.New(validatorStatsCacheLimit)
	validatorListCache, _ := lru.New(validatorListCacheLimit)
	validatorListByDelegatorCache, _ := lru.New(validatorListByDelegatorCacheLimit)
	pendingCrossLinksCache, _ := lru.New(pendingCrossLinksCacheLimit)
	blockAccumulatorCache, _ := lru.New(blockAccumulatorCacheLimit)
	leaderPubKeyFromCoinbase, _ := lru.New(leaderPubKeyFromCoinbaseLimit)

	bc := &BlockChainImpl{
		chainConfig:                   chainConfig,
		cacheConfig:                   cacheConfig,
		db:                            db,
		triegc:                        prque.New[int64, common.Hash](nil),
		triedb:                        triedb,
		stateCache:                    stateCache,
		quit:                          make(chan struct{}),
		bodyCache:                     bodyCache,
		bodyRLPCache:                  bodyRLPCache,
		receiptsCache:                 receiptsCache,
		blockCache:                    blockCache,
		shardStateCache:               shardCache,
		lastCommitsCache:              commitsCache,
		epochCache:                    epochCache,
		randomnessCache:               randomnessCache,
		validatorSnapshotCache:        validatorCache,
		validatorStatsCache:           validatorStatsCache,
		validatorListCache:            validatorListCache,
		validatorListByDelegatorCache: validatorListByDelegatorCache,
		pendingCrossLinksCache:        pendingCrossLinksCache,
		blockAccumulatorCache:         blockAccumulatorCache,
		leaderPubKeyFromCoinbase:      leaderPubKeyFromCoinbase,
		blockchainPruner:              newBlockchainPruner(db),
		engine:                        engine,
		vmConfig:                      vmConfig,
		badBlocks:                     badBlocks,
		pendingSlashes:                slash.Records{},
		maxGarbCollectedBlkNum:        -1,
		options:                       options,
	}

	var err error
	bc.hc, err = NewHeaderChain(db, chainConfig, engine, bc.getProcInterrupt)
	if err != nil {
		return nil, err
	}
	bc.genesisBlock = bc.GetBlockByNumber(0)
	if bc.genesisBlock == nil {
		return nil, ErrNoGenesis
	}
	var nilBlock *types.Block
	bc.currentBlock.Store(nilBlock)
	if err := bc.loadLastState(); err != nil {
		return nil, err
	}
	bc.shardID = bc.CurrentBlock().ShardID()
	if beaconChain == nil && bc.shardID == shard.BeaconChainShardID {
		beaconChain = bc
	}

	bc.validator = NewBlockValidator(bc)
	bc.processor = NewStateProcessor(bc, beaconChain)

	// Load any existing snapshot, regenerating it if loading failed
	if bc.cacheConfig.SnapshotLimit > 0 {
		// If the chain was rewound past the snapshot persistent layer (causing
		// a recovery block number to be persisted to disk), check if we're still
		// in recovery mode and in that case, don't invalidate the snapshot on a
		// head mismatch.
		var recover bool

		head := bc.CurrentBlock()
		if layer := rawdb.ReadSnapshotRecoveryNumber(bc.db); layer != nil && *layer >= head.NumberU64() {
			utils.Logger().Warn().Uint64("diskbase", *layer).Uint64("chainhead", head.NumberU64()).Msg("Enabling snapshot recovery")
			recover = true
		}
		snapconfig := snapshot.Config{
			CacheSize:  bc.cacheConfig.SnapshotLimit,
			Recovery:   recover,
			NoBuild:    bc.cacheConfig.SnapshotNoBuild,
			AsyncBuild: !bc.cacheConfig.SnapshotWait,
		}
		bc.snaps, _ = snapshot.New(snapconfig, bc.db, bc.triedb, head.Hash())
	}

	curHeader := bc.CurrentBlock().Header()
	err = bc.buildLeaderRotationMeta(curHeader)
	if err != nil {
		return nil, errors.WithMessage(err, "failed to build leader rotation meta")
	}

	if cacheConfig.Preimages {
		if _, _, err := rawdb.WritePreImageStartEndBlock(bc.ChainDb(), curHeader.NumberU64()+1, 0); err != nil {
			return nil, errors.WithMessage(err, "failed to write pre-image start end blocks")
		}
	}
	return bc, nil
}

// VerifyBlockCrossLinks verifies the crosslinks of the block.
// This function should be called from beacon chain.
func VerifyBlockCrossLinks(blockchain BlockChain, block *types.Block) error {
	cxLinksData := block.Header().CrossLinks()
	if len(cxLinksData) == 0 {
		utils.Logger().Debug().Msgf("[CrossLinkVerification] Zero CrossLinks in the header")
		return nil
	}

	crossLinks := types.CrossLinks{}
	err := rlp.DecodeBytes(cxLinksData, &crossLinks)
	if err != nil {
		return errors.Wrapf(
			err, "[CrossLinkVerification] failed to decode cross links",
		)
	}

	if !crossLinks.IsSorted() {
		return errors.New("[CrossLinkVerification] cross links are not sorted")
	}

	for _, crossLink := range crossLinks {
		// ReadCrossLink beacon chain usage.
		cl, err := blockchain.ReadCrossLink(crossLink.ShardID(), crossLink.BlockNum())
		if err == nil && cl != nil {
			utils.Logger().Err(errAlreadyExist).
				Uint64("beacon-block-number", block.NumberU64()).
				Interface("remote", crossLink).
				Interface("local", cl).
				Msg("[CrossLinkVerification]")
			// TODO Add slash for exist same blocknum but different crosslink
			return errors.Wrapf(
				errAlreadyExist,
				"[CrossLinkVerification] shard: %d block: %d on beacon block %d",
				crossLink.ShardID(),
				crossLink.BlockNum(),
				block.NumberU64(),
			)
		}
		if err := VerifyCrossLink(blockchain, crossLink); err != nil {
			return errors.Wrapf(err, "cannot VerifyBlockCrossLinks")
		}
	}
	return nil
}

// VerifyCrossLink verifies the header is valid
func VerifyCrossLink(blockchain BlockChain, cl types.CrossLink) error {
	if blockchain.ShardID() != shard.BeaconChainShardID {
		return errors.New("[VerifyCrossLink] Shard chains should not verify cross links")
	}
	engine := blockchain.Engine()

	if err := engine.VerifyCrossLink(blockchain, cl); err != nil {
		return errors.Wrap(err, "[VerifyCrossLink]")
	}
	return nil
}

func VerifyIncomingReceipts(blockchain BlockChain, block *types.Block) error {
	m := make(map[common.Hash]struct{})
	cxps := block.IncomingReceipts()
	for _, cxp := range cxps {
		// double spent
		if blockchain.IsSpent(cxp) {
			return errDoubleSpent
		}
		hash := cxp.MerkleProof.BlockHash
		// duplicated receipts
		if _, ok := m[hash]; ok {
			return errDoubleSpent
		}
		m[hash] = struct{}{}

		for _, item := range cxp.Receipts {
			if s := blockchain.ShardID(); item.ToShardID != s {
				return errors.Errorf(
					"[verifyIncomingReceipts] Invalid ToShardID %d expectShardID %d",
					s, item.ToShardID,
				)
			}
		}

		if err := NewBlockValidator(blockchain).ValidateCXReceiptsProof(cxp); err != nil {
			return errors.Wrapf(err, "[verifyIncomingReceipts] verification failed")
		}
	}

	incomingReceiptHash := types.EmptyRootHash
	if len(cxps) > 0 {
		incomingReceiptHash = types.DeriveSha(cxps)
	}
	if incomingReceiptHash != block.Header().IncomingReceiptHash() {
		return errors.New("[verifyIncomingReceipts] Invalid IncomingReceiptHash in block header")
	}

	return nil
}

func (bc *BlockChainImpl) ValidateNewBlock(block *types.Block, beaconChain BlockChain) error {
	if block == nil || block.Header() == nil {
		return errors.New("nil header or block asked to verify")
	}

	if block.ShardID() != bc.ShardID() {
		utils.Logger().Error().
			Uint32("my shard ID", bc.ShardID()).
			Uint32("new block's shard ID", block.ShardID()).
			Msg("[ValidateNewBlock] Wrong shard ID of the new block")
		return errors.New("[ValidateNewBlock] Wrong shard ID of the new block")
	}

	if block.NumberU64() <= bc.CurrentBlock().NumberU64() {
		return errors.Errorf("block with the same block number is already committed: %d", block.NumberU64())
	}
	if err := bc.validator.ValidateHeader(block, true); err != nil {
		utils.Logger().Error().
			Str("blockHash", block.Hash().Hex()).
			Err(err).
			Msg("[ValidateNewBlock] Cannot validate header for the new block")
		return err
	}
	if err := bc.Engine().VerifyVRF(
		bc, block.Header(),
	); err != nil {
		utils.Logger().Error().
			Uint64("blockNum", block.NumberU64()).
			Str("blockHash", block.Hash().Hex()).
			Err(err).
			Msg("[ValidateNewBlock] Cannot verify vrf for the new block")
		return errors.Wrap(err,
			"[ValidateNewBlock] Cannot verify vrf for the new block",
		)
	}
	err := bc.Engine().VerifyShardState(bc, beaconChain, block.Header())
	if err != nil {
		utils.Logger().Error().
			Str("blockHash", block.Hash().Hex()).
			Err(err).
			Msg("[ValidateNewBlock] Cannot verify shard state for the new block")
		return errors.Wrap(err,
			"[ValidateNewBlock] Cannot verify shard state for the new block",
		)
	}
	err = bc.validateNewBlock(block)
	if err != nil {
		return err
	}
	if bc.shardID == shard.BeaconChainShardID {
		err = VerifyBlockCrossLinks(bc, block)
		if err != nil {
			utils.Logger().Debug().Err(err).Msg("ops2 VerifyBlockCrossLinks Failed")
			return err
		}
	}

	return VerifyIncomingReceipts(bc, block)
}

func (bc *BlockChainImpl) validateNewBlock(block *types.Block) error {
	state, err := state.New(bc.CurrentBlock().Root(), bc.stateCache, bc.snaps)
	if err != nil {
		return err
	}

	// NOTE Order of mutating state here matters.
	// Process block using the parent state as reference point.
	// Do not read cache from processor.
	receipts, cxReceipts, _, _, _, usedGas, _, _, err := bc.processor.Process(
		block, state, bc.vmConfig, false,
	)
	if err != nil {
		bc.reportBlock(block, receipts, err)
		return err
	}

	// Verify all the hash roots (state, txns, receipts, cross-shard)
	if err := bc.validator.ValidateState(
		block, state, receipts, cxReceipts, usedGas,
	); err != nil {
		bc.reportBlock(block, receipts, err)
		return err
	}
	return nil
}

// IsEpochBlock returns whether this block is the first block of an epoch.
// by checking if the previous block is the last block of the previous epoch
func IsEpochBlock(block *types.Block) bool {
	if block.NumberU64() == 0 {
		// genesis block is the first epoch block
		return true
	}
	return shard.Schedule.IsLastBlock(block.NumberU64() - 1)
}

func (bc *BlockChainImpl) getProcInterrupt() bool {
	return atomic.LoadInt32(&bc.procInterrupt) == 1
}

// loadLastState loads the last known chain state from the database. This method
// assumes that the chain manager mutex is held.
func (bc *BlockChainImpl) loadLastState() error {
	// Restore the last known head block
	head := rawdb.ReadHeadBlockHash(bc.db)
	if head == (common.Hash{}) {
		// Corrupt or empty database, init from scratch
		utils.Logger().Warn().Msg("Empty database, resetting chain")
		return bc.reset()
	}
	// Make sure the entire head block is available
	currentBlock := bc.GetBlockByHash(head)
	if currentBlock == nil {
		// Corrupt or empty database, init from scratch
		utils.Logger().Warn().Str("hash", head.Hex()).Msg("Head block missing, resetting chain")
		return bc.reset()
	}
	// Make sure the state associated with the block is available
	if _, err := state.New(currentBlock.Root(), bc.stateCache, bc.snaps); err != nil {
		// Dangling block without a state associated, init from scratch
		utils.Logger().Warn().
			Str("number", currentBlock.Number().String()).
			Str("hash", currentBlock.Hash().Hex()).
			Msg("Head state missing, repairing chain")
		if err := bc.repair(&currentBlock); err != nil {
			return err
		}
	}
	// Everything seems to be fine, set as the head block
	bc.latestCleanCacheNum = currentBlock.NumberU64() - triesInRedis
	bc.currentBlock.Store(currentBlock)
	headBlockGauge.Update(int64(currentBlock.NumberU64()))

	// We don't need the following as we want the current header and block to be consistent
	// Restore the last known head header
	//currentHeader := currentBlock.Header()
	//if head := rawdb.ReadHeadHeaderHash(bc.db); head != (common.Hash{}) {
	//	if header := bc.GetHeaderByHash(head); header != nil {
	//		currentHeader = header
	//	}
	//}
	currentHeader := currentBlock.Header()
	if err := bc.hc.SetCurrentHeader(currentHeader); err != nil {
		return errors.Wrap(err, "headerChain SetCurrentHeader")
	}

	headerTd := bc.GetTd(currentHeader.Hash(), currentHeader.Number().Uint64())
	blockTd := bc.GetTd(currentBlock.Hash(), currentBlock.NumberU64())

	utils.Logger().Info().
		Str("number", currentHeader.Number().String()).
		Str("hash", currentHeader.Hash().Hex()).
		Str("td", headerTd.String()).
		Str("age", common.PrettyAge(time.Unix(currentHeader.Time().Int64(), 0)).String()).
		Msg("Loaded most recent local header")
	utils.Logger().Info().
		Str("number", currentBlock.Number().String()).
		Str("hash", currentBlock.Hash().Hex()).
		Str("td", blockTd.String()).
		Str("age", common.PrettyAge(time.Unix(currentBlock.Time().Int64(), 0)).String()).
		Msg("Loaded most recent local full block")

	return nil
}

func (bc *BlockChainImpl) setHead(head uint64) error {
	utils.Logger().Warn().Uint64("target", head).Msg("Rewinding blockchain")

	// Rewind the header chain, deleting all block bodies until then
	delFn := func(db rawdb.DatabaseDeleter, hash common.Hash, num uint64) error {
		return rawdb.DeleteBody(db, hash, num)
	}
	if err := bc.hc.SetHead(head, delFn); err != nil {
		return errors.Wrap(err, "headerChain SetHeader")
	}
	currentHeader := bc.hc.CurrentHeader()

	// Clear out any stale content from the caches
	bc.bodyCache.Purge()
	bc.bodyRLPCache.Purge()
	bc.receiptsCache.Purge()
	bc.blockCache.Purge()
	bc.shardStateCache.Purge()

	// Rewind the block chain, ensuring we don't end up with a stateless head block
	if currentBlock := bc.CurrentBlock(); currentBlock != nil && currentHeader.Number().Uint64() < currentBlock.NumberU64() {
		newHeadBlock := bc.GetBlock(currentHeader.Hash(), currentHeader.Number().Uint64())
		bc.currentBlock.Store(newHeadBlock)
		headBlockGauge.Update(int64(newHeadBlock.NumberU64()))
	}
	if currentBlock := bc.CurrentBlock(); currentBlock != nil {
		if _, err := state.New(currentBlock.Root(), bc.stateCache, bc.snaps); err != nil {
			// Rewound state missing, rolled back to before pivot, reset to genesis
			bc.currentBlock.Store(bc.genesisBlock)
			headBlockGauge.Update(int64(bc.genesisBlock.NumberU64()))
		}
	}
	// If either blocks reached nil, reset to the genesis state
	if currentBlock := bc.CurrentBlock(); currentBlock == nil {
		bc.currentBlock.Store(bc.genesisBlock)
		headBlockGauge.Update(int64(bc.genesisBlock.NumberU64()))
	}
	currentBlock := bc.CurrentBlock()

	if err := rawdb.WriteHeadBlockHash(bc.db, currentBlock.Hash()); err != nil {
		return err
	}

	return bc.loadLastState()
}

func (bc *BlockChainImpl) ShardID() uint32 {
	return bc.shardID
}

func (bc *BlockChainImpl) CurrentBlock() *types.Block {
	return bc.currentBlock.Load().(*types.Block)
}

func (bc *BlockChainImpl) Processor() Processor {
	return bc.processor
}

func (bc *BlockChainImpl) State() (*state.DB, error) {
	return bc.StateAt(bc.CurrentBlock().Root())
}

func (bc *BlockChainImpl) StateAt(root common.Hash) (*state.DB, error) {
	return state.New(root, bc.stateCache, bc.snaps)
}

// Snapshots returns the blockchain snapshot tree.
func (bc *BlockChainImpl) Snapshots() *snapshot.Tree {
	return bc.snaps
}

func (bc *BlockChainImpl) reset() error {
	return bc.resetWithGenesisBlock(bc.genesisBlock)
}

func (bc *BlockChainImpl) resetWithGenesisBlock(genesis *types.Block) error {
	// Dump the entire block chain and purge the caches
	if err := bc.setHead(0); err != nil {
		return err
	}

	// Prepare the genesis block and reinitialise the chain
	if err := rawdb.WriteBlock(bc.db, genesis); err != nil {
		return err
	}

	bc.genesisBlock = genesis
	if err := bc.insert(bc.genesisBlock); err != nil {
		return err
	}
	bc.hc.SetGenesis(bc.genesisBlock.Header())
	if err := bc.hc.SetCurrentHeader(bc.genesisBlock.Header()); err != nil {
		return err
	}
	bc.currentBlock.Store(bc.genesisBlock)
	headBlockGauge.Update(int64(bc.genesisBlock.NumberU64()))
	return nil
}

// repair tries to repair the current blockchain by rolling back the current block
// until one with associated state is found. This is needed to fix incomplete db
// writes caused either by crashes/power outages, or simply non-committed tries.
//
// This method only rolls back the current block. The current header and current
// fast block are left intact.
func (bc *BlockChainImpl) repair(head **types.Block) error {
	valsToRemove := map[common.Address]struct{}{}
	for {
		// Abort if we've rewound to a head block that does have associated state
		if _, err := state.New((*head).Root(), bc.stateCache, bc.snaps); err == nil {
			utils.Logger().Info().
				Str("number", (*head).Number().String()).
				Str("hash", (*head).Hash().Hex()).
				Msg("Rewound blockchain to past state")
			return bc.removeInValidatorList(valsToRemove)
		}
		// Repair last commit sigs
		lastSig := (*head).Header().LastCommitSignature()
		sigAndBitMap := append(lastSig[:], (*head).Header().LastCommitBitmap()...)
		bc.WriteCommitSig((*head).NumberU64()-1, sigAndBitMap)

		// Otherwise rewind one block and recheck state availability there
		for _, stkTxn := range (*head).StakingTransactions() {
			if stkTxn.StakingType() == staking.DirectiveCreateValidator {
				if addr, err := stkTxn.SenderAddress(); err == nil {
					valsToRemove[addr] = struct{}{}
				} else {
					return err
				}
			}
		}
		block := bc.GetBlock((*head).ParentHash(), (*head).NumberU64()-1)
		if block == nil {
			return fmt.Errorf("missing block %d [%x]", (*head).NumberU64()-1, (*head).ParentHash())
		}
		*head = block
	}
}

// This func is used to remove the validator addresses from the validator list.
func (bc *BlockChainImpl) removeInValidatorList(toRemove map[common.Address]struct{}) error {
	if len(toRemove) == 0 {
		return nil
	}
	utils.Logger().Info().
		Interface("validators", toRemove).
		Msg("Removing validators from validator list")

	existingVals, err := bc.ReadValidatorList()
	if err != nil {
		return err
	}
	newVals := []common.Address{}
	for _, addr := range existingVals {
		if _, ok := toRemove[addr]; !ok {
			newVals = append(newVals, addr)
		}
	}
	return bc.WriteValidatorList(bc.db, newVals)
}

// Export writes the active chain to the given writer.
func (bc *BlockChainImpl) Export(w io.Writer) error {
	return bc.ExportN(w, uint64(0), bc.CurrentBlock().NumberU64())
}

// ExportN writes a subset of the active chain to the given writer.
func (bc *BlockChainImpl) ExportN(w io.Writer, first uint64, last uint64) error {
	bc.chainmu.RLock()
	defer bc.chainmu.RUnlock()

	if first > last {
		return fmt.Errorf("export failed: first (%d) is greater than last (%d)", first, last)
	}
	utils.Logger().Info().Uint64("count", last-first+1).Msg("Exporting batch of blocks")

	start, reported := time.Now(), time.Now()
	for nr := first; nr <= last; nr++ {
		block := bc.GetBlockByNumber(nr)
		if block == nil {
			return fmt.Errorf("export failed on #%d: not found", nr)
		}
		if err := block.EncodeRLP(w); err != nil {
			return err
		}
		if time.Since(reported) >= statsReportLimit {
			utils.Logger().Info().
				Uint64("exported", block.NumberU64()-first).
				Str("elapsed", common.PrettyDuration(time.Since(start)).String()).
				Msg("Exporting blocks")
			reported = time.Now()
		}
	}

	return nil
}

// writeHeadBlock writes a new head block
func (bc *BlockChainImpl) writeHeadBlock(block *types.Block) error {
	// If the block is on a side chain or an unknown one, force other heads onto it too
	updateHeads := bc.GetCanonicalHash(block.NumberU64()) != block.Hash()

	// Add the block to the canonical chain number scheme and mark as the head
	batch := bc.ChainDb().NewBatch()
	if err := rawdb.WriteCanonicalHash(batch, block.Hash(), block.NumberU64()); err != nil {
		return err
	}
	if err := rawdb.WriteHeadBlockHash(batch, block.Hash()); err != nil {
		return err
	}
	if err := batch.Write(); err != nil {
		return err
	}

	bc.currentBlock.Store(block)
	headBlockGauge.Update(int64(block.NumberU64()))

	// If the block is better than our head or is on a different chain, force update heads
	if updateHeads {
		if err := bc.hc.SetCurrentHeader(block.Header()); err != nil {
			return errors.Wrap(err, "HeaderChain SetCurrentHeader")
		}
		if err := rawdb.WriteHeadFastBlockHash(bc.db, block.Hash()); err != nil {
			return err
		}
	}
	return nil
}

// tikvFastForward writes a new head block in tikv mode, used for reader node or follower writer node
func (bc *BlockChainImpl) tikvFastForward(block *types.Block, logs []*types.Log) error {
	bc.currentBlock.Store(block)
	headBlockGauge.Update(int64(block.NumberU64()))

	if err := bc.hc.SetCurrentHeader(block.Header()); err != nil {
		return errors.Wrap(err, "HeaderChain SetCurrentHeader")
	}

	var events []interface{}
	events = append(events, ChainEvent{block, block.Hash(), logs})
	events = append(events, ChainHeadEvent{block})

	if block.NumberU64() > triesInRedis {
		bc.latestCleanCacheNum = block.NumberU64() - triesInRedis
	}

	bc.PostChainEvents(events, logs)
	return nil
}

// insert injects a new head block into the current block chain. This method
// assumes that the block is indeed a true head. It will also reset the head
// header and the head fast sync block to this very same block if they are older
// or if they are on a different side chain.
//
// Note, this function assumes that the `mu` mutex is held!
func (bc *BlockChainImpl) insert(block *types.Block) error {
	return bc.writeHeadBlock(block)
}

// Genesis retrieves the chain's genesis block.
func (bc *BlockChainImpl) Genesis() *types.Block {
	return bc.genesisBlock
}

// GetBody retrieves a block body (transactions and uncles) from the database by
// hash, caching it if found.
func (bc *BlockChainImpl) GetBody(hash common.Hash) *types.Body {
	// Short circuit if the body's already in the cache, retrieve otherwise
	if cached, ok := bc.bodyCache.Get(hash); ok {
		body := cached.(*types.Body)
		return body
	}
	number := bc.hc.GetBlockNumber(hash)
	if number == nil {
		return nil
	}
	body := rawdb.ReadBody(bc.db, hash, *number)
	if body == nil {
		return nil
	}
	// Cache the found body for next time and return
	bc.bodyCache.Add(hash, body)
	return body
}

// GetBodyRLP retrieves a block body in RLP encoding from the database by hash,
// caching it if found.
func (bc *BlockChainImpl) GetBodyRLP(hash common.Hash) rlp.RawValue {
	// Short circuit if the body's already in the cache, retrieve otherwise
	if cached, ok := bc.bodyRLPCache.Get(hash); ok {
		return cached.(rlp.RawValue)
	}
	number := bc.hc.GetBlockNumber(hash)
	if number == nil {
		return nil
	}
	body := rawdb.ReadBodyRLP(bc.db, hash, *number)
	if len(body) == 0 {
		return nil
	}
	// Cache the found body for next time and return
	bc.bodyRLPCache.Add(hash, body)
	return body
}

func (bc *BlockChainImpl) HasBlock(hash common.Hash, number uint64) bool {
	if bc.blockCache.Contains(hash) {
		return true
	}
	return rawdb.HasBody(bc.db, hash, number)
}

func (bc *BlockChainImpl) HasState(hash common.Hash) bool {
	_, err := bc.stateCache.OpenTrie(hash)
	return err == nil
}

func (bc *BlockChainImpl) HasBlockAndState(hash common.Hash, number uint64) bool {
	// Check first that the block itself is known
	block := bc.GetBlock(hash, number)
	if block == nil {
		return false
	}
	return bc.HasState(block.Root())
}

func (bc *BlockChainImpl) GetBlock(hash common.Hash, number uint64) *types.Block {
	// Short circuit if the block's already in the cache, retrieve otherwise
	if block, ok := bc.blockCache.Get(hash); ok {
		return block.(*types.Block)
	}
	block := rawdb.ReadBlock(bc.db, hash, number)
	if block == nil {
		return nil
	}
	// Cache the found block for next time and return
	bc.blockCache.Add(block.Hash(), block)
	return block
}

func (bc *BlockChainImpl) GetBlockByHash(hash common.Hash) *types.Block {
	number := bc.hc.GetBlockNumber(hash)
	if number == nil {
		return nil
	}
	return bc.GetBlock(hash, *number)
}

func (bc *BlockChainImpl) GetBlockByNumber(number uint64) *types.Block {
	hash := bc.GetCanonicalHash(number)
	if hash == (common.Hash{}) {
		return nil
	}
	return bc.GetBlock(hash, number)
}

func (bc *BlockChainImpl) GetReceiptsByHash(hash common.Hash) types.Receipts {
	if receipts, ok := bc.receiptsCache.Get(hash); ok {
		return receipts.(types.Receipts)
	}

	number := rawdb.ReadHeaderNumber(bc.db, hash)
	if number == nil {
		return nil
	}

	receipts := rawdb.ReadReceipts(bc.db, hash, *number, nil)
	bc.receiptsCache.Add(hash, receipts)
	return receipts
}

// GetBlocksFromHash returns the block corresponding to hash and up to n-1 ancestors.
// [deprecated by eth/62]
func (bc *BlockChainImpl) GetBlocksFromHash(hash common.Hash, n int) (blocks []*types.Block) {
	number := bc.hc.GetBlockNumber(hash)
	if number == nil {
		return nil
	}
	for i := 0; i < n; i++ {
		block := bc.GetBlock(hash, *number)
		if block == nil {
			break
		}
		blocks = append(blocks, block)
		hash = block.ParentHash()
		*number--
	}
	return
}

// ContractCode retrieves a blob of data associated with a contract
// hash either from ephemeral in-memory cache, or from persistent storage.
//
// If the code doesn't exist in the in-memory cache, check the storage with
// new code scheme.
func (bc *BlockChainImpl) ContractCode(hash common.Hash) ([]byte, error) {
	return bc.stateCache.ContractCode(common.Hash{}, hash)
}

// ValidatorCode retrieves a blob of data associated with a validator
// hash either from ephemeral in-memory cache, or from persistent storage.
//
// If the code doesn't exist in the in-memory cache, check the storage with
// new code scheme.
func (bc *BlockChainImpl) ValidatorCode(hash common.Hash) ([]byte, error) {
	return bc.stateCache.ValidatorCode(common.Hash{}, hash)
}

func (bc *BlockChainImpl) GetUnclesInChain(b *types.Block, length int) []*block.Header {
	uncles := []*block.Header{}
	for i := 0; b != nil && i < length; i++ {
		uncles = append(uncles, b.Uncles()...)
		b = bc.GetBlock(b.ParentHash(), b.NumberU64()-1)
	}
	return uncles
}

// TrieDB returns trie database
func (bc *BlockChainImpl) TrieDB() *trie.Database {
	return bc.stateCache.TrieDB()
}

// TrieNode retrieves a blob of data associated with a trie node (or code hash)
// either from ephemeral in-memory cache, or from persistent storage.
func (bc *BlockChainImpl) TrieNode(hash common.Hash) ([]byte, error) {
	return bc.stateCache.TrieDB().Node(hash)
}

func (bc *BlockChainImpl) Stop() {
	if bc == nil {
		return
	}

	// Ensure that the entirety of the state snapshot is journalled to disk.
	var snapBase common.Hash
	if bc.snaps != nil {
		var err error
		if snapBase, err = bc.snaps.Journal(bc.CurrentBlock().Header().Root()); err != nil {
			utils.Logger().Error().Err(err).Msg("Failed to journal state snapshot")
		}
	}

	if !atomic.CompareAndSwapInt32(&bc.running, 0, 1) {
		return
	}

	bc.chainmu.Lock()
	defer bc.chainmu.Unlock()

	if err := bc.SavePendingCrossLinks(); err != nil {
		utils.Logger().Error().Err(err).Msg("Failed to save pending cross links")
	}

	// Unsubscribe all subscriptions registered from blockchain
	bc.scope.Close()
	close(bc.quit)
	atomic.StoreInt32(&bc.procInterrupt, 1)

	// Ensure the state of a recent block is also stored to disk before exiting.
	// We're writing three different states to catch different restart scenarios:
	//  - HEAD:     So we don't need to reprocess any blocks in the general case
	//  - HEAD-1:   So we don't do large reorgs if our HEAD becomes an uncle
	//  - HEAD-TriesInMemory: So we have a configurable hard limit on the number of blocks reexecuted (default 128)
	if !bc.cacheConfig.Disabled {
		triedb := bc.stateCache.TrieDB()

		for _, offset := range []uint64{0, 1, bc.cacheConfig.TriesInMemory - 1} {
			if number := bc.CurrentBlock().NumberU64(); number > offset {
				recent := bc.GetHeaderByNumber(number - offset)
				if recent != nil {
					utils.Logger().Info().
						Str("block", recent.Number().String()).
						Str("hash", recent.Hash().Hex()).
						Str("root", recent.Root().Hex()).
						Msg("Writing cached state to disk")
					if err := triedb.Commit(recent.Root(), true); err != nil {
						utils.Logger().Error().Err(err).Msg("Failed to commit recent state trie")
					}
				}
			}
		}
		if snapBase != (common.Hash{}) {
			utils.Logger().Info().Interface("root", snapBase).Msg("Writing snapshot state to disk")
			if err := triedb.Commit(snapBase, true); err != nil {
				utils.Logger().Error().Err(err).Msg("Failed to commit recent state trie")
			}
		}
		for !bc.triegc.Empty() {
			v := common.Hash(bc.triegc.PopItem())
			triedb.Dereference(v)
		}
		if size, _ := triedb.Size(); size != 0 {
			utils.Logger().Error().Msg("Dangling trie nodes after full cleanup")
		}
	}
	// Flush the collected preimages to disk
	if err := bc.stateCache.TrieDB().CommitPreimages(); err != nil {
		utils.Logger().Error().Interface("err", err).Msg("Failed to commit trie preimages")
	} else {
		if _, _, err := rawdb.WritePreImageStartEndBlock(bc.ChainDb(), 0, bc.CurrentBlock().NumberU64()); err != nil {
			utils.Logger().Error().Interface("err", err).Msg("Failed to mark preimages end block")
		}
	}
	// Ensure all live cached entries be saved into disk, so that we can skip
	// cache warmup when node restarts.
	if bc.cacheConfig.TrieCleanJournal != "" {
		bc.triedb.SaveCache(bc.cacheConfig.TrieCleanJournal)
	}
	utils.Logger().Info().Msg("Blockchain manager stopped")
}

// WriteStatus status of write
type WriteStatus byte

// Constants for WriteStatus
const (
	NonStatTy WriteStatus = iota
	CanonStatTy
	SideStatTy
)

func (bc *BlockChainImpl) Rollback(chain []common.Hash) error {
	bc.chainmu.Lock()
	defer bc.chainmu.Unlock()

	valsToRemove := map[common.Address]struct{}{}
	for i := len(chain) - 1; i >= 0; i-- {
		hash := chain[i]

		currentHeader := bc.hc.CurrentHeader()
		if currentHeader != nil && currentHeader.Hash() == hash {
			parentHeader := bc.GetHeader(currentHeader.ParentHash(), currentHeader.Number().Uint64()-1)
			if parentHeader != nil {
				if err := bc.hc.SetCurrentHeader(parentHeader); err != nil {
					return errors.Wrap(err, "HeaderChain SetCurrentHeader")
				}
			}
		}
		if currentBlock := bc.CurrentBlock(); currentBlock != nil && currentBlock.Hash() == hash {
			newBlock := bc.GetBlock(currentBlock.ParentHash(), currentBlock.NumberU64()-1)
			if newBlock != nil {
				bc.currentBlock.Store(newBlock)
				headBlockGauge.Update(int64(newBlock.NumberU64()))
				if err := rawdb.WriteHeadBlockHash(bc.db, newBlock.Hash()); err != nil {
					return err
				}

				for _, stkTxn := range currentBlock.StakingTransactions() {
					if stkTxn.StakingType() == staking.DirectiveCreateValidator {
						if addr, err := stkTxn.SenderAddress(); err == nil {
							valsToRemove[addr] = struct{}{}
						}
					}
				}
			}
		}
	}
	return bc.removeInValidatorList(valsToRemove)
}

var lastWrite uint64

func (bc *BlockChainImpl) writeBlockWithState(
	block *types.Block, receipts []*types.Receipt,
	cxReceipts []*types.CXReceipt,
	stakeMsgs []staking.StakeMsg,
	delegationsToRemove map[common.Address][]common.Address,
	paid reward.Reader,
	state *state.DB,
) (status WriteStatus, err error) {
	currentBlock := bc.CurrentBlock()
	if currentBlock == nil {
		return NonStatTy, errors.New("Current block is nil")
	}
	if block.ParentHash() != currentBlock.Hash() {
		return NonStatTy, errors.Errorf("Hash of parent block %s doesn't match the current block hash %s", currentBlock.Hash().Hex(), block.ParentHash().Hex())
	}

	// Commit state object changes to in-memory trie
	root, err := state.Commit(bc.chainConfig.IsS3(block.Epoch()))
	if err != nil {
		return NonStatTy, err
	}

	// Flush trie state into disk if it's archival node or the block is epoch block
	triedb := bc.stateCache.TrieDB()
	if bc.cacheConfig.Disabled || block.IsLastBlockInEpoch() {
		if err := triedb.Commit(root, false); err != nil {
			if isUnrecoverableErr(err) {
				fmt.Printf("Unrecoverable error when committing triedb: %v\nExitting\n", err)
				os.Exit(1)
			}
			return NonStatTy, err
		}

		// clean block tire info in redis, used for tikv mode
		if block.NumberU64() > triesInRedis {
			select {
			case bc.cleanCacheChan <- block.NumberU64() - triesInRedis:
			default:
			}
		}
	} else {
		// Full but not archive node, do proper garbage collection
		triedb.Reference(root, common.Hash{}) // metadata reference to keep trie alive
		// r := common.Hash(root)
		bc.triegc.Push(root, -int64(block.NumberU64()))

		if current := block.NumberU64(); current > bc.cacheConfig.TriesInMemory {
			// If we exceeded our memory allowance, flush matured singleton nodes to disk
			var (
				nodes, imgs = triedb.Size()
				limit       = common.StorageSize(bc.cacheConfig.TrieNodeLimit) * 1024 * 1024
			)
			if nodes > limit || imgs > 4*1024*1024 {
				triedb.Cap(limit - ethdb.IdealBatchSize)
			}
			// Find the next state trie we need to commit
			header := bc.GetHeaderByNumber(current - bc.cacheConfig.TriesInMemory)
			if header != nil {
				chosen := header.Number().Uint64()

				// If we exceeded out time allowance, flush an entire trie to disk
				if bc.gcproc > bc.cacheConfig.TrieTimeLimit {
					// If we're exceeding limits but haven't reached a large enough memory gap,
					// warn the user that the system is becoming unstable.
					if chosen < lastWrite+bc.cacheConfig.TriesInMemory && bc.gcproc >= 2*bc.cacheConfig.TrieTimeLimit {
						utils.Logger().Info().
							Dur("time", bc.gcproc).
							Dur("allowance", bc.cacheConfig.TrieTimeLimit).
							Float64("optimum", float64(chosen-lastWrite)/float64(bc.cacheConfig.TriesInMemory)).
							Msg("State in memory for too long, committing")
					}
					// Flush an entire trie and restart the counters
					triedb.Commit(header.Root(), true)
					lastWrite = chosen
					bc.gcproc = 0
				}
				// Garbage collect anything below our required write retention
				for !bc.triegc.Empty() {
					root, number := bc.triegc.Pop()
					if uint64(-number) > chosen {
						bc.triegc.Push(root, number)
						break
					}
					if -number > bc.maxGarbCollectedBlkNum {
						bc.maxGarbCollectedBlkNum = -number
					}
					triedb.Dereference(root)
				}
			}
		}
	}

	batch := bc.db.NewBatch()
	// Write the raw block
	if err := rawdb.WriteBlock(batch, block); err != nil {
		return NonStatTy, err
	}

	// Write offchain data
	if status, err := bc.CommitOffChainData(
		batch, block, receipts,
		cxReceipts, stakeMsgs, delegationsToRemove, 
		paid, state,
	); err != nil {
		return status, err
	}

	// Write the positional metadata for transaction/receipt lookups and preimages
	if err := rawdb.WriteBlockTxLookUpEntries(batch, block); err != nil {
		return NonStatTy, err
	}
	if err := rawdb.WriteBlockStxLookUpEntries(batch, block); err != nil {
		return NonStatTy, err
	}
	if err := rawdb.WriteCxLookupEntries(batch, block); err != nil {
		return NonStatTy, err
	}
	if err := rawdb.WritePreimages(batch, state.Preimages()); err != nil {
		return NonStatTy, err
	}

	if bc.IsEnablePruneBeaconChainFeature() {
		if block.Number().Cmp(big.NewInt(pruneBeaconChainBlockBefore)) > 0 && block.Epoch().Cmp(big.NewInt(pruneBeaconChainBeforeEpoch)) > 0 {
			maxBlockNum := big.NewInt(0).Sub(block.Number(), big.NewInt(pruneBeaconChainBlockBefore)).Uint64()
			maxEpoch := big.NewInt(0).Sub(block.Epoch(), big.NewInt(pruneBeaconChainBeforeEpoch))
			go func() {
				err := bc.blockchainPruner.Start(maxBlockNum, maxEpoch)
				if err != nil {
					utils.Logger().Info().Err(err).Msg("pruneBeaconChain init error")
					return
				}
			}()
		}
	}

	if err := batch.Write(); err != nil {
		if isUnrecoverableErr(err) {
			fmt.Printf("Unrecoverable error when writing leveldb: %v\nExitting\n", err)
			os.Exit(1)
		}
		return NonStatTy, err
	}

	// Update current block
	if err := bc.writeHeadBlock(block); err != nil {
		return NonStatTy, errors.Wrap(err, "writeHeadBlock")
	}

	return CanonStatTy, nil
}

func (bc *BlockChainImpl) GetMaxGarbageCollectedBlockNumber() int64 {
	return bc.maxGarbCollectedBlkNum
}

func (bc *BlockChainImpl) InsertChain(chain types.Blocks, verifyHeaders bool) (int, error) {
	// if in tikv mode, writer node need preempt master or come be a follower
	if bc.isInitTiKV() && !bc.tikvPreemptMaster(bc.rangeBlock(chain)) {
		return len(chain), nil
	}

	for _, b := range chain {
		// check if blocks already exist
		if bc.HasBlock(b.Hash(), b.NumberU64()) {
			return 0, errors.Wrapf(ErrKnownBlock, "block %s %d already exists", b.Hash().Hex(), b.NumberU64())
		}
	}

	prevHash := bc.CurrentBlock().Hash()
	bc.chainmu.Lock()
	defer bc.chainmu.Unlock()
	n, events, logs, err := bc.insertChain(chain, verifyHeaders)
	bc.PostChainEvents(events, logs)
	if err == nil {
		if prevHash == bc.CurrentBlock().Hash() {
			panic("insertChain failed to update current block")
		}
		// there should be only 1 block.
		for _, b := range chain {
			if b.Epoch().Uint64() > 0 {
				err := bc.saveLeaderRotationMeta(b.Header())
				if err != nil {
					utils.Logger().Error().Err(err).Msg("save leader continuous blocks count error")
					return n, err
				}
			}
		}
	}
	if bc.isInitTiKV() && err != nil {
		// if has some error, master writer node will release the permission
		_, _ = bc.redisPreempt.Unlock()
	}
	return n, err
}

func (bc *BlockChainImpl) LeaderRotationMeta() LeaderRotationMeta {
	return bc.leaderRotationMeta.Clone()
}

// insertChain will execute the actual chain insertion and event aggregation. The
// only reason this method exists as a separate one is to make locking cleaner
// with deferred statements.
func (bc *BlockChainImpl) insertChain(chain types.Blocks, verifyHeaders bool) (int, []interface{}, []*types.Log, error) {
	// Sanity check that we have something meaningful to import
	if len(chain) == 0 {
		return 0, nil, nil, ErrEmptyChain
	}
	// Do a sanity check that the provided chain is actually ordered and linked
	for i := 1; i < len(chain); i++ {
		if chain[i].NumberU64() != chain[i-1].NumberU64()+1 || chain[i].ParentHash() != chain[i-1].Hash() {
			// Chain broke ancestry, log a message (programming error) and skip insertion
			utils.Logger().Error().
				Str("number", chain[i].Number().String()).
				Str("hash", chain[i].Hash().Hex()).
				Str("parent", chain[i].ParentHash().Hex()).
				Str("prevnumber", chain[i-1].Number().String()).
				Str("prevhash", chain[i-1].Hash().Hex()).
				Msg("insertChain: non contiguous block insert")

			return 0, nil, nil, fmt.Errorf("non contiguous insert: item %d is #%d [%x…], item %d is #%d [%x…] (parent [%x…])", i-1, chain[i-1].NumberU64(),
				chain[i-1].Hash().Bytes()[:4], i, chain[i].NumberU64(), chain[i].Hash().Bytes()[:4], chain[i].ParentHash().Bytes()[:4])
		}
	}

	// A queued approach to delivering events. This is generally
	// faster than direct delivery and requires much less mutex
	// acquiring.
	var (
		stats         = insertStats{startTime: mclock.Now()}
		events        = make([]interface{}, 0, len(chain))
		lastCanon     *types.Block
		coalescedLogs []*types.Log
	)

	var verifyHeadersResults <-chan error

	// If the block header chain has not been verified, conduct header verification here.
	if verifyHeaders {
		headers := make([]*block.Header, len(chain))
		seals := make([]bool, len(chain))

		for i, block := range chain {
			headers[i] = block.Header()
			seals[i] = true
		}
		// Note that VerifyHeaders verifies headers in the chain in parallel
		abort, results := bc.Engine().VerifyHeaders(bc, headers, seals)
		verifyHeadersResults = results
		defer close(abort)
	}

	// Start a parallel signature recovery (signer will fluke on fork transition, minimal perf loss)
	//senderCacher.recoverFromBlocks(types.MakeSigner(bc.chainConfig, chain[0].Number()), chain)

	// Iterate over the blocks and insert when the verifier permits
	for i, block := range chain {
		// If the chain is terminating, stop processing blocks
		if atomic.LoadInt32(&bc.procInterrupt) == 1 {
			utils.Logger().Debug().Msg("Premature abort during blocks processing")
			break
		}
		// Wait for the block's verification to complete
		bstart := time.Now()

		var err error
		if verifyHeaders {
			err = <-verifyHeadersResults
		}
		if err == nil {
			err = NewBlockValidator(bc).ValidateBody(block)
		}
		switch {
		case err == ErrKnownBlock:
			// Block and state both already known. However if the current block is below
			// this number we did a rollback and we should reimport it nonetheless.
			if bc.CurrentBlock().NumberU64() >= block.NumberU64() {
				stats.ignored++
				continue
			}

		case err == consensus_engine.ErrFutureBlock:
			return i, events, coalescedLogs, err

		case err == consensus_engine.ErrUnknownAncestor:
			return i, events, coalescedLogs, err

		case err == consensus_engine.ErrPrunedAncestor:
			// TODO: add fork choice mechanism
			// Block competing with the canonical chain, store in the db, but don't process
			// until the competitor TD goes above the canonical TD
			//currentBlock := bc.CurrentBlock()
			//localTd := bc.GetTd(currentBlock.Hash(), currentBlock.NumberU64())
			//externTd := new(big.Int).Add(bc.GetTd(block.ParentHash(), block.NumberU64()-1), block.Difficulty())
			//if localTd.Cmp(externTd) > 0 {
			//	if err = bc.WriteBlockWithoutState(block, externTd); err != nil {
			//		return i, events, coalescedLogs, err
			//	}
			//	continue
			//}
			// Competitor chain beat canonical, gather all blocks from the common ancestor
			var winner []*types.Block

			parent := bc.GetBlock(block.ParentHash(), block.NumberU64()-1)
			for parent != nil && !bc.HasState(parent.Root()) {
				winner = append(winner, parent)
				parent = bc.GetBlock(parent.ParentHash(), parent.NumberU64()-1)
			}
			for j := 0; j < len(winner)/2; j++ {
				winner[j], winner[len(winner)-1-j] = winner[len(winner)-1-j], winner[j]
			}
			// Prune in case non-empty winner chain
			if len(winner) > 0 {
				// Import all the pruned blocks to make the state available
				_, evs, logs, err := bc.insertChain(winner, true /* verifyHeaders */)
				events, coalescedLogs = evs, logs

				if err != nil {
					return i, events, coalescedLogs, err
				}
			}

		case err != nil:
			bc.reportBlock(block, nil, err)
			return i, events, coalescedLogs, err
		}

		// Create a new statedb using the parent block and report an
		// error if it fails.
		var parent *types.Block
		if i == 0 {
			parent = bc.GetBlock(block.ParentHash(), block.NumberU64()-1)
		} else {
			parent = chain[i-1]
		}
		state, err := state.New(parent.Root(), bc.stateCache, bc.snaps)
		if err != nil {
			return i, events, coalescedLogs, err
		}
		vmConfig := bc.vmConfig
		if bc.trace {
			ev := TraceEvent{
				Tracer: &tracers.ParityBlockTracer{
					Hash:   block.Hash(),
					Number: block.NumberU64(),
				},
			}
			vmConfig = vm.Config{
				Debug:  true,
				Tracer: ev.Tracer,
			}
			events = append(events, ev)
		}
		// Process block using the parent state as reference point.
		substart := time.Now()
		receipts, cxReceipts, stakeMsgs, delegationsToRemove, logs, usedGas, payout, newState, err := bc.processor.Process(
			block, state, vmConfig, true,
		)
		state = newState // update state in case the new state is cached.
		if err != nil {
			bc.reportBlock(block, receipts, err)
			return i, events, coalescedLogs, err
		}

		// Update the metrics touched during block processing
		accountReadTimer.Update(state.AccountReads)           // Account reads are complete, we can mark them
		storageReadTimer.Update(state.StorageReads)           // Storage reads are complete, we can mark them
		accountUpdateTimer.Update(state.AccountUpdates)       // Account updates are complete, we can mark them
		storageUpdateTimer.Update(state.StorageUpdates)       // Storage updates are complete, we can mark them
		triehash := state.AccountHashes + state.StorageHashes // Save to not double count in validation
		trieproc := state.AccountReads + state.AccountUpdates
		trieproc += state.StorageReads + state.StorageUpdates
		blockExecutionTimer.Update(time.Since(substart) - trieproc - triehash)

		// Validate the state using the default validator
		substart = time.Now()
		if err := bc.validator.ValidateState(
			block, state, receipts, cxReceipts, usedGas,
		); err != nil {
			bc.reportBlock(block, receipts, err)
			return i, events, coalescedLogs, err
		}
		proctime := time.Since(bstart)

		// Update the metrics touched during block validation
		accountHashTimer.Update(state.AccountHashes) // Account hashes are complete, we can mark them
		storageHashTimer.Update(state.StorageHashes) // Storage hashes are complete, we can mark them
		blockValidationTimer.Update(time.Since(substart) - (state.AccountHashes + state.StorageHashes - triehash))

		// Write the block to the chain and get the status.
		substart = time.Now()
<<<<<<< HEAD
		status, err := bc.WriteBlockWithState(
			block, receipts, cxReceipts, stakeMsgs, delegationsToRemove, payout, state,
=======
		status, err := bc.writeBlockWithState(
			block, receipts, cxReceipts, stakeMsgs, payout, state,
>>>>>>> b7b7fbf2
		)
		if err != nil {
			return i, events, coalescedLogs, err
		}
		logger := utils.Logger().With().
			Str("number", block.Number().String()).
			Str("hash", block.Hash().Hex()).
			Int("uncles", len(block.Uncles())).
			Int("txs", len(block.Transactions())).
			Int("stakingTxs", len(block.StakingTransactions())).
			Uint64("gas", block.GasUsed()).
			Str("elapsed", common.PrettyDuration(time.Since(bstart)).String()).
			Logger()

		// Update the metrics touched during block commit
		accountCommitTimer.Update(state.AccountCommits) // Account commits are complete, we can mark them
		storageCommitTimer.Update(state.StorageCommits) // Storage commits are complete, we can mark them

		blockWriteTimer.Update(time.Since(substart) - state.AccountCommits - state.StorageCommits)
		blockInsertTimer.UpdateSince(bstart)

		switch status {
		case CanonStatTy:
			logger.Info().Msg("Inserted new block")
			coalescedLogs = append(coalescedLogs, logs...)
			blockInsertTimer.UpdateSince(bstart)
			events = append(events, ChainEvent{block, block.Hash(), logs})
			lastCanon = block

			// used for tikv mode, writer node will publish update to all reader node
			if bc.isInitTiKV() {
				err = redis_helper.PublishShardUpdate(bc.ShardID(), block.NumberU64(), logs)
				if err != nil {
					utils.Logger().Warn().Err(err).Msg("redis publish shard update error")
				}
			}

			// Only count canonical blocks for GC processing time
			bc.gcproc += proctime
		}

		stats.processed++
		stats.usedGas += usedGas
		cache, _ := bc.stateCache.TrieDB().Size()
		stats.report(chain, i, cache)
	}
	// Append a single chain head event if we've progressed the chain
	if lastCanon != nil && bc.CurrentBlock().Hash() == lastCanon.Hash() {
		events = append(events, ChainHeadEvent{lastCanon})
	}

	return 0, events, coalescedLogs, nil
}

// insertStats tracks and reports on block insertion.
type insertStats struct {
	queued, processed, ignored int
	usedGas                    uint64
	lastIndex                  int
	startTime                  mclock.AbsTime
}

// statsReportLimit is the time limit during import and export after which we
// always print out progress. This avoids the user wondering what's going on.
const statsReportLimit = 8 * time.Second

// report prints statistics if some number of blocks have been processed
// or more than a few seconds have passed since the last message.
func (st *insertStats) report(chain []*types.Block, index int, cache common.StorageSize) {
	// Fetch the timings for the batch
	var (
		now     = mclock.Now()
		elapsed = time.Duration(now) - time.Duration(st.startTime)
	)
	// If we're at the last block of the batch or report period reached, log
	if index == len(chain)-1 || elapsed >= statsReportLimit {
		var (
			end = chain[index]
			txs = countTransactions(chain[st.lastIndex : index+1])
		)

		context := utils.Logger().With().
			Int("blocks", st.processed).
			Int("txs", txs).
			Float64("mgas", float64(st.usedGas)/1000000).
			Str("elapsed", common.PrettyDuration(elapsed).String()).
			Float64("mgasps", float64(st.usedGas)*1000/float64(elapsed)).
			Str("number", end.Number().String()).
			Str("hash", end.Hash().Hex()).
			Str("cache", cache.String())

		if timestamp := time.Unix(end.Time().Int64(), 0); time.Since(timestamp) > time.Minute {
			context = context.Str("age", common.PrettyAge(timestamp).String())
		}

		if st.queued > 0 {
			context = context.Int("queued", st.queued)
		}
		if st.ignored > 0 {
			context = context.Int("ignored", st.ignored)
		}

		logger := context.Logger()
		logger.Info().Msg("Imported new chain segment")

		*st = insertStats{startTime: now, lastIndex: index + 1}
	}
}

func countTransactions(chain []*types.Block) (c int) {
	for _, b := range chain {
		c += len(b.Transactions())
	}
	return c
}

// PostChainEvents iterates over the events generated by a chain insertion and
// posts them into the event feed.
// TODO: Should not expose PostChainEvents. The chain events should be posted in WriteBlock.
func (bc *BlockChainImpl) PostChainEvents(events []interface{}, logs []*types.Log) {
	// post event logs for further processing
	if logs != nil {
		bc.logsFeed.Send(logs)
	}
	for _, event := range events {
		switch ev := event.(type) {
		case ChainEvent:
			bc.chainFeed.Send(ev)

		case ChainHeadEvent:
			bc.chainHeadFeed.Send(ev)

		case ChainSideEvent:
			bc.chainSideFeed.Send(ev)

		case TraceEvent:
			bc.traceFeed.Send(ev)
		}
	}
}

// BadBlock ..
type BadBlock struct {
	Block  *types.Block
	Reason error
}

// MarshalJSON ..
func (b BadBlock) MarshalJSON() ([]byte, error) {
	return json.Marshal(struct {
		Block  *block.Header `json:"header"`
		Reason string        `json:"error-cause"`
	}{
		b.Block.Header(),
		b.Reason.Error(),
	})
}

func (bc *BlockChainImpl) BadBlocks() []BadBlock {
	blocks := make([]BadBlock, bc.badBlocks.Len())
	for _, hash := range bc.badBlocks.Keys() {
		if blk, exist := bc.badBlocks.Peek(hash); exist {
			blocks = append(blocks, blk.(BadBlock))
		}
	}
	return blocks
}

// addBadBlock adds a bad block to the bad-block LRU cache
func (bc *BlockChainImpl) addBadBlock(block *types.Block, reason error) {
	bc.badBlocks.Add(block.Hash(), BadBlock{block, reason})
}

// reportBlock logs a bad block error.
func (bc *BlockChainImpl) reportBlock(
	block *types.Block, receipts types.Receipts, err error,
) {
	bc.addBadBlock(block, err)
	var receiptString string
	for _, receipt := range receipts {
		receiptString += fmt.Sprintf("\t%v\n", receipt)
	}
	utils.Logger().Error().Msgf(`
########## BAD BLOCK #########
Chain config: %v

Number: %v
Epoch: %v
NumTxn: %v
NumStkTxn: %v
Hash: 0x%x
%v

Error: %v
##############################
`, bc.chainConfig,
		block.Number(),
		block.Epoch(),
		len(block.Transactions()),
		len(block.StakingTransactions()),
		block.Hash(),
		receiptString,
		err,
	)
	for i, tx := range block.StakingTransactions() {
		utils.Logger().Error().
			Msgf("StakingTxn %d: %s, %v", i, tx.StakingType().String(), tx.StakingMessage())
	}
}

func (bc *BlockChainImpl) CurrentHeader() *block.Header {
	return bc.hc.CurrentHeader()
}

// GetTd retrieves a block's total difficulty in the canonical chain from the
// database by hash and number, caching it if found.
func (bc *BlockChainImpl) GetTd(hash common.Hash, number uint64) *big.Int {
	return bc.hc.GetTd(hash, number)
}

// GetTdByHash retrieves a block's total difficulty in the canonical chain from the
// database by hash, caching it if found.
func (bc *BlockChainImpl) GetTdByHash(hash common.Hash) *big.Int {
	return bc.hc.GetTdByHash(hash)
}

func (bc *BlockChainImpl) GetHeader(hash common.Hash, number uint64) *block.Header {
	return bc.hc.GetHeader(hash, number)
}

func (bc *BlockChainImpl) GetHeaderByHash(hash common.Hash) *block.Header {
	return bc.hc.GetHeaderByHash(hash)
}

// HasHeader checks if a block header is present in the database or not, caching
// it if present.
func (bc *BlockChainImpl) HasHeader(hash common.Hash, number uint64) bool {
	return bc.hc.HasHeader(hash, number)
}

// GetBlockHashesFromHash retrieves a number of block hashes starting at a given
// hash, fetching towards the genesis block.
func (bc *BlockChainImpl) GetBlockHashesFromHash(hash common.Hash, max uint64) []common.Hash {
	return bc.hc.GetBlockHashesFromHash(hash, max)
}

func (bc *BlockChainImpl) GetCanonicalHash(number uint64) common.Hash {
	return bc.hc.GetCanonicalHash(number)
}

// GetAncestor retrieves the Nth ancestor of a given block. It assumes that either the given block or
// a close ancestor of it is canonical. maxNonCanonical points to a downwards counter limiting the
// number of blocks to be individually checked before we reach the canonical chain.
//
// Note: ancestor == 0 returns the same block, 1 returns its parent and so on.
func (bc *BlockChainImpl) GetAncestor(hash common.Hash, number, ancestor uint64, maxNonCanonical *uint64) (common.Hash, uint64) {
	bc.chainmu.Lock()
	defer bc.chainmu.Unlock()

	return bc.hc.GetAncestor(hash, number, ancestor, maxNonCanonical)
}

func (bc *BlockChainImpl) GetHeaderByNumber(number uint64) *block.Header {
	return bc.hc.GetHeaderByNumber(number)
}

func (bc *BlockChainImpl) Config() *params.ChainConfig { return bc.chainConfig }

func (bc *BlockChainImpl) Engine() consensus_engine.Engine { return bc.engine }

func (bc *BlockChainImpl) SubscribeRemovedLogsEvent(ch chan<- RemovedLogsEvent) event.Subscription {
	return bc.scope.Track(bc.rmLogsFeed.Subscribe(ch))
}

func (bc *BlockChainImpl) SubscribeTraceEvent(ch chan<- TraceEvent) event.Subscription {
	bc.trace = true
	return bc.scope.Track(bc.traceFeed.Subscribe(ch))
}

func (bc *BlockChainImpl) SubscribeChainEvent(ch chan<- ChainEvent) event.Subscription {
	return bc.scope.Track(bc.chainFeed.Subscribe(ch))
}

func (bc *BlockChainImpl) SubscribeChainHeadEvent(ch chan<- ChainHeadEvent) event.Subscription {
	return bc.scope.Track(bc.chainHeadFeed.Subscribe(ch))
}

func (bc *BlockChainImpl) SubscribeChainSideEvent(ch chan<- ChainSideEvent) event.Subscription {
	return bc.scope.Track(bc.chainSideFeed.Subscribe(ch))
}

func (bc *BlockChainImpl) SubscribeLogsEvent(ch chan<- []*types.Log) event.Subscription {
	return bc.scope.Track(bc.logsFeed.Subscribe(ch))
}

func (bc *BlockChainImpl) ReadShardState(epoch *big.Int) (*shard.State, error) {
	cacheKey := string(epoch.Bytes())
	if cached, ok := bc.shardStateCache.Get(cacheKey); ok {
		shardState := cached.(*shard.State)
		return shardState, nil
	}
	shardState, err := rawdb.ReadShardState(bc.db, epoch)
	if err != nil {
		if strings.Contains(err.Error(), rawdb.MsgNoShardStateFromDB) &&
			shard.Schedule.IsSkippedEpoch(bc.ShardID(), epoch) {
			return nil, fmt.Errorf("epoch skipped on chain: %w", err)
		}
		return nil, err
	}
	bc.shardStateCache.Add(cacheKey, shardState)
	return shardState, nil
}

func (bc *BlockChainImpl) WriteShardStateBytes(db rawdb.DatabaseWriter,
	epoch *big.Int, shardState []byte,
) (*shard.State, error) {
	decodeShardState, err := shard.DecodeWrapper(shardState)
	if err != nil {
		return nil, err
	}
	err = rawdb.WriteShardStateBytes(db, epoch, shardState)
	if err != nil {
		return nil, err
	}
	cacheKey := string(epoch.Bytes())
	bc.shardStateCache.Add(cacheKey, decodeShardState)
	return decodeShardState, nil
}

func (bc *BlockChainImpl) ReadCommitSig(blockNum uint64) ([]byte, error) {
	if cached, ok := bc.lastCommitsCache.Get(blockNum); ok {
		lastCommits := cached.([]byte)
		return lastCommits, nil
	}
	lastCommits, err := rawdb.ReadBlockCommitSig(bc.db, blockNum)
	if err != nil {
		return nil, err
	}
	return lastCommits, nil
}

func (bc *BlockChainImpl) WriteCommitSig(blockNum uint64, lastCommits []byte) error {
	err := rawdb.WriteBlockCommitSig(bc.db, blockNum, lastCommits)
	if err != nil {
		return err
	}
	bc.lastCommitsCache.Add(blockNum, lastCommits)
	return nil
}

func (bc *BlockChainImpl) GetVdfByNumber(number uint64) []byte {
	header := bc.GetHeaderByNumber(number)
	if header == nil {
		return []byte{}
	}

	return header.Vdf()
}

func (bc *BlockChainImpl) GetVrfByNumber(number uint64) []byte {
	header := bc.GetHeaderByNumber(number)
	if header == nil {
		return []byte{}
	}
	return header.Vrf()
}

func (bc *BlockChainImpl) ChainDb() ethdb.Database { return bc.db }

func (bc *BlockChainImpl) GetEpochBlockNumber(epoch *big.Int) (*big.Int, error) {
	// Try cache first
	cacheKey := string(epoch.Bytes())
	if cachedValue, ok := bc.epochCache.Get(cacheKey); ok {
		return (&big.Int{}).SetBytes([]byte(cachedValue.(string))), nil
	}
	blockNum, err := rawdb.ReadEpochBlockNumber(bc.db, epoch)
	if err != nil {
		return nil, errors.Wrapf(
			err, "cannot read epoch block number from database",
		)
	}
	cachedValue := []byte(blockNum.Bytes())
	bc.epochCache.Add(cacheKey, cachedValue)
	return blockNum, nil
}

func (bc *BlockChainImpl) StoreEpochBlockNumber(
	epoch *big.Int, blockNum *big.Int,
) error {
	cacheKey := string(epoch.Bytes())
	cachedValue := []byte(blockNum.Bytes())
	bc.epochCache.Add(cacheKey, cachedValue)
	if err := rawdb.WriteEpochBlockNumber(bc.db, epoch, blockNum); err != nil {
		return errors.Wrapf(
			err, "cannot write epoch block number to database",
		)
	}
	return nil
}

func (bc *BlockChainImpl) ReadEpochVrfBlockNums(epoch *big.Int) ([]uint64, error) {
	vrfNumbers := []uint64{}
	if cached, ok := bc.randomnessCache.Get("vrf-" + string(epoch.Bytes())); ok {
		encodedVrfNumbers := cached.([]byte)
		if err := rlp.DecodeBytes(encodedVrfNumbers, &vrfNumbers); err != nil {
			return nil, err
		}
		return vrfNumbers, nil
	}

	encodedVrfNumbers, err := rawdb.ReadEpochVrfBlockNums(bc.db, epoch)
	if err != nil {
		return nil, err
	}

	if err := rlp.DecodeBytes(encodedVrfNumbers, &vrfNumbers); err != nil {
		return nil, err
	}
	return vrfNumbers, nil
}

func (bc *BlockChainImpl) WriteEpochVrfBlockNums(epoch *big.Int, vrfNumbers []uint64) error {
	encodedVrfNumbers, err := rlp.EncodeToBytes(vrfNumbers)
	if err != nil {
		return err
	}

	err = rawdb.WriteEpochVrfBlockNums(bc.db, epoch, encodedVrfNumbers)
	if err != nil {
		return err
	}
	bc.randomnessCache.Add("vrf-"+string(epoch.Bytes()), encodedVrfNumbers)
	return nil
}

func (bc *BlockChainImpl) ReadEpochVdfBlockNum(epoch *big.Int) (*big.Int, error) {
	if cached, ok := bc.randomnessCache.Get("vdf-" + string(epoch.Bytes())); ok {
		encodedVdfNumber := cached.([]byte)
		return new(big.Int).SetBytes(encodedVdfNumber), nil
	}

	encodedVdfNumber, err := rawdb.ReadEpochVdfBlockNum(bc.db, epoch)
	if err != nil {
		return nil, err
	}
	return new(big.Int).SetBytes(encodedVdfNumber), nil
}

func (bc *BlockChainImpl) WriteEpochVdfBlockNum(epoch *big.Int, blockNum *big.Int) error {
	err := rawdb.WriteEpochVdfBlockNum(bc.db, epoch, blockNum.Bytes())
	if err != nil {
		return err
	}

	bc.randomnessCache.Add("vdf-"+string(epoch.Bytes()), blockNum.Bytes())
	return nil
}

func (bc *BlockChainImpl) WriteCrossLinks(batch rawdb.DatabaseWriter, cls []types.CrossLink) error {
	var err error
	for i := 0; i < len(cls); i++ {
		cl := cls[i]
		err = rawdb.WriteCrossLinkShardBlock(batch, cl.ShardID(), cl.BlockNum(), cl.Serialize())
	}
	return err
}

func (bc *BlockChainImpl) DeleteCrossLinks(cls []types.CrossLink) error {
	var err error
	for i := 0; i < len(cls); i++ {
		cl := cls[i]
		err = rawdb.DeleteCrossLinkShardBlock(bc.db, cl.ShardID(), cl.BlockNum())
	}
	return err
}

func (bc *BlockChainImpl) ReadCrossLink(shardID uint32, blockNum uint64) (*types.CrossLink, error) {
	bytes, err := rawdb.ReadCrossLinkShardBlock(bc.db, shardID, blockNum)
	if err != nil {
		return nil, err
	}
	crossLink, err := types.DeserializeCrossLink(bytes)

	return crossLink, err
}

func (bc *BlockChainImpl) LastContinuousCrossLink(batch rawdb.DatabaseWriter, shardID uint32) error {
	oldLink, err := bc.ReadShardLastCrossLink(shardID)
	if oldLink == nil || err != nil {
		return err
	}
	newLink := oldLink
	// Starting from last checkpoint, keeping reading immediate next crosslink until there is a gap
	for i := oldLink.BlockNum() + 1; ; i++ {
		tmp, err := bc.ReadCrossLink(shardID, i)
		if err == nil && tmp != nil && tmp.BlockNum() == i {
			newLink = tmp
		} else {
			break
		}
	}

	if newLink.BlockNum() > oldLink.BlockNum() {
		utils.Logger().Debug().Msgf("LastContinuousCrossLink: latest checkpoint blockNum %d", newLink.BlockNum())
		return rawdb.WriteShardLastCrossLink(batch, shardID, newLink.Serialize())
	}
	return nil
}

func (bc *BlockChainImpl) ReadShardLastCrossLink(shardID uint32) (*types.CrossLink, error) {
	bytes, err := rawdb.ReadShardLastCrossLink(bc.db, shardID)
	if err != nil {
		return nil, err
	}
	return types.DeserializeCrossLink(bytes)
}

func (bc *BlockChainImpl) writeSlashes(processed slash.Records) error {
	bytes, err := rlp.EncodeToBytes(processed)
	if err != nil {
		const msg = "failed to encode slashing candidates"
		utils.Logger().Error().Msg(msg)
		return err
	}
	if err := rawdb.WritePendingSlashingCandidates(bc.db, bytes); err != nil {
		return err
	}
	return nil
}

func (bc *BlockChainImpl) DeleteFromPendingSlashingCandidates(
	processed slash.Records,
) error {
	bc.pendingSlashingCandidatesMU.Lock()
	defer bc.pendingSlashingCandidatesMU.Unlock()
	current := bc.ReadPendingSlashingCandidates()
	bc.pendingSlashes = processed.SetDifference(current)
	return bc.writeSlashes(bc.pendingSlashes)
}

func (bc *BlockChainImpl) ReadPendingSlashingCandidates() slash.Records {
	if !bc.Config().IsStaking(bc.CurrentHeader().Epoch()) {
		return slash.Records{}
	}
	return append(bc.pendingSlashes[0:0], bc.pendingSlashes...)
}

func (bc *BlockChainImpl) ReadPendingCrossLinks() ([]types.CrossLink, error) {
	cls := []types.CrossLink{}
	bytes := []byte{}
	if cached, ok := bc.pendingCrossLinksCache.Get(pendingCLCacheKey); ok {
		cls = cached.([]types.CrossLink)
		return cls, nil
	} else {
		by, err := rawdb.ReadPendingCrossLinks(bc.db)
		if err != nil || len(by) == 0 {
			return nil, err
		}
		bytes = by
	}
	if err := rlp.DecodeBytes(bytes, &cls); err != nil {
		utils.Logger().Error().Err(err).Msg("Invalid pending crosslink RLP decoding")
		return nil, err
	}

	bc.pendingCrossLinksCache.Add(pendingCLCacheKey, cls)
	return cls, nil
}

func (bc *BlockChainImpl) CachePendingCrossLinks(crossLinks []types.CrossLink) error {
	// deduplicate crosslinks if any
	m := map[uint32]map[uint64]types.CrossLink{}
	for _, cl := range crossLinks {
		if _, ok := m[cl.ShardID()]; !ok {
			m[cl.ShardID()] = map[uint64]types.CrossLink{}
		}
		m[cl.ShardID()][cl.BlockNum()] = cl
	}

	cls := []types.CrossLink{}
	for _, m1 := range m {
		for _, cl := range m1 {
			cls = append(cls, cl)
		}
	}
	utils.Logger().Debug().Msgf("[CachePendingCrossLinks] Before Dedup has %d cls, after Dedup has %d cls", len(crossLinks), len(cls))

	bc.pendingCrossLinksCache.Add(pendingCLCacheKey, cls)
	return nil
}

func (bc *BlockChainImpl) SavePendingCrossLinks() error {
	if cached, ok := bc.pendingCrossLinksCache.Get(pendingCLCacheKey); ok {
		cls := cached.([]types.CrossLink)
		bytes, err := rlp.EncodeToBytes(cls)
		if err != nil {
			return err
		}
		if err := rawdb.WritePendingCrossLinks(bc.db, bytes); err != nil {
			return err
		}
	}
	return nil
}

func (bc *BlockChainImpl) AddPendingSlashingCandidates(
	candidates slash.Records,
) error {
	bc.pendingSlashingCandidatesMU.Lock()
	defer bc.pendingSlashingCandidatesMU.Unlock()
	current := bc.ReadPendingSlashingCandidates()

	state, err := bc.State()
	if err != nil {
		return err
	}

	valid := slash.Records{}
	for i := range candidates {
		if err := slash.Verify(bc, state, &candidates[i]); err == nil {
			valid = append(valid, candidates[i])
		}
	}

	pendingSlashes := append(
		bc.pendingSlashes, current.SetDifference(valid)...,
	)

	if l, c := len(pendingSlashes), len(current); l > maxPendingSlashes {
		return errors.Wrapf(
			errExceedMaxPendingSlashes, "current %d with-additional %d", c, l,
		)
	}
	bc.pendingSlashes = pendingSlashes
	return bc.writeSlashes(bc.pendingSlashes)
}

func (bc *BlockChainImpl) AddPendingCrossLinks(pendingCLs []types.CrossLink) (int, error) {
	bc.pendingCrossLinksMutex.Lock()
	defer bc.pendingCrossLinksMutex.Unlock()

	cls, err := bc.ReadPendingCrossLinks()
	if err != nil || len(cls) == 0 {
		err := bc.CachePendingCrossLinks(pendingCLs)
		return len(pendingCLs), err
	}
	cls = append(cls, pendingCLs...)
	err = bc.CachePendingCrossLinks(cls)
	return len(cls), err
}

func (bc *BlockChainImpl) DeleteFromPendingCrossLinks(crossLinks []types.CrossLink) (int, error) {
	bc.pendingCrossLinksMutex.Lock()
	defer bc.pendingCrossLinksMutex.Unlock()

	cls, err := bc.ReadPendingCrossLinks()
	if err != nil || len(cls) == 0 {
		return 0, err
	}

	m := map[uint32]map[uint64]struct{}{}
	for _, cl := range crossLinks {
		if _, ok := m[cl.ShardID()]; !ok {
			m[cl.ShardID()] = map[uint64]struct{}{}
		}
		m[cl.ShardID()][cl.BlockNum()] = struct{}{}
	}

	pendingCLs := []types.CrossLink{}

	for _, cl := range cls {
		if _, ok := m[cl.ShardID()]; ok {
			if _, ok1 := m[cl.ShardID()][cl.BlockNum()]; ok1 {
				continue
			}
		}
		pendingCLs = append(pendingCLs, cl)
	}
	err = bc.CachePendingCrossLinks(pendingCLs)
	return len(pendingCLs), err
}

func (bc *BlockChainImpl) IsSameLeaderAsPreviousBlock(block *types.Block) bool {
	if IsEpochBlock(block) {
		return false
	}

	previousHeader := bc.GetHeaderByNumber(block.NumberU64() - 1)
	if previousHeader == nil {
		return false
	}
	return block.Coinbase() == previousHeader.Coinbase()
}

func (bc *BlockChainImpl) GetVMConfig() *vm.Config {
	return &bc.vmConfig
}

func (bc *BlockChainImpl) ReadCXReceipts(shardID uint32, blockNum uint64, blockHash common.Hash) (types.CXReceipts, error) {
	cxs, err := rawdb.ReadCXReceipts(bc.db, shardID, blockNum, blockHash)
	if err != nil || len(cxs) == 0 {
		return nil, err
	}
	return cxs, nil
}

func (bc *BlockChainImpl) CXMerkleProof(toShardID uint32, block *block.Header) (*types.CXMerkleProof, error) {
	proof := &types.CXMerkleProof{BlockNum: block.Number(), BlockHash: block.Hash(), ShardID: block.ShardID(), CXReceiptHash: block.OutgoingReceiptHash(), CXShardHashes: []common.Hash{}, ShardIDs: []uint32{}}

	epoch := block.Epoch()
	shardingConfig := shard.Schedule.InstanceForEpoch(epoch)
	shardNum := int(shardingConfig.NumShards())

	for i := 0; i < shardNum; i++ {
		receipts, err := bc.ReadCXReceipts(uint32(i), block.NumberU64(), block.Hash())
		if err != nil || len(receipts) == 0 {
			continue
		} else {
			hash := types.DeriveSha(receipts)
			proof.CXShardHashes = append(proof.CXShardHashes, hash)
			proof.ShardIDs = append(proof.ShardIDs, uint32(i))
		}
	}
	if len(proof.ShardIDs) == 0 {
		return nil, nil
	}
	return proof, nil
}

func (bc *BlockChainImpl) WriteCXReceiptsProofSpent(db rawdb.DatabaseWriter, cxps []*types.CXReceiptsProof) error {
	for _, cxp := range cxps {
		if err := rawdb.WriteCXReceiptsProofSpent(db, cxp); err != nil {
			return err
		}
	}
	return nil
}

func (bc *BlockChainImpl) IsSpent(cxp *types.CXReceiptsProof) bool {
	shardID := cxp.MerkleProof.ShardID
	blockNum := cxp.MerkleProof.BlockNum.Uint64()
	by, _ := rawdb.ReadCXReceiptsProofSpent(bc.db, shardID, blockNum)
	return by == rawdb.SpentByte
}

func (bc *BlockChainImpl) ReadTxLookupEntry(txID common.Hash) (common.Hash, uint64, uint64) {
	return rawdb.ReadTxLookupEntry(bc.db, txID)
}

func (bc *BlockChainImpl) ReadValidatorInformationAtRoot(
	addr common.Address, root common.Hash,
) (*staking.ValidatorWrapper, error) {
	state, err := bc.StateAt(root)
	if err != nil || state == nil {
		return nil, errors.Wrapf(err, "at root: %s", root.Hex())
	}
	return bc.ReadValidatorInformationAtState(addr, state)
}

func (bc *BlockChainImpl) ReadValidatorInformationAtState(
	addr common.Address, state *state.DB,
) (*staking.ValidatorWrapper, error) {
	if state == nil {
		return nil, errors.New("empty state")
	}
	wrapper, err := state.ValidatorWrapper(addr, true, false)
	if err != nil {
		return nil, err
	}
	return wrapper, nil
}

func (bc *BlockChainImpl) ReadValidatorInformation(
	addr common.Address,
) (*staking.ValidatorWrapper, error) {
	return bc.ReadValidatorInformationAtRoot(addr, bc.CurrentBlock().Root())
}

func (bc *BlockChainImpl) ReadValidatorSnapshotAtEpoch(
	epoch *big.Int,
	addr common.Address,
) (*staking.ValidatorSnapshot, error) {
	return rawdb.ReadValidatorSnapshot(bc.db, addr, epoch)
}

func (bc *BlockChainImpl) ReadValidatorSnapshot(
	addr common.Address,
) (*staking.ValidatorSnapshot, error) {
	epoch := bc.CurrentBlock().Epoch()
	key := addr.Hex() + epoch.String()
	if cached, ok := bc.validatorSnapshotCache.Get(key); ok {
		return cached.(*staking.ValidatorSnapshot), nil
	}
	vs, err := rawdb.ReadValidatorSnapshot(bc.db, addr, epoch)
	if err != nil {
		return nil, err
	}
	bc.validatorSnapshotCache.Add(key, vs)
	return vs, nil
}

func (bc *BlockChainImpl) WriteValidatorSnapshot(
	batch rawdb.DatabaseWriter, snapshot *staking.ValidatorSnapshot,
) error {
	// Batch write the current data as snapshot
	if err := rawdb.WriteValidatorSnapshot(batch, snapshot.Validator, snapshot.Epoch); err != nil {
		return err
	}

	// Update cache
	key := snapshot.Validator.Address.Hex() + snapshot.Epoch.String()
	bc.validatorSnapshotCache.Add(key, snapshot)
	return nil
}

func (bc *BlockChainImpl) ReadValidatorStats(
	addr common.Address,
) (*staking.ValidatorStats, error) {
	return rawdb.ReadValidatorStats(bc.db, addr)
}

func UpdateValidatorVotingPower(
	bc BlockChain,
	block *types.Block,
	newEpochSuperCommittee, currentEpochSuperCommittee *shard.State,
	state *state.DB,
) (map[common.Address]*staking.ValidatorStats, error) {
	if newEpochSuperCommittee == nil {
		return nil, shard.ErrSuperCommitteeNil
	}

	validatorStats := map[common.Address]*staking.ValidatorStats{}

	existing, replacing :=
		currentEpochSuperCommittee.StakedValidators(),
		newEpochSuperCommittee.StakedValidators()

	// TODO could also keep track of the BLS keys which
	// lost a slot because just losing slots doesn't mean that the
	// validator was booted, just that some of their keys lost slots
	for currentValidator := range existing.LookupSet {
		if _, keptSlot := replacing.LookupSet[currentValidator]; !keptSlot {
			// NOTE Think carefully about when time comes to delete offchain things
			// TODO Someone: collect and then delete every 30 epochs
			// rawdb.DeleteValidatorSnapshot(
			// 	bc.db, currentValidator, currentEpochSuperCommittee.Epoch,
			// )
			// rawdb.DeleteValidatorStats(bc.db, currentValidator)
			stats, err := rawdb.ReadValidatorStats(bc.ChainDb(), currentValidator)
			if err != nil {
				stats = staking.NewEmptyStats()
			}
			// This means it's already in staking epoch
			if currentEpochSuperCommittee.Epoch != nil {
				wrapper, err := state.ValidatorWrapper(currentValidator, true, false)
				if err != nil {
					return nil, err
				}

				if slash.IsBanned(wrapper) {
					stats.BootedStatus = effective.BannedForDoubleSigning
				} else if wrapper.Status == effective.Inactive {
					stats.BootedStatus = effective.TurnedInactiveOrInsufficientUptime
				} else {
					stats.BootedStatus = effective.LostEPoSAuction
				}

				// compute APR for the exiting validators
				if err := bc.ComputeAndUpdateAPR(
					block, currentEpochSuperCommittee.Epoch, wrapper, stats,
				); err != nil {
					return nil, err
				}
			}
			validatorStats[currentValidator] = stats
		}
	}

	rosters := make([]*votepower.Roster, len(newEpochSuperCommittee.Shards))
	for i := range newEpochSuperCommittee.Shards {
		subCommittee := &newEpochSuperCommittee.Shards[i]
		if newEpochSuperCommittee.Epoch == nil {
			return nil, errors.Wrapf(
				errNilEpoch,
				"block epoch %v current-committee-epoch %v",
				block.Epoch(),
				currentEpochSuperCommittee.Epoch,
			)
		}
		roster, err := votepower.Compute(subCommittee, newEpochSuperCommittee.Epoch)
		if err != nil {
			return nil, err
		}
		rosters[i] = roster
	}

	networkWide := votepower.AggregateRosters(rosters)
	for key, value := range networkWide {
		stats, err := rawdb.ReadValidatorStats(bc.ChainDb(), key)
		if err != nil {
			stats = staking.NewEmptyStats()
		}
		total := numeric.ZeroDec()
		for i := range value {
			total = total.Add(value[i].EffectiveStake)
		}
		stats.TotalEffectiveStake = total
		earningWrapping := make([]staking.VoteWithCurrentEpochEarning, len(value))
		for i := range value {
			earningWrapping[i] = staking.VoteWithCurrentEpochEarning{
				Vote:   value[i],
				Earned: big.NewInt(0),
			}
		}
		stats.MetricsPerShard = earningWrapping

		// fetch raw-stake from snapshot and update per-key metrics
		if snapshot, err := bc.ReadValidatorSnapshotAtEpoch(
			newEpochSuperCommittee.Epoch, key,
		); err == nil {
			spread := snapshot.RawStakePerSlot()
			for i := range stats.MetricsPerShard {
				stats.MetricsPerShard[i].Vote.RawStake = spread
			}
		}

		// This means it's already in staking epoch, and
		// compute APR for validators in current committee only
		if currentEpochSuperCommittee.Epoch != nil {
			if _, ok := existing.LookupSet[key]; ok {
				wrapper, err := state.ValidatorWrapper(key, true, false)
				if err != nil {
					return nil, err
				}

				if err := bc.ComputeAndUpdateAPR(
					block, currentEpochSuperCommittee.Epoch, wrapper, stats,
				); err != nil {
					return nil, err
				}
			}
		}
		validatorStats[key] = stats
	}

	return validatorStats, nil
}

func (bc *BlockChainImpl) ComputeAndUpdateAPR(
	block *types.Block, now *big.Int,
	wrapper *staking.ValidatorWrapper, stats *staking.ValidatorStats,
) error {
	if aprComputed, err := apr.ComputeForValidator(
		bc, block, wrapper,
	); err != nil {
		if errors.Cause(err) == apr.ErrInsufficientEpoch {
			utils.Logger().Info().Err(err).Msg("apr could not be computed")
		} else {
			return err
		}
	} else {
		// only insert if APR for current epoch does not exists
		aprEntry := staking.APREntry{Epoch: now, Value: *aprComputed}
		l := len(stats.APRs)
		// first time inserting apr for validator or
		// apr for current epoch does not exists
		// check the last entry's epoch, if not same, insert
		if l == 0 || stats.APRs[l-1].Epoch.Cmp(now) != 0 {
			stats.APRs = append(stats.APRs, aprEntry)
		}
		// if history is more than staking.APRHistoryLength, pop front
		if l > staking.APRHistoryLength {
			stats.APRs = stats.APRs[1:]
		}
	}
	return nil
}

func (bc *BlockChainImpl) UpdateValidatorSnapshots(
	batch rawdb.DatabaseWriter, epoch *big.Int, state *state.DB, newValidators []common.Address,
) error {
	// Note this is reading the validator list from last block.
	// It's fine since the new validators from this block is already snapshot when created.
	allValidators, err := bc.ReadValidatorList()
	if err != nil {
		return err
	}

	allValidators = append(allValidators, newValidators...)

	// Read all validator's current data and snapshot them
	for i := range allValidators {
		// The snapshot will be captured in the state after the last epoch block is finalized
		validator, err := state.ValidatorWrapper(allValidators[i], true, false)
		if err != nil {
			return err
		}

		snapshot := &staking.ValidatorSnapshot{Validator: validator, Epoch: epoch}
		if err := bc.WriteValidatorSnapshot(batch, snapshot); err != nil {
			return err
		}
	}

	return nil
}

func (bc *BlockChainImpl) ReadValidatorList() ([]common.Address, error) {
	if cached, ok := bc.validatorListCache.Get("validatorList"); ok {
		m, ok := cached.([]common.Address)
		if !ok {
			return nil, errors.New("failed to get validator list")
		}
		return m, nil
	}
	return rawdb.ReadValidatorList(bc.db)
}

func (bc *BlockChainImpl) WriteValidatorList(
	db rawdb.DatabaseWriter, addrs []common.Address,
) error {
	if err := rawdb.WriteValidatorList(db, addrs); err != nil {
		return err
	}
	bc.validatorListCache.Add("validatorList", addrs)
	return nil
}

func (bc *BlockChainImpl) ReadDelegationsByDelegator(
	delegator common.Address,
) (m staking.DelegationIndexes, err error) {
	rawResult := staking.DelegationIndexes{}
	if cached, ok := bc.validatorListByDelegatorCache.Get(string(delegator.Bytes())); ok {
		by := cached.([]byte)
		if err := rlp.DecodeBytes(by, &rawResult); err != nil {
			return nil, err
		}
	} else {
		if rawResult, err = rawdb.ReadDelegationsByDelegator(bc.db, delegator); err != nil {
			return nil, err
		}
	}
	blockNum := bc.CurrentBlock().Number()
	for _, index := range rawResult {
		if index.BlockNum.Cmp(blockNum) <= 0 {
			m = append(m, index)
		} else {
			// Filter out index that's created beyond current height of chain.
			// This only happens when there is a chain rollback.
			utils.Logger().Warn().Msgf("Future delegation index encountered. Skip: %+v", index)
		}
	}
	return m, nil
}

func (bc *BlockChainImpl) ReadDelegationsByDelegatorAt(
	delegator common.Address, blockNum *big.Int,
) (m staking.DelegationIndexes, err error) {
	rawResult := staking.DelegationIndexes{}
	if cached, ok := bc.validatorListByDelegatorCache.Get(string(delegator.Bytes())); ok {
		by := cached.([]byte)
		if err := rlp.DecodeBytes(by, &rawResult); err != nil {
			return nil, err
		}
	} else {
		if rawResult, err = rawdb.ReadDelegationsByDelegator(bc.db, delegator); err != nil {
			return nil, err
		}
	}
	for _, index := range rawResult {
		if index.BlockNum.Cmp(blockNum) <= 0 {
			m = append(m, index)
		} else {
			// Filter out index that's created beyond current height of chain.
			// This only happens when there is a chain rollback.
			utils.Logger().Warn().Msgf("Future delegation index encountered. Skip: %+v", index)
		}
	}
	return m, nil
}

// writeDelegationsByDelegator writes the list of validator addresses to database
func (bc *BlockChainImpl) writeDelegationsByDelegator(
	batch rawdb.DatabaseWriter,
	delegator common.Address,
	indices []staking.DelegationIndex,
) error {
	if err := rawdb.WriteDelegationsByDelegator(
		batch, delegator, indices,
	); err != nil {
		return err
	}
	bytes, err := rlp.EncodeToBytes(indices)
	if err == nil {
		bc.validatorListByDelegatorCache.Add(string(delegator.Bytes()), bytes)
	}
	return nil
}

func (bc *BlockChainImpl) UpdateStakingMetaData(
	batch rawdb.DatabaseWriter, block *types.Block,
	stakeMsgs []staking.StakeMsg,
	delegationsToRemove map[common.Address][]common.Address,
	state *state.DB, epoch, newEpoch *big.Int,
) (newValidators []common.Address, err error) {
	newValidators, newDelegations, err := bc.prepareStakingMetaData(block, stakeMsgs, state)
	if err != nil {
		utils.Logger().Warn().Msgf("oops, prepareStakingMetaData failed, err: %+v", err)
		return newValidators, err
	}

	if len(newValidators) > 0 {
		list, err := bc.ReadValidatorList()
		if err != nil {
			return newValidators, err
		}

		valMap := map[common.Address]struct{}{}
		for _, addr := range list {
			valMap[addr] = struct{}{}
		}

		newAddrs := []common.Address{}
		for _, addr := range newValidators {
			if _, ok := valMap[addr]; !ok {
				newAddrs = append(newAddrs, addr)
			}

			// Update validator snapshot for the new validator
			validator, err := state.ValidatorWrapper(addr, true, false)
			if err != nil {
				return newValidators, err
			}

			if err := bc.WriteValidatorSnapshot(batch, &staking.ValidatorSnapshot{Validator: validator, Epoch: epoch}); err != nil {
				return newValidators, err
			}
			// For validator created at exactly the last block of an epoch, we should create the snapshot
			// for next epoch too.
			if newEpoch.Cmp(epoch) > 0 {
				if err := bc.WriteValidatorSnapshot(batch, &staking.ValidatorSnapshot{Validator: validator, Epoch: newEpoch}); err != nil {
					return newValidators, err
				}
			}
		}

		// Update validator list
		list = append(list, newAddrs...)
		if err = bc.WriteValidatorList(batch, list); err != nil {
			return newValidators, err
		}
	}

	for addr, delegations := range newDelegations {
		if err := bc.writeDelegationsByDelegator(batch, addr, delegations); err != nil {
			return newValidators, err
		}



		for delegatorAddress, validatorAddresses := range delegationsToRemove {
			if err := bc.RemoveDelegationsFromDelegator(batch, delegatorAddress, validatorAddresses); err != nil {
				return newValidators, err
			}
		}


	}
	return newValidators, nil
}

// prepareStakingMetaData prepare the updates of validator's
// and the delegator's meta data according to staking transaction.
// The following return values are cached end state to be written to DB.
// The reason for the cached state is to solve the issue that batch DB changes
// won't be reflected immediately so the intermediary state can't be read from DB.
// newValidators - the addresses of the newly created validators
// newDelegations - the map of delegator address and their updated delegation indexes
func (bc *BlockChainImpl) prepareStakingMetaData(
	block *types.Block, stakeMsgs []staking.StakeMsg, state *state.DB,
) ([]common.Address,
	map[common.Address]staking.DelegationIndexes,
	error,
) {
	var newValidators []common.Address
	newDelegations := map[common.Address]staking.DelegationIndexes{}
	blockNum := block.Number()
	for _, stakeMsg := range stakeMsgs {
		if delegate, ok := stakeMsg.(*staking.Delegate); ok {
			if err := processDelegateMetadata(delegate,
				newDelegations,
				state,
				bc,
				blockNum); err != nil {
				return nil, nil, err
			}
		} else {
			return nil, nil, errors.New("Only *staking.Delegate stakeMsgs are supported at the moment")
		}
	}
	for _, txn := range block.StakingTransactions() {
		payload, err := txn.RLPEncodeStakeMsg()
		if err != nil {
			return nil, nil, err
		}
		decodePayload, err := staking.RLPDecodeStakeMsg(payload, txn.StakingType())
		if err != nil {
			return nil, nil, err
		}

		switch txn.StakingType() {
		case staking.DirectiveCreateValidator:
			createValidator := decodePayload.(*staking.CreateValidator)
			newList, appended := utils.AppendIfMissing(
				newValidators, createValidator.ValidatorAddress,
			)
			if !appended {
				return nil, nil, errValidatorExist
			}
			newValidators = newList

			// Add self delegation into the index
			selfIndex := staking.DelegationIndex{
				ValidatorAddress: createValidator.ValidatorAddress,
				Index:            uint64(0),
				BlockNum:         blockNum,
			}
			delegations, ok := newDelegations[createValidator.ValidatorAddress]
			if !ok {
				// If the cache doesn't have it, load it from DB for the first time.
				delegations, err = bc.ReadDelegationsByDelegator(createValidator.ValidatorAddress)
				if err != nil {
					return nil, nil, err
				}
			}
			delegations = append(delegations, selfIndex)
			newDelegations[createValidator.ValidatorAddress] = delegations
		case staking.DirectiveEditValidator:
		case staking.DirectiveDelegate:
			delegate := decodePayload.(*staking.Delegate)
			if err := processDelegateMetadata(delegate,
				newDelegations,
				state,
				bc,
				blockNum); err != nil {
				return nil, nil, err
			}

		case staking.DirectiveUndelegate:
		case staking.DirectiveCollectRewards:
		default:
		}
	}

	return newValidators, newDelegations, nil
}

func processDelegateMetadata(delegate *staking.Delegate,
	newDelegations map[common.Address]staking.DelegationIndexes,
	state *state.DB, bc *BlockChainImpl, blockNum *big.Int,
) (err error) {
	delegations, ok := newDelegations[delegate.DelegatorAddress]
	if !ok {
		// If the cache doesn't have it, load it from DB for the first time.
		delegations, err = bc.ReadDelegationsByDelegator(delegate.DelegatorAddress)
		if err != nil {
			return err
		}
	}
	if delegations, err = bc.addDelegationIndex(
		delegations, delegate.DelegatorAddress, delegate.ValidatorAddress, state, blockNum,
	); err != nil {
		return err
	}
	newDelegations[delegate.DelegatorAddress] = delegations
	return nil
}

func (bc *BlockChainImpl) ReadBlockRewardAccumulator(number uint64) (*big.Int, error) {
	if !bc.chainConfig.IsStaking(shard.Schedule.CalcEpochNumber(number)) {
		return big.NewInt(0), nil
	}
	if cached, ok := bc.blockAccumulatorCache.Get(number); ok {
		return cached.(*big.Int), nil
	}
	return rawdb.ReadBlockRewardAccumulator(bc.db, number)
}

func (bc *BlockChainImpl) WriteBlockRewardAccumulator(
	batch rawdb.DatabaseWriter, reward *big.Int, number uint64,
) error {
	if err := rawdb.WriteBlockRewardAccumulator(
		batch, reward, number,
	); err != nil {
		return err
	}
	bc.blockAccumulatorCache.Add(number, reward)
	return nil
}

func (bc *BlockChainImpl) UpdateBlockRewardAccumulator(
	batch rawdb.DatabaseWriter, diff *big.Int, number uint64,
) error {
	current, err := bc.ReadBlockRewardAccumulator(number - 1)
	if err != nil {
		// one-off fix for pangaea, return after pangaea enter staking.
		current = big.NewInt(0)
		bc.WriteBlockRewardAccumulator(batch, current, number)
	}
	return bc.WriteBlockRewardAccumulator(batch, new(big.Int).Add(current, diff), number)
}

// Note this should read from the state of current block in concern (root == newBlock.root)
func (bc *BlockChainImpl) addDelegationIndex(
	delegations staking.DelegationIndexes,
	delegatorAddress, validatorAddress common.Address, state *state.DB, blockNum *big.Int,
) (staking.DelegationIndexes, error) {
	// If there is an existing delegation, just return
	validatorAddressBytes := validatorAddress.Bytes()
	for _, delegation := range delegations {
		if bytes.Equal(delegation.ValidatorAddress[:], validatorAddressBytes[:]) {
			return delegations, nil
		}
	}

	// Find the delegation from state and add the delegation index (the position in validator)
	// Note this should read from the state of current block in concern
	wrapper, err := state.ValidatorWrapper(validatorAddress, true, false)
	if err != nil {
		return delegations, err
	}
	for i := range wrapper.Delegations {
		if bytes.Equal(
			wrapper.Delegations[i].DelegatorAddress[:], delegatorAddress[:],
		) {
			// TODO(audit): change the way of indexing if we allow delegation deletion.
			delegations = append(delegations, staking.DelegationIndex{
				ValidatorAddress: validatorAddress,
				Index:            uint64(i),
				BlockNum:         blockNum,
			})

			// wrapper.Delegations will not have another delegator
			// with the same address, so we are done
			break

		}
	}
	return delegations, nil
}

func (bc *BlockChainImpl) ValidatorCandidates() []common.Address {
	list, err := bc.ReadValidatorList()
	if err != nil {
		return make([]common.Address, 0)
	}
	return list
}

func (bc *BlockChainImpl) DelegatorsInformation(addr common.Address) []*staking.Delegation {
	return make([]*staking.Delegation, 0)
}

// TODO: optimize this func by adding cache etc.
func (bc *BlockChainImpl) GetECDSAFromCoinbase(header *block.Header) (common.Address, error) {
	// backward compatibility: before isStaking epoch, coinbase address is the ecdsa address
	coinbase := header.Coinbase()
	isStaking := bc.Config().IsStaking(header.Epoch())
	if !isStaking {
		return coinbase, nil
	}

	shardState, err := bc.ReadShardState(header.Epoch())
	if err != nil {
		return common.Address{}, errors.Wrapf(
			err, "cannot read shard state",
		)
	}

	committee, err := shardState.FindCommitteeByID(header.ShardID())
	if err != nil {
		return common.Address{}, errors.Wrapf(
			err, "cannot find shard in the shard state",
		)
	}
	for _, member := range committee.Slots {
		// After staking the coinbase address will be the address of bls public key
		if bytes.Equal(member.EcdsaAddress[:], coinbase[:]) {
			return member.EcdsaAddress, nil
		}

		if utils.GetAddressFromBLSPubKeyBytes(member.BLSPublicKey[:]) == coinbase {
			return member.EcdsaAddress, nil
		}
	}
	return common.Address{}, errors.Errorf(
		"cannot find corresponding ECDSA Address for coinbase %s",
		header.Coinbase().Hash().Hex(),
	)
}

func (bc *BlockChainImpl) SuperCommitteeForNextEpoch(
	beacon consensus_engine.ChainReader,
	header *block.Header,
	isVerify bool,
) (*shard.State, error) {
	var (
		nextCommittee = new(shard.State)
		err           error
		beaconEpoch   = new(big.Int)
		shardState    = shard.State{}
	)
	switch header.ShardID() {
	case shard.BeaconChainShardID:
		if shard.Schedule.IsLastBlock(header.Number().Uint64()) {
			nextCommittee, err = committee.WithStakingEnabled.Compute(
				new(big.Int).Add(header.Epoch(), common.Big1),
				beacon,
			)
		}
	default:
		// TODO: needs to make sure beacon chain sync works.
		if isVerify {
			//verify
			shardState, err = header.GetShardState()
			if err != nil {
				return &shard.State{}, err
			}
			// before staking epoch
			if shardState.Epoch == nil {
				beaconEpoch = new(big.Int).Add(header.Epoch(), common.Big1)
			} else { // after staking epoch
				beaconEpoch = shardState.Epoch
			}
		} else {
			//propose
			h := beacon.CurrentHeader()
			if h.IsLastBlockInEpoch() {
				beaconEpoch = beacon.CurrentHeader().Epoch()
				beaconEpoch = beaconEpoch.Add(beaconEpoch, common.Big1)
			} else {
				beaconEpoch = beacon.CurrentHeader().Epoch()
			}
		}
		utils.Logger().Debug().Msgf("[SuperCommitteeCalculation] isVerify: %+v, realBeaconEpoch:%+v, beaconEpoch: %+v, headerEpoch:%+v, shardStateEpoch:%+v",
			isVerify, beacon.CurrentHeader().Epoch(), beaconEpoch, header.Epoch(), shardState.Epoch)
		nextEpoch := new(big.Int).Add(header.Epoch(), common.Big1)
		if bc.Config().IsStaking(nextEpoch) {
			// If next epoch is staking epoch, I should wait and listen for beacon chain for epoch changes
			switch beaconEpoch.Cmp(header.Epoch()) {
			case 1:
				// If beacon chain is bigger than shard chain in epoch, it means I should catch up with beacon chain now
				nextCommittee, err = committee.WithStakingEnabled.ReadFromDB(
					beaconEpoch, beacon,
				)

				utils.Logger().Debug().
					Uint64("blockNum", header.Number().Uint64()).
					Uint64("myCurEpoch", header.Epoch().Uint64()).
					Uint64("beaconEpoch", beaconEpoch.Uint64()).
					Msg("Propose new epoch as beacon chain's epoch")
			case 0:
				// If it's same epoch, no need to propose new shard state (new epoch change)
			case -1:
				// If beacon chain is behind, shard chain should wait for the beacon chain by not changing epochs.
			}
		} else {
			if bc.Config().IsStaking(beaconEpoch) {
				// If I am not even in the last epoch before staking epoch and beacon chain is already in staking epoch,
				// I should just catch up with beacon chain's epoch
				nextCommittee, err = committee.WithStakingEnabled.ReadFromDB(
					beaconEpoch, beacon,
				)

				utils.Logger().Debug().
					Uint64("blockNum", header.Number().Uint64()).
					Uint64("myCurEpoch", header.Epoch().Uint64()).
					Uint64("beaconEpoch", beaconEpoch.Uint64()).
					Msg("Propose entering staking along with beacon chain's epoch")
			} else {
				// If I are not in staking nor has beacon chain proposed a staking-based shard state,
				// do pre-staking committee calculation
				if shard.Schedule.IsLastBlock(header.Number().Uint64()) {
					nextCommittee, err = committee.WithStakingEnabled.Compute(
						nextEpoch,
						bc,
					)
				}
			}
		}

	}
	return nextCommittee, err
}

// GetLeaderPubKeyFromCoinbase retrieve corresponding blsPublicKey from Coinbase Address
func (bc *BlockChainImpl) GetLeaderPubKeyFromCoinbase(h *block.Header) (*bls.PublicKeyWrapper, error) {
	if cached, ok := bc.leaderPubKeyFromCoinbase.Get(h.Number().Uint64()); ok {
		return cached.(*bls.PublicKeyWrapper), nil
	}
	rs, err := bc.getLeaderPubKeyFromCoinbase(h)
	if err != nil {
		return nil, err
	}
	bc.leaderPubKeyFromCoinbase.Add(h.Number().Uint64(), rs)
	return rs, nil
}

// getLeaderPubKeyFromCoinbase retrieve corresponding blsPublicKey from Coinbase Address
func (bc *BlockChainImpl) getLeaderPubKeyFromCoinbase(h *block.Header) (*bls.PublicKeyWrapper, error) {
	shardState, err := bc.ReadShardState(h.Epoch())
	if err != nil {
		return nil, errors.Wrapf(err, "cannot read shard state %v %s",
			h.Epoch(),
			h.Coinbase().Hash().Hex(),
		)
	}

	committee, err := shardState.FindCommitteeByID(h.ShardID())
	if err != nil {
		return nil, err
	}

	committerKey := new(bls2.PublicKey)
	isStaking := bc.Config().IsStaking(h.Epoch())
	for _, member := range committee.Slots {
		if isStaking {
			// After staking the coinbase address will be the address of bls public key
			if utils.GetAddressFromBLSPubKeyBytes(member.BLSPublicKey[:]) == h.Coinbase() {
				if committerKey, err = bls.BytesToBLSPublicKey(member.BLSPublicKey[:]); err != nil {
					return nil, err
				}
				return &bls.PublicKeyWrapper{Object: committerKey, Bytes: member.BLSPublicKey}, nil
			}
		} else {
			if member.EcdsaAddress == h.Coinbase() {
				if committerKey, err = bls.BytesToBLSPublicKey(member.BLSPublicKey[:]); err != nil {
					return nil, err
				}
				return &bls.PublicKeyWrapper{Object: committerKey, Bytes: member.BLSPublicKey}, nil
			}
		}
	}
	return nil, errors.Errorf(
		"cannot find corresponding BLS Public Key coinbase %s",
		h.Coinbase().Hex(),
	)
}

func (bc *BlockChainImpl) EnablePruneBeaconChainFeature() {
	bc.pruneBeaconChainEnable = true
}

func (bc *BlockChainImpl) IsEnablePruneBeaconChainFeature() bool {
	return bc.pruneBeaconChainEnable
}

// SyncFromTiKVWriter used for tikv mode, all reader or follower writer used to sync block from master writer
func (bc *BlockChainImpl) SyncFromTiKVWriter(newBlkNum uint64, logs []*types.Log) error {
	head := rawdb.ReadHeadBlockHash(bc.db)
	dbBlock := bc.GetBlockByHash(head)
	currentBlock := bc.CurrentBlock()

	if dbBlock == nil || currentBlock == nil {
		return nil
	}

	currentBlockNum := currentBlock.NumberU64()
	if currentBlockNum < newBlkNum {
		start := time.Now()
		for i := currentBlockNum; i <= newBlkNum; i++ {
			blk := bc.GetBlockByNumber(i)
			if blk == nil {
				// cluster synchronization may be in progress
				utils.Logger().Warn().
					Uint64("currentBlockNum", i).
					Msg("[tikv sync] sync from writer got block nil, cluster synchronization may be in progress")
				return nil
			}

			err := bc.tikvFastForward(blk, logs)
			if err != nil {
				return err
			}
		}
		utils.Logger().Info().
			Uint64("currentBlockNum", currentBlockNum).
			Dur("usedTime", time.Now().Sub(start)).
			Msg("[tikv sync] sync from writer")
	}

	return nil
}

// tikvCleanCache used for tikv mode, clean block tire data from redis
func (bc *BlockChainImpl) tikvCleanCache() {
	var count int
	for to := range bc.cleanCacheChan {
		for i := bc.latestCleanCacheNum + 1; i <= to; i++ {
			// build previous block statedb
			fromBlock := bc.GetBlockByNumber(i)
			fromTrie, err := state.New(fromBlock.Root(), bc.stateCache, bc.snaps)
			if err != nil {
				continue
			}

			// build current block statedb
			toBlock := bc.GetBlockByNumber(i + 1)
			toTrie, err := state.New(toBlock.Root(), bc.stateCache, bc.snaps)
			if err != nil {
				continue
			}

			// diff two statedb and delete redis cache
			start := time.Now()
			count, err = fromTrie.DiffAndCleanCache(bc.ShardID(), toTrie)
			if err != nil {
				utils.Logger().Warn().
					Err(err).
					Msg("[tikv clean cache] error")
				break
			}

			utils.Logger().Info().
				Uint64("blockNum", i).
				Int("removeCacheEntriesCount", count).
				Dur("usedTime", time.Now().Sub(start)).
				Msg("[tikv clean cache] success")
			bc.latestCleanCacheNum = i
		}
	}
}

func (bc *BlockChainImpl) isInitTiKV() bool {
	return bc.redisPreempt != nil
}

// tikvPreemptMaster used for tikv mode, writer node need preempt master or come be a follower
func (bc *BlockChainImpl) tikvPreemptMaster(fromBlock, toBlock uint64) bool {
	for {
		// preempt master
		lockType, _ := bc.redisPreempt.TryLock(60)
		switch lockType {
		case redis_helper.LockResultRenewalSuccess:
			return true
		case redis_helper.LockResultSuccess:
			// first to master
			bc.validatorListByDelegatorCache.Purge()
			return true
		}

		// follower
		if bc.CurrentBlock().NumberU64() >= toBlock {
			return false
		}

		time.Sleep(time.Second)
	}
}

// rangeBlock get the block range of blocks
func (bc *BlockChainImpl) rangeBlock(blocks types.Blocks) (uint64, uint64) {
	if len(blocks) == 0 {
		return 0, 0
	}
	max := blocks[0].NumberU64()
	min := max
	for _, tmpBlock := range blocks {
		if tmpBlock.NumberU64() > max {
			max = tmpBlock.NumberU64()
		} else if tmpBlock.NumberU64() < min {
			min = tmpBlock.NumberU64()
		}
	}

	return min, max
}

// RedisPreempt used for tikv mode, get the redis preempt instance
func (bc *BlockChainImpl) RedisPreempt() *redis_helper.RedisPreempt {
	if bc == nil {
		return nil
	}
	return bc.redisPreempt
}

func (bc *BlockChainImpl) IsTikvWriterMaster() bool {
	if bc == nil || bc.redisPreempt == nil {
		return false
	}

	return bc.redisPreempt.LastLockStatus()
}

// InitTiKV used for tikv mode, init the tikv mode
func (bc *BlockChainImpl) InitTiKV(conf *harmonyconfig.TiKVConfig) {
	bc.cleanCacheChan = make(chan uint64, 10)

	if conf.Role == tikv.RoleWriter {
		// only writer need preempt permission
		bc.redisPreempt = redis_helper.CreatePreempt(fmt.Sprintf("shard_%d_preempt", bc.ShardID()))
	}

	if conf.Debug {
		// used for init redis cache
		// If redis is empty, the hit rate will be too low and the synchronization block speed will be slow
		// set LOAD_PRE_FETCH is yes can significantly improve this.
		if os.Getenv("LOAD_PRE_FETCH") == "yes" {
			if trie, err := state.New(bc.CurrentBlock().Root(), bc.stateCache, bc.snaps); err == nil {
				trie.Prefetch(512)
			} else {
				log.Println("LOAD_PRE_FETCH ERR: ", err)
			}
		}

		// If redis is empty, there is no need to clear the cache of nearly 1000 blocks
		// set CLEAN_INIT is the latest block num can skip slow and unneeded cleanup process
		if os.Getenv("CLEAN_INIT") != "" {
			from, err := strconv.Atoi(os.Getenv("CLEAN_INIT"))
			if err == nil {
				bc.latestCleanCacheNum = uint64(from)
			}
		}
	}

	// start clean block tire data process
	go bc.tikvCleanCache()
}

func (bc *BlockChainImpl) CommitPreimages() error {
	return bc.stateCache.TrieDB().CommitPreimages()
}

func (bc *BlockChainImpl) GetStateCache() state.Database {
	return bc.stateCache
}

func (bc *BlockChainImpl) GetSnapshotTrie() *snapshot.Tree {
	return bc.snaps
}

var (
	leveldbErrSpec         = "leveldb"
	tooManyOpenFilesErrStr = "Too many open files"
)

// isUnrecoverableErr check whether the input error is not recoverable.
// When writing db, there could be some possible errors from storage level (leveldb).
// Known possible leveldb errors are:
//  1. Leveldb is already closed. (leveldb.ErrClosed)
//  2. ldb file missing from disk. (leveldb.ErrNotFound)
//  3. Corrupted db data. (leveldb.errors.ErrCorrupted)
//  4. OS error when open file (too many open files, ...)
//  5. OS error when write file (read-only, not enough disk space, ...)
//
// Among all the above leveldb errors, only `too many open files` error is known to be recoverable,
// thus the unrecoverable errors refers to error that is
//  1. The error is from the lower storage level (from module leveldb)
//  2. The error is not too many files error.
func isUnrecoverableErr(err error) bool {
	isLeveldbErr := strings.Contains(err.Error(), leveldbErrSpec)
	isTooManyOpenFiles := strings.Contains(err.Error(), tooManyOpenFilesErrStr)
	return isLeveldbErr && !isTooManyOpenFiles
}<|MERGE_RESOLUTION|>--- conflicted
+++ resolved
@@ -1295,7 +1295,7 @@
 	// Write offchain data
 	if status, err := bc.CommitOffChainData(
 		batch, block, receipts,
-		cxReceipts, stakeMsgs, delegationsToRemove, 
+		cxReceipts, stakeMsgs, delegationsToRemove,
 		paid, state,
 	); err != nil {
 		return status, err
@@ -1584,13 +1584,8 @@
 
 		// Write the block to the chain and get the status.
 		substart = time.Now()
-<<<<<<< HEAD
-		status, err := bc.WriteBlockWithState(
+		status, err := bc.writeBlockWithState(
 			block, receipts, cxReceipts, stakeMsgs, delegationsToRemove, payout, state,
-=======
-		status, err := bc.writeBlockWithState(
-			block, receipts, cxReceipts, stakeMsgs, payout, state,
->>>>>>> b7b7fbf2
 		)
 		if err != nil {
 			return i, events, coalescedLogs, err
@@ -2749,14 +2744,11 @@
 			return newValidators, err
 		}
 
-
-
 		for delegatorAddress, validatorAddresses := range delegationsToRemove {
 			if err := bc.RemoveDelegationsFromDelegator(batch, delegatorAddress, validatorAddresses); err != nil {
 				return newValidators, err
 			}
 		}
-
 
 	}
 	return newValidators, nil
