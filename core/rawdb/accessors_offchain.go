--- conflicted
+++ resolved
@@ -302,11 +302,7 @@
 		//       this is only needed for the compatibility in the migration moment.
 		data, err = db.Get(lastCommitsKey)
 		if err != nil {
-<<<<<<< HEAD
-			return nil, errors.Errorf("cannot read commit sig for block %d", blockNum)
-=======
 			return nil, errors.New(fmt.Sprintf("cannot read commit sig for block: %d ", blockNum))
->>>>>>> 14ddbd95
 		}
 	}
 	return data, nil
