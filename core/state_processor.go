--- conflicted
+++ resolved
@@ -122,12 +122,7 @@
 	// Iterate over and process the individual transactions
 	for i, tx := range block.Transactions() {
 		statedb.Prepare(tx.Hash(), block.Hash(), i)
-<<<<<<< HEAD
-		statedb.SetTxHashETH(tx.ConvertToEth().Hash())
-		receipt, cxReceipt, _, err := ApplyTransaction(
-=======
 		receipt, cxReceipt, stakeMsgs, _, err := ApplyTransaction(
->>>>>>> 7e6b16ae
 			p.config, p.bc, &beneficiary, gp, statedb, header, tx, usedGas, cfg,
 		)
 		if err != nil {
