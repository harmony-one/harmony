// Copyright 2015 The go-ethereum Authors
// This file is part of the go-ethereum library.
//
// The go-ethereum library is free software: you can redistribute it and/or modify
// it under the terms of the GNU Lesser General Public License as published by
// the Free Software Foundation, either version 3 of the License, or
// (at your option) any later version.
//
// The go-ethereum library is distributed in the hope that it will be useful,
// but WITHOUT ANY WARRANTY; without even the implied warranty of
// MERCHANTABILITY or FITNESS FOR A PARTICULAR PURPOSE. See the
// GNU Lesser General Public License for more details.
//
// You should have received a copy of the GNU Lesser General Public License
// along with the go-ethereum library. If not, see <http://www.gnu.org/licenses/>.

package core

import (
	"encoding/binary"
	"fmt"
	"math/big"
	"time"

	lru "github.com/hashicorp/golang-lru"

	"github.com/ethereum/go-ethereum/common"
	"github.com/ethereum/go-ethereum/crypto"
	"github.com/ethereum/go-ethereum/rlp"
	"github.com/harmony-one/harmony/block"
	consensus_engine "github.com/harmony-one/harmony/consensus/engine"
	"github.com/harmony-one/harmony/consensus/reward"
	"github.com/harmony-one/harmony/core/rawdb"
	"github.com/harmony-one/harmony/core/state"
	"github.com/harmony-one/harmony/core/types"
	"github.com/harmony-one/harmony/core/vm"
	nodeconfig "github.com/harmony-one/harmony/internal/configs/node"
	"github.com/harmony-one/harmony/internal/params"
	"github.com/harmony-one/harmony/internal/utils"
	"github.com/harmony-one/harmony/shard"
	"github.com/harmony-one/harmony/staking/effective"
	"github.com/harmony-one/harmony/staking/slash"
	staking "github.com/harmony-one/harmony/staking/types"
	"github.com/pkg/errors"
)

var (
	ErrNoMigrationRequired = errors.New("No balance migration required")
	ErrNoMigrationPossible = errors.New("No balance migration possible")
)

const (
	resultCacheLimit = 64 // The number of cached results from processing blocks
)

// StateProcessor is a basic Processor, which takes care of transitioning
// state from one point to another.
//
// StateProcessor implements Processor.
type StateProcessor struct {
	config      *params.ChainConfig     // Chain configuration options
	bc          BlockChain              // Canonical blockchain
	beacon      BlockChain              // Beacon chain
	engine      consensus_engine.Engine // Consensus engine used for block rewards
	resultCache *lru.Cache              // Cache for result after a certain block is processed
}

// this structure is cached, and each individual element is returned
type ProcessorResult struct {
	Receipts   types.Receipts
	CxReceipts types.CXReceipts
	StakeMsgs  []staking.StakeMsg
	Logs       []*types.Log
	UsedGas    uint64
	Reward     reward.Reader
	State      *state.DB
}

// NewStateProcessor initialises a new StateProcessor.
func NewStateProcessor(
	config *params.ChainConfig, bc BlockChain, beacon BlockChain, engine consensus_engine.Engine,
) *StateProcessor {
	if bc == nil {
		panic("bc is nil")
	}
	if beacon == nil {
		panic("beacon is nil")
	}
	resultCache, _ := lru.New(resultCacheLimit)
	return &StateProcessor{
		config:      config,
		bc:          bc,
		beacon:      beacon,
		engine:      engine,
		resultCache: resultCache,
	}
}

// Process processes the state changes according to the Ethereum rules by running
// the transaction messages using the statedb and applying any rewards to both
// the processor (coinbase) and any included uncles.
//
// Process returns the receipts and logs accumulated during the process and
// returns the amount of gas that was used in the process. If any of the
// transactions failed to execute due to insufficient gas it will return an error.
func (p *StateProcessor) Process(
	block *types.Block, statedb *state.DB, cfg vm.Config, readCache bool,
) (
	types.Receipts, types.CXReceipts, []staking.StakeMsg,
	[]*types.Log, uint64, reward.Reader, *state.DB, error,
) {
	cacheKey := block.Hash()
	if readCache {
		if cached, ok := p.resultCache.Get(cacheKey); ok {
			// Return the cached result to avoid process the same block again.
			// Only the successful results are cached in case for retry.
			result := cached.(*ProcessorResult)
			utils.Logger().Info().Str("block num", block.Number().String()).Msg("result cache hit.")
			return result.Receipts, result.CxReceipts, result.StakeMsgs, result.Logs, result.UsedGas, result.Reward, result.State, nil
		}
	}

	var (
		receipts       types.Receipts
		outcxs         types.CXReceipts
		incxs          = block.IncomingReceipts()
		usedGas        = new(uint64)
		header         = block.Header()
		allLogs        []*types.Log
		gp             = new(GasPool).AddGas(block.GasLimit())
		blockStakeMsgs = make([]staking.StakeMsg, 0)
	)

	beneficiary, err := p.bc.GetECDSAFromCoinbase(header)
	if err != nil {
		return nil, nil, nil, nil, 0, nil, statedb, err
	}

	processTxsAndStxs := true
	cxReceipt, err := MayBalanceMigration(
		gp, header, statedb, p.bc, p.config,
	)
	if err != nil {
<<<<<<< HEAD
		if errors.Is(err, ErrNoMigrationPossible) {
			// ran out of accounts
			processTxsAndStxs = false
		}
		if !errors.Is(err, ErrNoMigrationRequired) {
=======
		if err == ErrNoMigrationPossible {
			// ran out of accounts
			processTxsAndStxs = false
		}
		if err != ErrNoMigrationPossible && err != ErrNoMigrationRequired {
>>>>>>> b76dcb59
			return nil, nil, nil, nil, 0, nil, statedb, err
		}
	} else {
		if cxReceipt != nil {
			outcxs = append(outcxs, cxReceipt)
			// only 1 cx per block
			processTxsAndStxs = false
		}
	}
	if processTxsAndStxs {
		startTime := time.Now()
		// Iterate over and process the individual transactions
		for i, tx := range block.Transactions() {
			statedb.Prepare(tx.Hash(), block.Hash(), i)
			receipt, cxReceipt, stakeMsgs, _, err := ApplyTransaction(
				p.config, p.bc, &beneficiary, gp, statedb, header, tx, usedGas, cfg,
			)
			if err != nil {
				return nil, nil, nil, nil, 0, nil, statedb, err
			}
			receipts = append(receipts, receipt)
			if cxReceipt != nil {
				outcxs = append(outcxs, cxReceipt)
			}
			if len(stakeMsgs) > 0 {
				blockStakeMsgs = append(blockStakeMsgs, stakeMsgs...)
			}
			allLogs = append(allLogs, receipt.Logs...)
		}
		utils.Logger().Debug().Int64("elapsed time", time.Now().Sub(startTime).Milliseconds()).Msg("Process Normal Txns")

		startTime = time.Now()
		// Iterate over and process the staking transactions
		L := len(block.Transactions())
		for i, tx := range block.StakingTransactions() {
			statedb.Prepare(tx.Hash(), block.Hash(), i+L)
			receipt, _, err := ApplyStakingTransaction(
				p.config, p.bc, &beneficiary, gp, statedb, header, tx, usedGas, cfg,
			)
			if err != nil {
				return nil, nil, nil, nil, 0, nil, statedb, err
			}
			receipts = append(receipts, receipt)
			allLogs = append(allLogs, receipt.Logs...)
		}
		utils.Logger().Debug().Int64("elapsed time", time.Now().Sub(startTime).Milliseconds()).Msg("Process Staking Txns")
	}
	// incomingReceipts should always be processed
	// after transactions (to be consistent with the block proposal)
	for _, cx := range block.IncomingReceipts() {
		if err := ApplyIncomingReceipt(
			p.config, statedb, header, cx,
		); err != nil {
			return nil, nil,
				nil, nil, 0, nil, statedb, errors.New("[Process] Cannot apply incoming receipts")
		}
	}

	slashes := slash.Records{}
	if s := header.Slashes(); len(s) > 0 {
		if err := rlp.DecodeBytes(s, &slashes); err != nil {
			return nil, nil, nil, nil, 0, nil, statedb, errors.New(
				"[Process] Cannot finalize block",
			)
		}
	}

	if err := MayShardReduction(p.bc, statedb, header); err != nil {
		return nil, nil, nil, nil, 0, nil, statedb, err
	}

	// Finalize the block, applying any consensus engine specific extras (e.g. block rewards)
	sigsReady := make(chan bool)
	go func() {
		// Block processing don't need to block on reward computation as in block proposal
		sigsReady <- true
	}()
	_, payout, err := p.engine.Finalize(
		p.bc,
		p.beacon,
		header, statedb, block.Transactions(),
		receipts, outcxs, incxs, block.StakingTransactions(), slashes, sigsReady, func() uint64 { return header.ViewID().Uint64() },
	)
	if err != nil {
		return nil, nil, nil, nil, 0, nil, statedb, errors.WithMessage(err, "[Process] Cannot finalize block")
	}

	result := &ProcessorResult{
		Receipts:   receipts,
		CxReceipts: outcxs,
		StakeMsgs:  blockStakeMsgs,
		Logs:       allLogs,
		UsedGas:    *usedGas,
		Reward:     payout,
		State:      statedb,
	}
	p.resultCache.Add(cacheKey, result)
	return receipts, outcxs, blockStakeMsgs, allLogs, *usedGas, payout, statedb, nil
}

// CacheProcessorResult caches the process result on the cache key.
func (p *StateProcessor) CacheProcessorResult(cacheKey interface{}, result *ProcessorResult) {
	p.resultCache.Add(cacheKey, result)
}

// return true if it is valid
func getTransactionType(
	config *params.ChainConfig, header *block.Header, tx *types.Transaction,
) types.TransactionType {
	if header.ShardID() == tx.ShardID() &&
		(!config.AcceptsCrossTx(header.Epoch()) ||
			tx.ShardID() == tx.ToShardID()) {
		return types.SameShardTx
	}
	numShards := shard.Schedule.InstanceForEpoch(header.Epoch()).NumShards()
	// Assuming here all the shards are consecutive from 0 to n-1, n is total number of shards
	if tx.ShardID() != tx.ToShardID() &&
		header.ShardID() == tx.ShardID() &&
		tx.ToShardID() < numShards {
		return types.SubtractionOnly
	}
	return types.InvalidTx
}

// ApplyTransaction attempts to apply a transaction to the given state database
// and uses the input parameters for its environment. It returns the receipt
// for the transaction, gas used and an error if the transaction failed,
// indicating the block was invalid.
func ApplyTransaction(config *params.ChainConfig, bc ChainContext, author *common.Address, gp *GasPool, statedb *state.DB, header *block.Header, tx *types.Transaction, usedGas *uint64, cfg vm.Config) (*types.Receipt, *types.CXReceipt, []staking.StakeMsg, uint64, error) {
	txType := getTransactionType(config, header, tx)
	if txType == types.InvalidTx {
		return nil, nil, nil, 0, errors.New("Invalid Transaction Type")
	}

	if txType != types.SameShardTx && !config.AcceptsCrossTx(header.Epoch()) {
		return nil, nil, nil, 0, errors.Errorf(
			"cannot handle cross-shard transaction until after epoch %v (now %v)",
			config.CrossTxEpoch, header.Epoch(),
		)
	}

	var signer types.Signer
	if tx.IsEthCompatible() {
		if !config.IsEthCompatible(header.Epoch()) {
			return nil, nil, nil, 0, errors.New("ethereum compatible transactions not supported at current epoch")
		}
		signer = types.NewEIP155Signer(config.EthCompatibleChainID)
	} else {
		signer = types.MakeSigner(config, header.Epoch())
	}
	msg, err := tx.AsMessage(signer)

	// skip signer err for additiononly tx
	if err != nil {
		return nil, nil, nil, 0, err
	}

	// Create a new context to be used in the EVM environment
	context := NewEVMContext(msg, header, bc, author)
	context.TxType = txType
	// Create a new environment which holds all relevant information
	// about the transaction and calling mechanisms.
	vmenv := vm.NewEVM(context, statedb, config, cfg)
	// Apply the transaction to the current state (included in the env)
	result, err := ApplyMessage(vmenv, msg, gp)
	if err != nil {
		return nil, nil, nil, 0, fmt.Errorf("apply failed from='%s' to='%s' balance='%s': %w", msg.From().Hex(), msg.To().Hex(), statedb.GetBalance(msg.From()).String(), err)
	}
	// Update the state with pending changes
	var root []byte
	if config.IsS3(header.Epoch()) {
		statedb.Finalise(true)
	} else {
		root = statedb.IntermediateRoot(config.IsS3(header.Epoch())).Bytes()
	}
	*usedGas += result.UsedGas

	failedExe := result.VMErr != nil
	// Create a new receipt for the transaction, storing the intermediate root and gas used by the tx
	// based on the eip phase, we're passing whether the root touch-delete accounts.
	receipt := types.NewReceipt(root, failedExe, *usedGas)
	receipt.TxHash = tx.Hash()
	receipt.GasUsed = result.UsedGas
	// if the transaction created a contract, store the creation address in the receipt.
	if msg.To() == nil {
		receipt.ContractAddress = crypto.CreateAddress(vmenv.Context.Origin, tx.Nonce())
	}

	// Set the receipt logs and create a bloom for filtering
	if config.IsReceiptLog(header.Epoch()) {
		receipt.Logs = statedb.GetLogs(tx.Hash(), header.Number().Uint64(), header.Hash())
	}
	receipt.Bloom = types.CreateBloom(types.Receipts{receipt})

	var cxReceipt *types.CXReceipt
	// Do not create cxReceipt if EVM call failed
	if txType == types.SubtractionOnly && !failedExe {
		if vmenv.CXReceipt != nil {
			return nil, nil, nil, 0, errors.New("cannot have cross shard receipt via precompile and directly")
		}
		cxReceipt = &types.CXReceipt{
			TxHash:    tx.Hash(),
			From:      msg.From(),
			To:        msg.To(),
			ShardID:   tx.ShardID(),
			ToShardID: tx.ToShardID(),
			Amount:    msg.Value(),
		}
	} else {
		if !failedExe {
			if vmenv.CXReceipt != nil {
				cxReceipt = vmenv.CXReceipt
				// this tx.Hash needs to be the "original" tx.Hash
				// since, in effect, we have added
				// support for cross shard txs
				// to eth txs
				cxReceipt.TxHash = tx.HashByType()
			}
		} else {
			cxReceipt = nil
		}
	}

	return receipt, cxReceipt, vmenv.StakeMsgs, result.UsedGas, err
}

// ApplyStakingTransaction attempts to apply a staking transaction to the given state database
// and uses the input parameters for its environment. It returns the receipt
// for the staking transaction, gas used and an error if the transaction failed,
// indicating the block was invalid.
// staking transaction will use the code field in the account to store the staking information
func ApplyStakingTransaction(
	config *params.ChainConfig, bc ChainContext, author *common.Address, gp *GasPool, statedb *state.DB,
	header *block.Header, tx *staking.StakingTransaction, usedGas *uint64, cfg vm.Config) (receipt *types.Receipt, gas uint64, err error) {

	msg, err := StakingToMessage(tx, header.Number())
	if err != nil {
		return nil, 0, err
	}

	// Create a new context to be used in the EVM environment
	context := NewEVMContext(msg, header, bc, author)

	// Create a new environment which holds all relevant information
	// about the transaction and calling mechanisms.
	vmenv := vm.NewEVM(context, statedb, config, cfg)

	// Apply the transaction to the current state (included in the env)
	gas, err = ApplyStakingMessage(vmenv, msg, gp, bc)
	if err != nil {
		return nil, 0, err
	}

	// Update the state with pending changes
	var root []byte
	if config.IsS3(header.Epoch()) {
		statedb.Finalise(true)
	} else {
		root = statedb.IntermediateRoot(config.IsS3(header.Epoch())).Bytes()
	}
	*usedGas += gas
	receipt = types.NewReceipt(root, false, *usedGas)
	receipt.TxHash = tx.Hash()
	receipt.GasUsed = gas

	if config.IsReceiptLog(header.Epoch()) {
		receipt.Logs = statedb.GetLogs(tx.Hash(), header.Number().Uint64(), header.Hash())
		utils.Logger().Info().Interface("CollectReward", receipt.Logs)
	}

	return receipt, gas, nil
}

// ApplyIncomingReceipt will add amount into ToAddress in the receipt
func ApplyIncomingReceipt(
	config *params.ChainConfig, db *state.DB,
	header *block.Header, cxp *types.CXReceiptsProof,
) error {
	if cxp == nil {
		return nil
	}

	for _, cx := range cxp.Receipts {
		if cx == nil || cx.To == nil { // should not happend
			return errors.Errorf(
				"ApplyIncomingReceipts: Invalid incomingReceipt! %v", cx,
			)
		}
		utils.Logger().Info().Interface("receipt", cx).
			Msgf("ApplyIncomingReceipts: ADDING BALANCE %d", cx.Amount)

		if !db.Exist(*cx.To) {
			db.CreateAccount(*cx.To)
		}
		db.AddBalance(*cx.To, cx.Amount)
		db.IntermediateRoot(config.IsS3(header.Epoch()))
	}
	return nil
}

// StakingToMessage returns the staking transaction as a core.Message.
// requires a signer to derive the sender.
// put it here to avoid cyclic import
func StakingToMessage(
	tx *staking.StakingTransaction, blockNum *big.Int,
) (types.Message, error) {
	payload, err := tx.RLPEncodeStakeMsg()
	if err != nil {
		return types.Message{}, err
	}
	from, err := tx.SenderAddress()
	if err != nil {
		return types.Message{}, err
	}

	msg := types.NewStakingMessage(from, tx.Nonce(), tx.GasLimit(), tx.GasPrice(), payload, blockNum)
	stkType := tx.StakingType()
	if _, ok := types.StakingTypeMap[stkType]; !ok {
		return types.Message{}, staking.ErrInvalidStakingKind
	}
	msg.SetType(types.StakingTypeMap[stkType])
	return msg, nil
}

// MayShardReduction handles the change in the number of Shards. It will mark the affected validator as inactive.
// This function does not handle all cases, only for ShardNum from 4 to 2.
func MayShardReduction(bc ChainContext, statedb *state.DB, header *block.Header) error {
	isBeaconChain := header.ShardID() == shard.BeaconChainShardID
	isLastBlock := shard.Schedule.IsLastBlock(header.Number().Uint64())
	networkType := nodeconfig.GetDefaultConfig().GetNetworkType()
	isTestnet := networkType == nodeconfig.Testnet
	isMainnet := networkType == nodeconfig.Mainnet
	isReducenet := isMainnet || isTestnet
	if !(isReducenet && isBeaconChain && isLastBlock) {
		return nil
	}
	curInstance := shard.Schedule.InstanceForEpoch(header.Epoch())
	nextEpoch := big.NewInt(header.Epoch().Int64() + 1)
	nextInstance := shard.Schedule.InstanceForEpoch(nextEpoch)
	curNumShards := curInstance.NumShards()
	nextNumShards := nextInstance.NumShards()

	if curNumShards == nextNumShards {
		return nil
	}

	if curNumShards != 4 && nextNumShards != 2 {
		return errors.New("can only handle the reduction from 4 to 2")
	}
	addresses, err := bc.ReadValidatorList()
	if err != nil {
		return err
	}
	for _, address := range addresses {
		validator, err := statedb.ValidatorWrapper(address, true, false)
		if err != nil {
			return err
		}
		if validator.Status == effective.Inactive || validator.Status == effective.Banned {
			continue
		}
		for _, pubKey := range validator.SlotPubKeys {
			curShard := new(big.Int).Mod(pubKey.Big(), big.NewInt(int64(curNumShards))).Uint64()
			nextShard := new(big.Int).Mod(pubKey.Big(), big.NewInt(int64(nextNumShards))).Uint64()
			// background: any editValidator transactions take effect at next epoch.
			// assumption: shard reduction happens at epoch X.
			// validators who wish to continue validating after the shard reduction occurs
			// must have a different node running with a key from shard 0 or 1.
			// this key must be added to the validator during epoch X - 1
			// and keys belonging to shards 2 and 3 removed at that point in time.
			// the different node running will be unelected, but continue syncing in X - 1.
			// if elected, it will start validating in epoch X.
			// once epoch X begins, they can terminate servers from shards 2 and 3.
			if curShard >= uint64(nextNumShards) || curShard != nextShard {
				validator.Status = effective.Inactive
				break
			}
		}
	}
	statedb.IntermediateRoot(bc.Config().IsS3(header.Epoch()))
	return nil
}

func MayBalanceMigration(
	gasPool *GasPool,
	header *block.Header,
	db *state.DB,
	chain BlockChain,
	config *params.ChainConfig,
) (*types.CXReceipt, error) {
	isMainnet := nodeconfig.GetDefaultConfig().GetNetworkType() == nodeconfig.Mainnet
	if isMainnet {
<<<<<<< HEAD
		if config.IsOneEpochBeforeHIP30(header.Epoch()) {
=======
		if config.IsEpochBeforeHIP30(header.Epoch()) {
>>>>>>> b76dcb59
			nxtShards := shard.Schedule.InstanceForEpoch(
				new(big.Int).Add(header.Epoch(), common.Big1),
			).NumShards()
			if myShard := chain.ShardID(); myShard >= nxtShards {
				// i need to send my balances to the destination shard
				// however, i do not know when the next epoch will begin
				// because only shard 0 can govern that
				// so i will just generate one cross shard transaction
				// in each block of the epoch. this epoch is defined by
				// nxtShards = 2 and curShards = 4
				parentRoot := chain.GetBlockByHash(
					header.ParentHash(),
				).Root() // for examining MPT at this root, should exist
				cx, err := generateOneMigrationMessage(
					db, parentRoot,
					header.NumberU64(),
					myShard, uint32(1), // dstShard is always 1
				)
				if err != nil {
					return nil, err
				}
				if cx != nil {
					gasPool.SubGas(params.TxGasXShard)
					return cx, nil
				}
				// both err and cx are nil, which means we
				// ran out of eligible accounts in MPT
				return nil, ErrNoMigrationPossible
			}
		}
	}
	// for testing balance migration on devnet
	isDevnet := nodeconfig.GetDefaultConfig().GetNetworkType() == nodeconfig.Devnet
	isLocalnet := nodeconfig.GetDefaultConfig().GetNetworkType() == nodeconfig.Localnet
	if isDevnet || isLocalnet {
<<<<<<< HEAD
		if config.IsOneEpochBeforeHIP30(header.Epoch()) {
			if myShard := chain.ShardID(); myShard != shard.BeaconChainShardID {
				parent := chain.GetBlockByHash(
					header.ParentHash(),
				)
				if parent == nil {
					return nil, errors.Wrap(ErrNoMigrationPossible, "parent is nil")
				}
				parentRoot := parent.Root()
				// for examining MPT at this root, should exist
=======
		if config.IsEpochBeforeHIP30(header.Epoch()) {
			if myShard := chain.ShardID(); myShard != shard.BeaconChainShardID {
				parentRoot := chain.GetBlockByHash(
					header.ParentHash(),
				).Root() // for examining MPT at this root, should exist
>>>>>>> b76dcb59
				cx, err := generateOneMigrationMessage(
					db, parentRoot,
					header.NumberU64(),
					myShard, shard.BeaconChainShardID, // dstShard
				)
				if err != nil {
<<<<<<< HEAD
					return nil, errors.Wrap(err, "generateOneMigrationMessage")
=======
					return nil, err
>>>>>>> b76dcb59
				}
				if cx != nil {
					gasPool.SubGas(params.TxGasXShard)
					return cx, nil
				}
<<<<<<< HEAD
				//return nil, errors.Wrap(ErrNoMigrationPossible, "MayBalanceMigration: cx is nil")
				return nil, nil
=======
				return nil, ErrNoMigrationPossible
>>>>>>> b76dcb59
			}
		}
	}

	return nil, ErrNoMigrationRequired
}

func generateOneMigrationMessage(
	statedb *state.DB,
	parentRoot common.Hash,
	number uint64,
	myShard uint32,
	dstShard uint32,
) (*types.CXReceipt, error) {
	// set up txHash prefix
	txHash := make([]byte,
		// 8 for uint64 block number
		// 4 for uint32 shard id
		8+4,
	)
	binary.LittleEndian.PutUint64(txHash[:8], number)
	binary.LittleEndian.PutUint32(txHash[8:], myShard)
	// open the trie, as of previous block.
	// in this block we aren't processing transactions anyway.
	trie, err := statedb.Database().OpenTrie(
		parentRoot,
	)
	if err != nil {
		return nil, err
	}
	// disk db, for use by rawdb
	// this is same as blockchain.ChainDb
	db := statedb.Database().DiskDB()
	// start the iteration
	accountIterator := trie.NodeIterator(nil)
	// TODO: cache this iteration?
	for accountIterator.Next(true) {
		// leaf means leaf node of the MPT, which is an account
		// the leaf key is the address
		if accountIterator.Leaf() {
			key := accountIterator.LeafKey()
			preimage := rawdb.ReadPreimage(db, common.BytesToHash(key))
			if len(preimage) == 0 {
<<<<<<< HEAD
				e := errors.New(
=======
				return nil, errors.New(
>>>>>>> b76dcb59
					fmt.Sprintf(
						"cannot find preimage for %x", key,
					),
				)
<<<<<<< HEAD
				fmt.Println(e)
				continue
=======
>>>>>>> b76dcb59
			}
			address := common.BytesToAddress(preimage)
			// skip blank address
			if address == (common.Address{}) {
				continue
			}
			// deserialize
			var account state.Account
			if err = rlp.DecodeBytes(accountIterator.LeafBlob(), &account); err != nil {
				return nil, err
			}
			// skip contracts
			if common.BytesToHash(account.CodeHash) != state.EmptyCodeHash {
				continue
			}
			// skip anything with storage
			if account.Root != state.EmptyRootHash {
				continue
			}
			// skip no (or negative?) balance
			if account.Balance.Cmp(common.Big0) <= 0 {
				continue
			}
			// for safety, fetch the latest balance (again)
			balance := statedb.GetBalance(address)
			if balance.Cmp(common.Big0) <= 0 {
				continue
			}
			// adds a journal entry (dirtied)
			statedb.SubBalance(address, balance)
			// create the receipt
			res := &types.CXReceipt{
				From:      address,
				To:        &address,
				ShardID:   myShard,
				ToShardID: dstShard,
				Amount:    balance,
				TxHash:    common.BytesToHash(txHash),
			}
			// move from dirty to pending, same as b/w 2 txs
			statedb.Finalise(true)
			return res, nil
		}
	}
	return nil, nil
}<|MERGE_RESOLUTION|>--- conflicted
+++ resolved
@@ -141,19 +141,11 @@
 		gp, header, statedb, p.bc, p.config,
 	)
 	if err != nil {
-<<<<<<< HEAD
 		if errors.Is(err, ErrNoMigrationPossible) {
 			// ran out of accounts
 			processTxsAndStxs = false
 		}
-		if !errors.Is(err, ErrNoMigrationRequired) {
-=======
-		if err == ErrNoMigrationPossible {
-			// ran out of accounts
-			processTxsAndStxs = false
-		}
-		if err != ErrNoMigrationPossible && err != ErrNoMigrationRequired {
->>>>>>> b76dcb59
+		if !errors.Is(err, ErrNoMigrationRequired) && !errors.Is(err, ErrNoMigrationPossible) {
 			return nil, nil, nil, nil, 0, nil, statedb, err
 		}
 	} else {
@@ -546,11 +538,7 @@
 ) (*types.CXReceipt, error) {
 	isMainnet := nodeconfig.GetDefaultConfig().GetNetworkType() == nodeconfig.Mainnet
 	if isMainnet {
-<<<<<<< HEAD
 		if config.IsOneEpochBeforeHIP30(header.Epoch()) {
-=======
-		if config.IsEpochBeforeHIP30(header.Epoch()) {
->>>>>>> b76dcb59
 			nxtShards := shard.Schedule.InstanceForEpoch(
 				new(big.Int).Add(header.Epoch(), common.Big1),
 			).NumShards()
@@ -586,46 +574,26 @@
 	isDevnet := nodeconfig.GetDefaultConfig().GetNetworkType() == nodeconfig.Devnet
 	isLocalnet := nodeconfig.GetDefaultConfig().GetNetworkType() == nodeconfig.Localnet
 	if isDevnet || isLocalnet {
-<<<<<<< HEAD
 		if config.IsOneEpochBeforeHIP30(header.Epoch()) {
-			if myShard := chain.ShardID(); myShard != shard.BeaconChainShardID {
-				parent := chain.GetBlockByHash(
-					header.ParentHash(),
-				)
-				if parent == nil {
-					return nil, errors.Wrap(ErrNoMigrationPossible, "parent is nil")
-				}
-				parentRoot := parent.Root()
-				// for examining MPT at this root, should exist
-=======
-		if config.IsEpochBeforeHIP30(header.Epoch()) {
 			if myShard := chain.ShardID(); myShard != shard.BeaconChainShardID {
 				parentRoot := chain.GetBlockByHash(
 					header.ParentHash(),
 				).Root() // for examining MPT at this root, should exist
->>>>>>> b76dcb59
+				// for examining MPT at this root, should exist
 				cx, err := generateOneMigrationMessage(
 					db, parentRoot,
 					header.NumberU64(),
 					myShard, shard.BeaconChainShardID, // dstShard
 				)
 				if err != nil {
-<<<<<<< HEAD
 					return nil, errors.Wrap(err, "generateOneMigrationMessage")
-=======
-					return nil, err
->>>>>>> b76dcb59
 				}
 				if cx != nil {
 					gasPool.SubGas(params.TxGasXShard)
 					return cx, nil
 				}
-<<<<<<< HEAD
 				//return nil, errors.Wrap(ErrNoMigrationPossible, "MayBalanceMigration: cx is nil")
 				return nil, nil
-=======
-				return nil, ErrNoMigrationPossible
->>>>>>> b76dcb59
 			}
 		}
 	}
@@ -669,20 +637,11 @@
 			key := accountIterator.LeafKey()
 			preimage := rawdb.ReadPreimage(db, common.BytesToHash(key))
 			if len(preimage) == 0 {
-<<<<<<< HEAD
-				e := errors.New(
-=======
 				return nil, errors.New(
->>>>>>> b76dcb59
 					fmt.Sprintf(
 						"cannot find preimage for %x", key,
 					),
 				)
-<<<<<<< HEAD
-				fmt.Println(e)
-				continue
-=======
->>>>>>> b76dcb59
 			}
 			address := common.BytesToAddress(preimage)
 			// skip blank address
