// Copyright 2015 The go-ethereum Authors
// This file is part of the go-ethereum library.
//
// The go-ethereum library is free software: you can redistribute it and/or modify
// it under the terms of the GNU Lesser General Public License as published by
// the Free Software Foundation, either version 3 of the License, or
// (at your option) any later version.
//
// The go-ethereum library is distributed in the hope that it will be useful,
// but WITHOUT ANY WARRANTY; without even the implied warranty of
// MERCHANTABILITY or FITNESS FOR A PARTICULAR PURPOSE. See the
// GNU Lesser General Public License for more details.
//
// You should have received a copy of the GNU Lesser General Public License
// along with the go-ethereum library. If not, see <http://www.gnu.org/licenses/>.

package core

import (
	"encoding/binary"
	"fmt"
	"math/big"
	"time"

	lru "github.com/hashicorp/golang-lru"

	"github.com/ethereum/go-ethereum/common"
	"github.com/ethereum/go-ethereum/crypto"
	"github.com/ethereum/go-ethereum/rlp"
	"github.com/harmony-one/harmony/block"
	consensus_engine "github.com/harmony-one/harmony/consensus/engine"
	"github.com/harmony-one/harmony/consensus/reward"
	"github.com/harmony-one/harmony/core/rawdb"
	"github.com/harmony-one/harmony/core/state"
	"github.com/harmony-one/harmony/core/types"
	"github.com/harmony-one/harmony/core/vm"
	nodeconfig "github.com/harmony-one/harmony/internal/configs/node"
	"github.com/harmony-one/harmony/internal/params"
	"github.com/harmony-one/harmony/internal/utils"
	"github.com/harmony-one/harmony/shard"
	"github.com/harmony-one/harmony/staking/effective"
	"github.com/harmony-one/harmony/staking/slash"
	staking "github.com/harmony-one/harmony/staking/types"
	"github.com/pkg/errors"
)

var (
	ErrNoMigrationRequired = errors.New("No balance migration required")
	ErrNoMigrationPossible = errors.New("No balance migration possible")
)

const (
	resultCacheLimit = 64 // The number of cached results from processing blocks
)

// StateProcessor is a basic Processor, which takes care of transitioning
// state from one point to another.
//
// StateProcessor implements Processor.
type StateProcessor struct {
	config      *params.ChainConfig     // Chain configuration options
	bc          BlockChain              // Canonical blockchain
	beacon      BlockChain              // Beacon chain
	engine      consensus_engine.Engine // Consensus engine used for block rewards
	resultCache *lru.Cache              // Cache for result after a certain block is processed
}

// this structure is cached, and each individual element is returned
type ProcessorResult struct {
	Receipts   types.Receipts
	CxReceipts types.CXReceipts
	StakeMsgs  []staking.StakeMsg
	Logs       []*types.Log
	UsedGas    uint64
	Reward     reward.Reader
	State      *state.DB
}

// NewStateProcessor initialises a new StateProcessor.
func NewStateProcessor(
	config *params.ChainConfig, bc BlockChain, beacon BlockChain, engine consensus_engine.Engine,
) *StateProcessor {
	if bc == nil {
		panic("bc is nil")
	}
	if beacon == nil {
		panic("beacon is nil")
	}
	resultCache, _ := lru.New(resultCacheLimit)
	return &StateProcessor{
		config:      config,
		bc:          bc,
		beacon:      beacon,
		engine:      engine,
		resultCache: resultCache,
	}
}

// Process processes the state changes according to the Ethereum rules by running
// the transaction messages using the statedb and applying any rewards to both
// the processor (coinbase) and any included uncles.
//
// Process returns the receipts and logs accumulated during the process and
// returns the amount of gas that was used in the process. If any of the
// transactions failed to execute due to insufficient gas it will return an error.
func (p *StateProcessor) Process(
	block *types.Block, statedb *state.DB, cfg vm.Config, readCache bool,
) (
	types.Receipts, types.CXReceipts, []staking.StakeMsg,
	[]*types.Log, uint64, reward.Reader, *state.DB, error,
) {
	cacheKey := block.Hash()
	if readCache {
		if cached, ok := p.resultCache.Get(cacheKey); ok {
			// Return the cached result to avoid process the same block again.
			// Only the successful results are cached in case for retry.
			result := cached.(*ProcessorResult)
			utils.Logger().Info().Str("block num", block.Number().String()).Msg("result cache hit.")
			return result.Receipts, result.CxReceipts, result.StakeMsgs, result.Logs, result.UsedGas, result.Reward, result.State, nil
		}
	}

	var (
		receipts       types.Receipts
		outcxs         types.CXReceipts
		incxs          = block.IncomingReceipts()
		usedGas        = new(uint64)
		header         = block.Header()
		allLogs        []*types.Log
		gp             = new(GasPool).AddGas(block.GasLimit())
		blockStakeMsgs = make([]staking.StakeMsg, 0)
	)

	beneficiary, err := p.bc.GetECDSAFromCoinbase(header)
	if err != nil {
		return nil, nil, nil, nil, 0, nil, statedb, err
	}

	processTxsAndStxs := true
	cxReceipt, err := MayBalanceMigration(
		gp, header, statedb, p.bc, p.config,
	)
	if err != nil {
<<<<<<< HEAD
		if errors.Is(err, ErrNoMigrationPossible) {
			// ran out of accounts
			processTxsAndStxs = false
		}
		if !errors.Is(err, ErrNoMigrationRequired) {
=======
		if err == ErrNoMigrationPossible {
			// ran out of accounts
			processTxsAndStxs = false
		}
		if err != ErrNoMigrationRequired {
>>>>>>> 688b9335
			return nil, nil, nil, nil, 0, nil, statedb, err
		}
	} else {
		if cxReceipt != nil {
			outcxs = append(outcxs, cxReceipt)
			// only 1 cx per block
			processTxsAndStxs = false
		}
	}
	if processTxsAndStxs {
		startTime := time.Now()
		// Iterate over and process the individual transactions
		for i, tx := range block.Transactions() {
			statedb.Prepare(tx.Hash(), block.Hash(), i)
			receipt, cxReceipt, stakeMsgs, _, err := ApplyTransaction(
				p.config, p.bc, &beneficiary, gp, statedb, header, tx, usedGas, cfg,
			)
			if err != nil {
				return nil, nil, nil, nil, 0, nil, statedb, err
			}
			receipts = append(receipts, receipt)
			if cxReceipt != nil {
				outcxs = append(outcxs, cxReceipt)
			}
			if len(stakeMsgs) > 0 {
				blockStakeMsgs = append(blockStakeMsgs, stakeMsgs...)
			}
			allLogs = append(allLogs, receipt.Logs...)
		}
		utils.Logger().Debug().Int64("elapsed time", time.Now().Sub(startTime).Milliseconds()).Msg("Process Normal Txns")

		startTime = time.Now()
		// Iterate over and process the staking transactions
		L := len(block.Transactions())
		for i, tx := range block.StakingTransactions() {
			statedb.Prepare(tx.Hash(), block.Hash(), i+L)
			receipt, _, err := ApplyStakingTransaction(
				p.config, p.bc, &beneficiary, gp, statedb, header, tx, usedGas, cfg,
			)
			if err != nil {
				return nil, nil, nil, nil, 0, nil, statedb, err
			}
			receipts = append(receipts, receipt)
			allLogs = append(allLogs, receipt.Logs...)
		}
		utils.Logger().Debug().Int64("elapsed time", time.Now().Sub(startTime).Milliseconds()).Msg("Process Staking Txns")
	}
	// incomingReceipts should always be processed
	// after transactions (to be consistent with the block proposal)
	for _, cx := range block.IncomingReceipts() {
		if err := ApplyIncomingReceipt(
			p.config, statedb, header, cx,
		); err != nil {
			return nil, nil,
				nil, nil, 0, nil, statedb, errors.New("[Process] Cannot apply incoming receipts")
		}
	}

	slashes := slash.Records{}
	if s := header.Slashes(); len(s) > 0 {
		if err := rlp.DecodeBytes(s, &slashes); err != nil {
			return nil, nil, nil, nil, 0, nil, statedb, errors.New(
				"[Process] Cannot finalize block",
			)
		}
	}

	if err := MayShardReduction(p.bc, statedb, header); err != nil {
		return nil, nil, nil, nil, 0, nil, statedb, err
	}

	// Finalize the block, applying any consensus engine specific extras (e.g. block rewards)
	sigsReady := make(chan bool)
	go func() {
		// Block processing don't need to block on reward computation as in block proposal
		sigsReady <- true
	}()
	_, payout, err := p.engine.Finalize(
		p.bc,
		p.beacon,
		header, statedb, block.Transactions(),
		receipts, outcxs, incxs, block.StakingTransactions(), slashes, sigsReady, func() uint64 { return header.ViewID().Uint64() },
	)
	if err != nil {
		return nil, nil, nil, nil, 0, nil, statedb, errors.WithMessage(err, "[Process] Cannot finalize block")
	}

	result := &ProcessorResult{
		Receipts:   receipts,
		CxReceipts: outcxs,
		StakeMsgs:  blockStakeMsgs,
		Logs:       allLogs,
		UsedGas:    *usedGas,
		Reward:     payout,
		State:      statedb,
	}
	p.resultCache.Add(cacheKey, result)
	return receipts, outcxs, blockStakeMsgs, allLogs, *usedGas, payout, statedb, nil
}

// CacheProcessorResult caches the process result on the cache key.
func (p *StateProcessor) CacheProcessorResult(cacheKey interface{}, result *ProcessorResult) {
	p.resultCache.Add(cacheKey, result)
}

// return true if it is valid
func getTransactionType(
	config *params.ChainConfig, header *block.Header, tx *types.Transaction,
) types.TransactionType {
	if header.ShardID() == tx.ShardID() &&
		(!config.AcceptsCrossTx(header.Epoch()) ||
			tx.ShardID() == tx.ToShardID()) {
		return types.SameShardTx
	}
	numShards := shard.Schedule.InstanceForEpoch(header.Epoch()).NumShards()
	// Assuming here all the shards are consecutive from 0 to n-1, n is total number of shards
	if tx.ShardID() != tx.ToShardID() &&
		header.ShardID() == tx.ShardID() &&
		tx.ToShardID() < numShards {
		return types.SubtractionOnly
	}
	return types.InvalidTx
}

// ApplyTransaction attempts to apply a transaction to the given state database
// and uses the input parameters for its environment. It returns the receipt
// for the transaction, gas used and an error if the transaction failed,
// indicating the block was invalid.
func ApplyTransaction(config *params.ChainConfig, bc ChainContext, author *common.Address, gp *GasPool, statedb *state.DB, header *block.Header, tx *types.Transaction, usedGas *uint64, cfg vm.Config) (*types.Receipt, *types.CXReceipt, []staking.StakeMsg, uint64, error) {
	txType := getTransactionType(config, header, tx)
	if txType == types.InvalidTx {
		return nil, nil, nil, 0, errors.New("Invalid Transaction Type")
	}

	if txType != types.SameShardTx && !config.AcceptsCrossTx(header.Epoch()) {
		return nil, nil, nil, 0, errors.Errorf(
			"cannot handle cross-shard transaction until after epoch %v (now %v)",
			config.CrossTxEpoch, header.Epoch(),
		)
	}

	var signer types.Signer
	if tx.IsEthCompatible() {
		if !config.IsEthCompatible(header.Epoch()) {
			return nil, nil, nil, 0, errors.New("ethereum compatible transactions not supported at current epoch")
		}
		signer = types.NewEIP155Signer(config.EthCompatibleChainID)
	} else {
		signer = types.MakeSigner(config, header.Epoch())
	}
	msg, err := tx.AsMessage(signer)

	// skip signer err for additiononly tx
	if err != nil {
		return nil, nil, nil, 0, err
	}

	// Create a new context to be used in the EVM environment
	context := NewEVMContext(msg, header, bc, author)
	context.TxType = txType
	// Create a new environment which holds all relevant information
	// about the transaction and calling mechanisms.
	vmenv := vm.NewEVM(context, statedb, config, cfg)
	// Apply the transaction to the current state (included in the env)
	result, err := ApplyMessage(vmenv, msg, gp)
	if err != nil {
		return nil, nil, nil, 0, fmt.Errorf("apply failed from='%s' to='%s' balance='%s': %w", msg.From().Hex(), msg.To().Hex(), statedb.GetBalance(msg.From()).String(), err)
	}
	// Update the state with pending changes
	var root []byte
	if config.IsS3(header.Epoch()) {
		statedb.Finalise(true)
	} else {
		root = statedb.IntermediateRoot(config.IsS3(header.Epoch())).Bytes()
	}
	*usedGas += result.UsedGas

	failedExe := result.VMErr != nil
	// Create a new receipt for the transaction, storing the intermediate root and gas used by the tx
	// based on the eip phase, we're passing whether the root touch-delete accounts.
	receipt := types.NewReceipt(root, failedExe, *usedGas)
	receipt.TxHash = tx.Hash()
	receipt.GasUsed = result.UsedGas
	// if the transaction created a contract, store the creation address in the receipt.
	if msg.To() == nil {
		receipt.ContractAddress = crypto.CreateAddress(vmenv.Context.Origin, tx.Nonce())
	}

	// Set the receipt logs and create a bloom for filtering
	if config.IsReceiptLog(header.Epoch()) {
		receipt.Logs = statedb.GetLogs(tx.Hash(), header.Number().Uint64(), header.Hash())
	}
	receipt.Bloom = types.CreateBloom(types.Receipts{receipt})

	var cxReceipt *types.CXReceipt
	// Do not create cxReceipt if EVM call failed
	if txType == types.SubtractionOnly && !failedExe {
		if vmenv.CXReceipt != nil {
			return nil, nil, nil, 0, errors.New("cannot have cross shard receipt via precompile and directly")
		}
		cxReceipt = &types.CXReceipt{
			TxHash:    tx.Hash(),
			From:      msg.From(),
			To:        msg.To(),
			ShardID:   tx.ShardID(),
			ToShardID: tx.ToShardID(),
			Amount:    msg.Value(),
		}
	} else {
		if !failedExe {
			if vmenv.CXReceipt != nil {
				cxReceipt = vmenv.CXReceipt
				// this tx.Hash needs to be the "original" tx.Hash
				// since, in effect, we have added
				// support for cross shard txs
				// to eth txs
				cxReceipt.TxHash = tx.HashByType()
			}
		} else {
			cxReceipt = nil
		}
	}

	return receipt, cxReceipt, vmenv.StakeMsgs, result.UsedGas, err
}

// ApplyStakingTransaction attempts to apply a staking transaction to the given state database
// and uses the input parameters for its environment. It returns the receipt
// for the staking transaction, gas used and an error if the transaction failed,
// indicating the block was invalid.
// staking transaction will use the code field in the account to store the staking information
func ApplyStakingTransaction(
	config *params.ChainConfig, bc ChainContext, author *common.Address, gp *GasPool, statedb *state.DB,
	header *block.Header, tx *staking.StakingTransaction, usedGas *uint64, cfg vm.Config) (receipt *types.Receipt, gas uint64, err error) {

	msg, err := StakingToMessage(tx, header.Number())
	if err != nil {
		return nil, 0, err
	}

	// Create a new context to be used in the EVM environment
	context := NewEVMContext(msg, header, bc, author)

	// Create a new environment which holds all relevant information
	// about the transaction and calling mechanisms.
	vmenv := vm.NewEVM(context, statedb, config, cfg)

	// Apply the transaction to the current state (included in the env)
	gas, err = ApplyStakingMessage(vmenv, msg, gp, bc)
	if err != nil {
		return nil, 0, err
	}

	// Update the state with pending changes
	var root []byte
	if config.IsS3(header.Epoch()) {
		statedb.Finalise(true)
	} else {
		root = statedb.IntermediateRoot(config.IsS3(header.Epoch())).Bytes()
	}
	*usedGas += gas
	receipt = types.NewReceipt(root, false, *usedGas)
	receipt.TxHash = tx.Hash()
	receipt.GasUsed = gas

	if config.IsReceiptLog(header.Epoch()) {
		receipt.Logs = statedb.GetLogs(tx.Hash(), header.Number().Uint64(), header.Hash())
		utils.Logger().Info().Interface("CollectReward", receipt.Logs)
	}

	return receipt, gas, nil
}

// ApplyIncomingReceipt will add amount into ToAddress in the receipt
func ApplyIncomingReceipt(
	config *params.ChainConfig, db *state.DB,
	header *block.Header, cxp *types.CXReceiptsProof,
) error {
	if cxp == nil {
		return nil
	}

	for _, cx := range cxp.Receipts {
		if cx == nil || cx.To == nil { // should not happend
			return errors.Errorf(
				"ApplyIncomingReceipts: Invalid incomingReceipt! %v", cx,
			)
		}
		utils.Logger().Info().Interface("receipt", cx).
			Msgf("ApplyIncomingReceipts: ADDING BALANCE %d", cx.Amount)

		if !db.Exist(*cx.To) {
			db.CreateAccount(*cx.To)
		}
		db.AddBalance(*cx.To, cx.Amount)
		db.IntermediateRoot(config.IsS3(header.Epoch()))
	}
	return nil
}

// StakingToMessage returns the staking transaction as a core.Message.
// requires a signer to derive the sender.
// put it here to avoid cyclic import
func StakingToMessage(
	tx *staking.StakingTransaction, blockNum *big.Int,
) (types.Message, error) {
	payload, err := tx.RLPEncodeStakeMsg()
	if err != nil {
		return types.Message{}, err
	}
	from, err := tx.SenderAddress()
	if err != nil {
		return types.Message{}, err
	}

	msg := types.NewStakingMessage(from, tx.Nonce(), tx.GasLimit(), tx.GasPrice(), payload, blockNum)
	stkType := tx.StakingType()
	if _, ok := types.StakingTypeMap[stkType]; !ok {
		return types.Message{}, staking.ErrInvalidStakingKind
	}
	msg.SetType(types.StakingTypeMap[stkType])
	return msg, nil
}

// MayShardReduction handles the change in the number of Shards. It will mark the affected validator as inactive.
// This function does not handle all cases, only for ShardNum from 4 to 2.
func MayShardReduction(bc ChainContext, statedb *state.DB, header *block.Header) error {
	isBeaconChain := header.ShardID() == shard.BeaconChainShardID
	isLastBlock := shard.Schedule.IsLastBlock(header.Number().Uint64())
	networkType := nodeconfig.GetDefaultConfig().GetNetworkType()
	isTestnet := networkType == nodeconfig.Testnet
	isMainnet := networkType == nodeconfig.Mainnet
	isReducenet := isMainnet || isTestnet
	if !(isReducenet && isBeaconChain && isLastBlock) {
		return nil
	}
	curInstance := shard.Schedule.InstanceForEpoch(header.Epoch())
	nextEpoch := big.NewInt(header.Epoch().Int64() + 1)
	nextInstance := shard.Schedule.InstanceForEpoch(nextEpoch)
	curNumShards := curInstance.NumShards()
	nextNumShards := nextInstance.NumShards()

	if curNumShards == nextNumShards {
		return nil
	}

	if curNumShards != 4 && nextNumShards != 2 {
		return errors.New("can only handle the reduction from 4 to 2")
	}
	addresses, err := bc.ReadValidatorList()
	if err != nil {
		return err
	}
	for _, address := range addresses {
		validator, err := statedb.ValidatorWrapper(address, true, false)
		if err != nil {
			return err
		}
		if validator.Status == effective.Inactive || validator.Status == effective.Banned {
			continue
		}
		for _, pubKey := range validator.SlotPubKeys {
			curShard := new(big.Int).Mod(pubKey.Big(), big.NewInt(int64(curNumShards))).Uint64()
			nextShard := new(big.Int).Mod(pubKey.Big(), big.NewInt(int64(nextNumShards))).Uint64()
			// background: any editValidator transactions take effect at next epoch.
			// assumption: shard reduction happens at epoch X.
			// validators who wish to continue validating after the shard reduction occurs
			// must have a different node running with a key from shard 0 or 1.
			// this key must be added to the validator during epoch X - 1
			// and keys belonging to shards 2 and 3 removed at that point in time.
			// the different node running will be unelected, but continue syncing in X - 1.
			// if elected, it will start validating in epoch X.
			// once epoch X begins, they can terminate servers from shards 2 and 3.
			if curShard >= uint64(nextNumShards) || curShard != nextShard {
				validator.Status = effective.Inactive
				break
			}
		}
	}
	statedb.IntermediateRoot(bc.Config().IsS3(header.Epoch()))
	return nil
}

func MayBalanceMigration(
	gasPool *GasPool,
	header *block.Header,
	db *state.DB,
	chain BlockChain,
	config *params.ChainConfig,
) (*types.CXReceipt, error) {
	isMainnet := nodeconfig.GetDefaultConfig().GetNetworkType() == nodeconfig.Mainnet
	if isMainnet {
<<<<<<< HEAD
		if config.IsOneEpochBeforeHIP30(header.Epoch()) {
=======
		if config.IsEpochBeforeHIP30(header.Epoch()) {
>>>>>>> 688b9335
			nxtShards := shard.Schedule.InstanceForEpoch(
				new(big.Int).Add(header.Epoch(), common.Big1),
			).NumShards()
			if myShard := chain.ShardID(); myShard >= nxtShards {
				// i need to send my balances to the destination shard
				// however, i do not know when the next epoch will begin
				// because only shard 0 can govern that
				// so i will just generate one cross shard transaction
				// in each block of the epoch. this epoch is defined by
				// nxtShards = 2 and curShards = 4
				parentRoot := chain.GetBlockByHash(
					header.ParentHash(),
				).Root() // for examining MPT at this root, should exist
				cx, err := generateOneMigrationMessage(
					db, parentRoot,
					header.NumberU64(),
					myShard, uint32(1), // dstShard is always 1
				)
				if err != nil {
					return nil, err
				}
				if cx != nil {
					gasPool.SubGas(params.TxGasXShard)
					return cx, nil
				}
				// both err and cx are nil, which means we
				// ran out of eligible accounts in MPT
				return nil, ErrNoMigrationPossible
			}
		}
	}
	// for testing balance migration on devnet
	isDevnet := nodeconfig.GetDefaultConfig().GetNetworkType() == nodeconfig.Devnet
	isLocalnet := nodeconfig.GetDefaultConfig().GetNetworkType() == nodeconfig.Localnet
	if isDevnet || isLocalnet {
<<<<<<< HEAD
		if config.IsOneEpochBeforeHIP30(header.Epoch()) {
			if myShard := chain.ShardID(); myShard != shard.BeaconChainShardID {
				parent := chain.GetBlockByHash(
					header.ParentHash(),
				)
				if parent == nil {
					return nil, errors.Wrap(ErrNoMigrationPossible, "parent is nil")
				}
				parentRoot := parent.Root()
				// for examining MPT at this root, should exist
=======
		if config.IsEpochBeforeHIP30(header.Epoch()) {
			if myShard := chain.ShardID(); myShard != shard.BeaconChainShardID {
				parentRoot := chain.GetBlockByHash(
					header.ParentHash(),
				).Root() // for examining MPT at this root, should exist
>>>>>>> 688b9335
				cx, err := generateOneMigrationMessage(
					db, parentRoot,
					header.NumberU64(),
					myShard, shard.BeaconChainShardID, // dstShard
				)
				if err != nil {
<<<<<<< HEAD
					return nil, errors.Wrap(err, "generateOneMigrationMessage")
=======
					return nil, err
>>>>>>> 688b9335
				}
				if cx != nil {
					gasPool.SubGas(params.TxGasXShard)
					return cx, nil
				}
<<<<<<< HEAD
				//return nil, errors.Wrap(ErrNoMigrationPossible, "MayBalanceMigration: cx is nil")
				return nil, nil
=======
				return nil, ErrNoMigrationPossible
>>>>>>> 688b9335
			}
		}
	}

	return nil, ErrNoMigrationRequired
}

func generateOneMigrationMessage(
	statedb *state.DB,
	parentRoot common.Hash,
	number uint64,
	myShard uint32,
	dstShard uint32,
) (*types.CXReceipt, error) {
	// set up txHash prefix
	txHash := make([]byte,
		// 8 for uint64 block number
		// 4 for uint32 shard id
		8+4,
	)
	binary.LittleEndian.PutUint64(txHash[:8], number)
	binary.LittleEndian.PutUint32(txHash[8:], myShard)
	// open the trie, as of previous block.
	// in this block we aren't processing transactions anyway.
	trie, err := statedb.Database().OpenTrie(
		parentRoot,
	)
	if err != nil {
		return nil, err
	}
	// disk db, for use by rawdb
	// this is same as blockchain.ChainDb
	db := statedb.Database().DiskDB()
	// start the iteration
	accountIterator := trie.NodeIterator(nil)
	// TODO: cache this iteration?
	for accountIterator.Next(true) {
		// leaf means leaf node of the MPT, which is an account
		// the leaf key is the address
		if accountIterator.Leaf() {
			key := accountIterator.LeafKey()
			preimage := rawdb.ReadPreimage(db, common.BytesToHash(key))
			if len(preimage) == 0 {
<<<<<<< HEAD
				e := errors.New(
=======
				return nil, errors.New(
>>>>>>> 688b9335
					fmt.Sprintf(
						"cannot find preimage for %x", key,
					),
				)
<<<<<<< HEAD
				fmt.Println(e)
				continue
=======
>>>>>>> 688b9335
			}
			address := common.BytesToAddress(preimage)
			// skip blank address
			if address == (common.Address{}) {
				continue
			}
			// deserialize
			var account state.Account
			if err = rlp.DecodeBytes(accountIterator.LeafBlob(), &account); err != nil {
				return nil, err
			}
			// skip contracts
			if common.BytesToHash(account.CodeHash) != state.EmptyCodeHash {
				continue
			}
			// skip anything with storage
			if account.Root != state.EmptyRootHash {
				continue
			}
			// skip no (or negative?) balance
			if account.Balance.Cmp(common.Big0) <= 0 {
				continue
			}
			// for safety, fetch the latest balance (again)
			balance := statedb.GetBalance(address)
			if balance.Cmp(common.Big0) <= 0 {
				continue
			}
			// adds a journal entry (dirtied)
			statedb.SubBalance(address, balance)
			// create the receipt
			res := &types.CXReceipt{
				From:      address,
				To:        &address,
				ShardID:   myShard,
				ToShardID: dstShard,
				Amount:    balance,
				TxHash:    common.BytesToHash(txHash),
			}
			// move from dirty to pending, same as b/w 2 txs
			statedb.Finalise(true)
			return res, nil
		}
	}
	return nil, nil
}<|MERGE_RESOLUTION|>--- conflicted
+++ resolved
@@ -141,19 +141,11 @@
 		gp, header, statedb, p.bc, p.config,
 	)
 	if err != nil {
-<<<<<<< HEAD
 		if errors.Is(err, ErrNoMigrationPossible) {
 			// ran out of accounts
 			processTxsAndStxs = false
 		}
 		if !errors.Is(err, ErrNoMigrationRequired) {
-=======
-		if err == ErrNoMigrationPossible {
-			// ran out of accounts
-			processTxsAndStxs = false
-		}
-		if err != ErrNoMigrationRequired {
->>>>>>> 688b9335
 			return nil, nil, nil, nil, 0, nil, statedb, err
 		}
 	} else {
@@ -546,11 +538,7 @@
 ) (*types.CXReceipt, error) {
 	isMainnet := nodeconfig.GetDefaultConfig().GetNetworkType() == nodeconfig.Mainnet
 	if isMainnet {
-<<<<<<< HEAD
 		if config.IsOneEpochBeforeHIP30(header.Epoch()) {
-=======
-		if config.IsEpochBeforeHIP30(header.Epoch()) {
->>>>>>> 688b9335
 			nxtShards := shard.Schedule.InstanceForEpoch(
 				new(big.Int).Add(header.Epoch(), common.Big1),
 			).NumShards()
@@ -586,7 +574,6 @@
 	isDevnet := nodeconfig.GetDefaultConfig().GetNetworkType() == nodeconfig.Devnet
 	isLocalnet := nodeconfig.GetDefaultConfig().GetNetworkType() == nodeconfig.Localnet
 	if isDevnet || isLocalnet {
-<<<<<<< HEAD
 		if config.IsOneEpochBeforeHIP30(header.Epoch()) {
 			if myShard := chain.ShardID(); myShard != shard.BeaconChainShardID {
 				parent := chain.GetBlockByHash(
@@ -597,35 +584,20 @@
 				}
 				parentRoot := parent.Root()
 				// for examining MPT at this root, should exist
-=======
-		if config.IsEpochBeforeHIP30(header.Epoch()) {
-			if myShard := chain.ShardID(); myShard != shard.BeaconChainShardID {
-				parentRoot := chain.GetBlockByHash(
-					header.ParentHash(),
-				).Root() // for examining MPT at this root, should exist
->>>>>>> 688b9335
 				cx, err := generateOneMigrationMessage(
 					db, parentRoot,
 					header.NumberU64(),
 					myShard, shard.BeaconChainShardID, // dstShard
 				)
 				if err != nil {
-<<<<<<< HEAD
 					return nil, errors.Wrap(err, "generateOneMigrationMessage")
-=======
-					return nil, err
->>>>>>> 688b9335
 				}
 				if cx != nil {
 					gasPool.SubGas(params.TxGasXShard)
 					return cx, nil
 				}
-<<<<<<< HEAD
 				//return nil, errors.Wrap(ErrNoMigrationPossible, "MayBalanceMigration: cx is nil")
 				return nil, nil
-=======
-				return nil, ErrNoMigrationPossible
->>>>>>> 688b9335
 			}
 		}
 	}
@@ -669,20 +641,13 @@
 			key := accountIterator.LeafKey()
 			preimage := rawdb.ReadPreimage(db, common.BytesToHash(key))
 			if len(preimage) == 0 {
-<<<<<<< HEAD
 				e := errors.New(
-=======
-				return nil, errors.New(
->>>>>>> 688b9335
 					fmt.Sprintf(
 						"cannot find preimage for %x", key,
 					),
 				)
-<<<<<<< HEAD
 				fmt.Println(e)
 				continue
-=======
->>>>>>> 688b9335
 			}
 			address := common.BytesToAddress(preimage)
 			// skip blank address
