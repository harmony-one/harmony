--- conflicted
+++ resolved
@@ -309,7 +309,6 @@
 	// Apply the transaction to the current state (included in the env)
 	result, err := ApplyMessage(vmenv, msg, gp)
 	if err != nil {
-<<<<<<< HEAD
 		to := ""
 		if m := msg.To(); m != nil {
 			to = m.Hex()
@@ -319,20 +318,6 @@
 			balance = a.String()
 		}
 		return nil, nil, nil, 0, errors.Wrapf(err, "apply failed from='%s' to='%s' balance='%s'", msg.From().Hex(), to, balance)
-
-=======
-		if err != nil {
-			to := ""
-			if m := msg.To(); m != nil {
-				to = m.Hex()
-			}
-			balance := ""
-			if a := statedb.GetBalance(msg.From()); a != nil {
-				balance = a.String()
-			}
-			return nil, nil, nil, 0, errors.Wrapf(err, "apply failed from='%s' to='%s' balance='%s'", msg.From().Hex(), to, balance)
-		}
->>>>>>> d5956cee
 	}
 	// Update the state with pending changes
 	var root []byte
