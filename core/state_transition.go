--- conflicted
+++ resolved
@@ -91,11 +91,7 @@
 
 	Nonce() uint64
 	SkipNonceChecks() bool
-<<<<<<< HEAD
 	SkipFromEOACheck() bool
-
-=======
->>>>>>> 47fa42ac
 	Data() []byte
 	Type() types.TransactionType
 	BlockNum() *big.Int
