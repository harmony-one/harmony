// Copyright 2014 The go-ethereum Authors
// This file is part of the go-ethereum library.
//
// The go-ethereum library is free software: you can redistribute it and/or modify
// it under the terms of the GNU Lesser General Public License as published by
// the Free Software Foundation, either version 3 of the License, or
// (at your option) any later version.
//
// The go-ethereum library is distributed in the hope that it will be useful,
// but WITHOUT ANY WARRANTY; without even the implied warranty of
// MERCHANTABILITY or FITNESS FOR A PARTICULAR PURPOSE. See the
// GNU Lesser General Public License for more details.
//
// You should have received a copy of the GNU Lesser General Public License
// along with the go-ethereum library. If not, see <http://www.gnu.org/licenses/>.

package core

import (
	"bytes"
	"fmt"
	"math"
	"math/big"
	"sort"
	"sync"
	"time"

	"github.com/ethereum/go-ethereum/common"
	"github.com/ethereum/go-ethereum/common/prque"
	"github.com/ethereum/go-ethereum/event"
	"github.com/ethereum/go-ethereum/metrics"
	"github.com/harmony-one/harmony/internal/params"
	"github.com/pkg/errors"

	"github.com/harmony-one/harmony/block"
	"github.com/harmony-one/harmony/core/state"
	"github.com/harmony-one/harmony/core/types"
	"github.com/harmony-one/harmony/core/vm"
	hmyCommon "github.com/harmony-one/harmony/internal/common"
	"github.com/harmony-one/harmony/internal/utils"
	"github.com/harmony-one/harmony/shard"
	staking "github.com/harmony-one/harmony/staking/types"
)

const (
	// chainHeadChanSize is the size of channel listening to ChainHeadEvent.
	chainHeadChanSize = 10
)

var (
	// ErrInvalidSender is returned if the transaction contains an invalid signature.
	ErrInvalidSender = errors.New("invalid sender")

	// ErrInvalidShard is returned if the transaction is for the wrong shard.
	ErrInvalidShard = errors.New("invalid shard")

	// ErrNonceTooLow is returned if the nonce of a transaction is lower than the
	// one present in the local chain.
	ErrNonceTooLow = errors.New("nonce too low")

	// ErrUnderpriced is returned if a transaction's gas price is below the minimum
	// configured for the transaction pool.
	ErrUnderpriced = errors.New("transaction underpriced")

	// ErrReplaceUnderpriced is returned if a transaction is attempted to be replaced
	// with a different one without the required price bump.
	ErrReplaceUnderpriced = errors.New("replacement transaction underpriced")

	// ErrInsufficientFunds is returned if the total cost of executing a transaction
	// is higher than the balance of the user's account.
	ErrInsufficientFunds = errors.New("insufficient funds for gas * price + value")

	// ErrIntrinsicGas is returned if the transaction is specified to use less gas
	// than required to start the invocation.
	ErrIntrinsicGas = errors.New("intrinsic gas too low")

	// ErrGasLimit is returned if a transaction's requested gas limit exceeds the
	// maximum allowance of the current block.
	ErrGasLimit = errors.New("exceeds block gas limit")

	// ErrNegativeValue is a sanity error to ensure noone is able to specify a
	// transaction with a negative value.
	ErrNegativeValue = errors.New("negative value")

	// ErrOversizedData is returned if the input data of a transaction is greater
	// than some meaningful limit a user might use. This is not a consensus error
	// making the transaction invalid, rather a DOS protection.
	ErrOversizedData = errors.New("oversized data")

	// ErrKnownTransaction is returned if a transaction that is already in the pool
	// attempting to be added to the pool.
	ErrKnownTransaction = errors.New("known transaction")

	// ErrInvalidMsgForStakingDirective is returned if a staking message does not
	// match the related directive
	ErrInvalidMsgForStakingDirective = errors.New("staking message does not match directive message")

	// ErrBlacklistFrom is returned if a transaction's from/source address is blacklisted
	ErrBlacklistFrom = errors.New("`from` address of transaction in blacklist and not in allowlist")

	// ErrBlacklistTo is returned if a transaction's to/destination address is blacklisted
	ErrBlacklistTo = errors.New("`to` address of transaction in blacklist")

	ErrAllowedTxs = errors.New("transaction allowed whitelist check failed.")
)

var (
	evictionInterval    = time.Minute     // Time interval to check for evictable transactions
	statsReportInterval = 8 * time.Second // Time interval to report transaction pool stats
)

var (
	// Metrics for the pending pool
	pendingDiscardCounter   = metrics.NewRegisteredCounter("txpool/pending/discard", nil)
	pendingReplaceCounter   = metrics.NewRegisteredCounter("txpool/pending/replace", nil)
	pendingRateLimitCounter = metrics.NewRegisteredCounter("txpool/pending/ratelimit", nil) // Dropped due to rate limiting
	pendingNofundsCounter   = metrics.NewRegisteredCounter("txpool/pending/nofunds", nil)   // Dropped due to out-of-funds

	// Metrics for the queued pool
	queuedDiscardCounter   = metrics.NewRegisteredCounter("txpool/queued/discard", nil)
	queuedReplaceCounter   = metrics.NewRegisteredCounter("txpool/queued/replace", nil)
	queuedRateLimitCounter = metrics.NewRegisteredCounter("txpool/queued/ratelimit", nil) // Dropped due to rate limiting
	queuedNofundsCounter   = metrics.NewRegisteredCounter("txpool/queued/nofunds", nil)   // Dropped due to out-of-funds

	// General tx metrics
	invalidTxCounter     = metrics.NewRegisteredCounter("txpool/invalid", nil)
	underpricedTxCounter = metrics.NewRegisteredCounter("txpool/underpriced", nil)
)

// TxStatus is the current status of a transaction as seen by the pool.
type TxStatus uint

// Constants for TxStatus.
const (
	TxStatusUnknown TxStatus = iota
	TxStatusQueued
	TxStatusPending
	TxStatusIncluded
)

// blockChain provides the state of blockchain and current gas limit to do
// some pre checks in tx pool and event subscribers.
type blockChain interface {
	CurrentBlock() *types.Block
	GetBlock(hash common.Hash, number uint64) *types.Block
	StateAt(root common.Hash) (*state.DB, error)

	SubscribeChainHeadEvent(ch chan<- ChainHeadEvent) event.Subscription
}

type AllowedTxData struct {
	To   common.Address
	Data []byte
}

// TxPoolConfig are the configuration parameters of the transaction pool.
type TxPoolConfig struct {
	Locals    []common.Address // Addresses that should be treated by default as local
	NoLocals  bool             // Whether local transaction handling should be disabled
	Journal   string           // Journal of local transactions to survive node restarts
	Rejournal time.Duration    // Time interval to regenerate the local transaction journal

	PriceLimit uint64 // Minimum gas price to enforce for acceptance into the pool
	PriceBump  uint64 // Minimum price bump to replace an already existing transaction (nonce)

	AccountSlots uint64 // Number of executable transaction slots guaranteed per account
	GlobalSlots  uint64 // Maximum number of executable transaction slots for all accounts
	AccountQueue uint64 // Maximum number of non-executable transaction slots permitted per account
	GlobalQueue  uint64 // Maximum number of non-executable transaction slots for all accounts

	Lifetime time.Duration // Maximum amount of time non-executable transaction are queued

	AddEvent func(tx types.PoolTransaction, local bool) // Fire add event

	Blacklist  map[common.Address]struct{}      // Set of accounts that cannot be a part of any transaction
	AllowedTxs map[common.Address]AllowedTxData // Set of allowed transactions can break the blocklist
}

// DefaultTxPoolConfig contains the default configurations for the transaction
// pool.
var DefaultTxPoolConfig = TxPoolConfig{
	Journal:   "transactions.rlp",
	Rejournal: time.Hour,

	PriceLimit: 100e9, // 100 Gwei/Nano
	PriceBump:  1,     // PriceBump is percent, 1% is enough

	AccountSlots: 16,   // --txpool.accountslots
	GlobalSlots:  4096, // --txpool.globalslots
	AccountQueue: 64,   // --txpool.accountqueue
	GlobalQueue:  5120, // --txpool.globalqueue

	Lifetime: 30 * time.Minute, // --txpool.lifetime

	Blacklist:  map[common.Address]struct{}{},
	AllowedTxs: map[common.Address]AllowedTxData{},
}

// sanitize checks the provided user configurations and changes anything that's
// unreasonable or unworkable.
func (config *TxPoolConfig) sanitize() TxPoolConfig {
	conf := *config
	if conf.Rejournal < time.Second {
		utils.Logger().Warn().
			Dur("provided", conf.Rejournal).
			Dur("updated", time.Second).
			Msg("Sanitizing invalid txpool journal time")
		conf.Rejournal = time.Second
	}
	if conf.PriceLimit < 1 {
		utils.Logger().Warn().
			Uint64("provided", conf.PriceLimit).
			Uint64("updated", DefaultTxPoolConfig.PriceLimit).
			Msg("Sanitizing invalid txpool price limit")
		conf.PriceLimit = DefaultTxPoolConfig.PriceLimit
	}
	if conf.PriceBump < 1 {
		utils.Logger().Warn().
			Uint64("provided", conf.PriceBump).
			Uint64("updated", DefaultTxPoolConfig.PriceBump).
			Msg("Sanitizing invalid txpool price bump")
		conf.PriceBump = DefaultTxPoolConfig.PriceBump
	}
	if conf.Blacklist == nil {
		utils.Logger().Warn().Msg("Sanitizing nil blacklist set")
		conf.Blacklist = DefaultTxPoolConfig.Blacklist
	}
	if conf.AllowedTxs == nil {
		utils.Logger().Warn().Msg("Sanitizing nil allowedTxs set")
		conf.AllowedTxs = DefaultTxPoolConfig.AllowedTxs
	}
	if conf.AccountSlots == 0 {
		utils.Logger().Warn().
			Uint64("provided", conf.AccountSlots).
			Uint64("updated", DefaultTxPoolConfig.AccountSlots).
			Msg("Sanitizing invalid txpool account slots")
		conf.AccountSlots = DefaultTxPoolConfig.AccountSlots
	}
	if conf.GlobalSlots == 0 {
		utils.Logger().Warn().
			Uint64("provided", conf.GlobalSlots).
			Uint64("updated", DefaultTxPoolConfig.GlobalSlots).
			Msg("Sanitizing invalid txpool global slots")
		conf.GlobalSlots = DefaultTxPoolConfig.GlobalSlots
	}
	if conf.AccountQueue == 0 {
		utils.Logger().Warn().
			Uint64("provided", conf.AccountQueue).
			Uint64("updated", DefaultTxPoolConfig.AccountQueue).
			Msg("Sanitizing invalid txpool account queue")
		conf.AccountQueue = DefaultTxPoolConfig.AccountQueue
	}
	if conf.GlobalQueue == 0 {
		utils.Logger().Warn().
			Uint64("provided", conf.GlobalQueue).
			Uint64("updated", DefaultTxPoolConfig.GlobalQueue).
			Msg("Sanitizing invalid txpool account queue")
		conf.GlobalQueue = DefaultTxPoolConfig.GlobalQueue
	}
	if conf.Lifetime == 0 {
		utils.Logger().Warn().
			Dur("provided", conf.Lifetime).
			Dur("updated", DefaultTxPoolConfig.Lifetime).
			Msg("Sanitizing invalid txpool lifetime")
		conf.Lifetime = DefaultTxPoolConfig.Lifetime
	}

	return conf
}

// TxPool contains all currently known transactions. Transactions
// enter the pool when they are received from the network or submitted
// locally. They exit the pool when they are included in the blockchain.
//
// The pool separates processable transactions (which can be applied to the
// current state) and future transactions. Transactions move between those
// two states over time as they are received and processed.
type TxPool struct {
	config       TxPoolConfig
	chainconfig  *params.ChainConfig
	chain        blockChain
	gasPrice     *big.Int
	txFeed       event.Feed
	scope        event.SubscriptionScope
	chainHeadCh  chan ChainHeadEvent
	chainHeadSub event.Subscription
	mu           sync.RWMutex

	currentState  *state.DB           // Current state in the blockchain head
	pendingState  *state.ManagedState // Pending state tracking virtual nonces
	currentMaxGas uint64              // Current gas limit for transaction caps

	locals  *accountSet // Set of local transaction to exempt from eviction rules
	journal *txJournal  // Journal of local transaction to back up to disk

	pending map[common.Address]*txList   // All currently processable transactions
	queue   map[common.Address]*txList   // Queued but non-processable transactions
	beats   map[common.Address]time.Time // Last heartbeat from each known account
	all     *txLookup                    // All transactions to allow lookups
	priced  *txPricedList                // All transactions sorted by price

	wg sync.WaitGroup // for shutdown sync

	txErrorSink *types.TransactionErrorSink // All failed txs gets reported here

	homestead bool
	istanbul  bool
}

// NewTxPool creates a new transaction pool to gather, sort and filter inbound
// transactions from the network.
func NewTxPool(config TxPoolConfig, chainconfig *params.ChainConfig,
	chain blockChain, txErrorSink *types.TransactionErrorSink,
) *TxPool {
	// Sanitize the input to ensure no vulnerable gas prices are set
	config = (&config).sanitize()

	// Create the transaction pool with its initial settings
	pool := &TxPool{
		config:      config,
		chainconfig: chainconfig,
		chain:       chain,
		pending:     make(map[common.Address]*txList),
		queue:       make(map[common.Address]*txList),
		beats:       make(map[common.Address]time.Time),
		all:         newTxLookup(),
		chainHeadCh: make(chan ChainHeadEvent, chainHeadChanSize),
		gasPrice:    new(big.Int).SetUint64(config.PriceLimit),
		txErrorSink: txErrorSink,
	}
	pool.locals = newAccountSet(chainconfig.ChainID)
	for _, addr := range config.Locals {
		utils.Logger().Info().Interface("address", addr).Msg("Setting new local account")
		pool.locals.add(addr)
	}
	pool.priced = newTxPricedList(pool.all)
	pool.reset(nil, chain.CurrentBlock().Header())

	// If local transactions and journaling is enabled, load from disk
	if !config.NoLocals && config.Journal != "" {
		pool.journal = newTxJournal(config.Journal)

		if err := pool.journal.load(pool.AddLocals); err != nil {
			utils.Logger().Warn().Err(err).Msg("Failed to load transaction journal")
		}
		if err := pool.journal.rotate(pool.local()); err != nil {
			utils.Logger().Warn().Err(err).Msg("Failed to rotate transaction journal")
		}
	}
	// Subscribe events from blockchain
	pool.chainHeadSub = pool.chain.SubscribeChainHeadEvent(pool.chainHeadCh)

	// Start the event loop and return
	pool.wg.Add(1)
	go pool.loop()

	return pool
}

// loop is the transaction pool's main event loop, waiting for and reacting to
// outside blockchain events as well as for various reporting and transaction
// eviction events.
func (pool *TxPool) loop() {
	defer pool.wg.Done()

	// Start the stats reporting and transaction eviction tickers
	var prevPending, prevQueued, prevStales int

	report := time.NewTicker(statsReportInterval)
	defer report.Stop()

	evict := time.NewTicker(evictionInterval)
	defer evict.Stop()

	journal := time.NewTicker(pool.config.Rejournal)
	defer journal.Stop()

	// Track the previous head headers for transaction reorgs
	head := pool.chain.CurrentBlock()

	// Keep waiting for and reacting to the various events
	for {
		select {
		// Handle ChainHeadEvent
		case ev := <-pool.chainHeadCh:
			if ev.Block != nil {
				pool.mu.Lock()
				if pool.chainconfig.IsS3(ev.Block.Epoch()) {
					pool.homestead = true
				}
				if pool.chainconfig.IsIstanbul(ev.Block.Epoch()) {
					pool.istanbul = true
				}
				pool.reset(head.Header(), ev.Block.Header())
				head = ev.Block
				pool.mu.Unlock()
			}
		// Be unsubscribed due to system stopped
		case <-pool.chainHeadSub.Err():
			return

		// Handle stats reporting ticks
		case <-report.C:
			pool.mu.RLock()
			pending, queued := pool.stats()
			stales := pool.priced.stales
			pool.mu.RUnlock()

			if pending != prevPending || queued != prevQueued || stales != prevStales {
				utils.Logger().Debug().
					Int("executable", pending).
					Int("queued", queued).
					Int("stales", stales).
					Msg("Transaction pool status report")
				prevPending, prevQueued, prevStales = pending, queued, stales
			}

		// Handle inactive account transaction eviction
		case <-evict.C:
			pool.mu.Lock()
			for addr := range pool.queue {
				// Skip local transactions from the eviction mechanism
				if pool.locals.contains(addr) {
					continue
				}
				// Any non-locals old enough should be removed
				if time.Since(pool.beats[addr]) > pool.config.Lifetime {
					b32addr, err := hmyCommon.AddressToBech32(addr)
					if err != nil {
						b32addr = "unknown"
					}
					for _, tx := range pool.queue[addr].Flatten() {
						pool.removeTx(tx.Hash(), true)
						pool.txErrorSink.Add(tx, fmt.Errorf("removed transaction for inactive account %v", b32addr))
					}
				}
			}
			pool.mu.Unlock()

		// Handle local transaction journal rotation
		case <-journal.C:
			if pool.journal != nil {
				pool.mu.Lock()
				if err := pool.journal.rotate(pool.local()); err != nil {
					utils.Logger().Warn().Err(err).Msg("Failed to rotate local tx journal")
				}
				pool.mu.Unlock()
			}
		}
	}
}

// lockedReset is a wrapper around reset to allow calling it in a thread safe
// manner. This method is only ever used in the tester!
func (pool *TxPool) lockedReset(oldHead, newHead *block.Header) {
	pool.mu.Lock()
	defer pool.mu.Unlock()

	pool.reset(oldHead, newHead)
}

// reset retrieves the current state of the blockchain and ensures the content
// of the transaction pool is valid with regard to the chain state.
func (pool *TxPool) reset(oldHead, newHead *block.Header) {
	// If we're reorging an old state, reinject all dropped transactions
	var reinject types.PoolTransactions

	if oldHead != nil && oldHead.Hash() != newHead.ParentHash() {
		// If the reorg is too deep, avoid doing it (will happen during fast sync)
		oldNum := oldHead.Number().Uint64()
		newNum := newHead.Number().Uint64()

		if depth := uint64(math.Abs(float64(oldNum) - float64(newNum))); depth > 64 {
			utils.Logger().Debug().Uint64("depth", depth).Msg("Skipping deep transaction reorg")
		} else {
			// Reorg seems shallow enough to pull in all transactions into memory
			var discarded, included types.PoolTransactions

			var (
				rem = pool.chain.GetBlock(oldHead.Hash(), oldHead.Number().Uint64())
				add = pool.chain.GetBlock(newHead.Hash(), newHead.Number().Uint64())
			)
			for rem.NumberU64() > add.NumberU64() {
				for _, tx := range rem.Transactions() {
					discarded = append(discarded, tx)
				}
				for _, tx := range rem.StakingTransactions() {
					discarded = append(discarded, tx)
				}
				if rem = pool.chain.GetBlock(rem.ParentHash(), rem.NumberU64()-1); rem == nil {
					utils.Logger().Error().
						Str("block", oldHead.Number().String()).
						Str("hash", oldHead.Hash().Hex()).
						Msg("Unrooted old chain seen by tx pool")
					return
				}
			}
			for add.NumberU64() > rem.NumberU64() {
				for _, tx := range add.Transactions() {
					included = append(included, tx)
				}
				for _, tx := range add.StakingTransactions() {
					included = append(included, tx)
				}
				if add = pool.chain.GetBlock(add.ParentHash(), add.NumberU64()-1); add == nil {
					utils.Logger().Error().
						Str("block", newHead.Number().String()).
						Str("hash", newHead.Hash().Hex()).
						Msg("Unrooted new chain seen by tx pool")
					return
				}
			}
			for rem.Hash() != add.Hash() {
				for _, tx := range rem.Transactions() {
					discarded = append(discarded, tx)
				}
				for _, tx := range rem.StakingTransactions() {
					discarded = append(discarded, tx)
				}
				if rem = pool.chain.GetBlock(rem.ParentHash(), rem.NumberU64()-1); rem == nil {
					utils.Logger().Error().
						Str("block", oldHead.Number().String()).
						Str("hash", oldHead.Hash().Hex()).
						Msg("Unrooted old chain seen by tx pool")
					return
				}
				for _, tx := range add.Transactions() {
					included = append(included, tx)
				}
				for _, tx := range add.StakingTransactions() {
					included = append(included, tx)
				}
				if add = pool.chain.GetBlock(add.ParentHash(), add.NumberU64()-1); add == nil {
					utils.Logger().Error().
						Str("block", newHead.Number().String()).
						Str("hash", newHead.Hash().Hex()).
						Msg("Unrooted new chain seen by tx pool")
					return
				}
			}
			reinject = types.PoolTxDifference(discarded, included)
		}
	}
	// Initialize the internal state to the current head
	if newHead == nil {
		newHead = pool.chain.CurrentBlock().Header() // Special case during testing
	}
	statedb, err := pool.chain.StateAt(newHead.Root())
	if err != nil {
		utils.Logger().Error().Err(err).Msg("Failed to reset txpool state")
		return
	}
	pool.currentState = statedb
	pool.pendingState = state.ManageState(statedb)
	pool.currentMaxGas = newHead.GasLimit()

	// Inject any transactions discarded due to reorgs
	utils.Logger().Debug().Int("count", len(reinject)).Msg("Reinjecting stale transactions")
	//senderCacher.recover(pool.signer, reinject)
	pool.addTxsLocked(reinject, false)

	// validate the pool of pending transactions, this will remove
	// any transactions that have been included in the block or
	// have been invalidated because of another transaction (e.g.
	// higher gas price)
	pool.demoteUnexecutables(newHead.Number().Uint64())

	// Update all accounts to the latest known pending nonce
	for addr, list := range pool.pending {
		txs := list.Flatten() // Heavy but will be cached and is needed by the miner anyway
		pool.pendingState.SetNonce(addr, txs[len(txs)-1].Nonce()+1)
	}
	// Check the queue and move transactions over to the pending if possible
	// or remove those that have become invalid
	pool.promoteExecutables(nil)
}

// GetTxPoolSize returns tx pool size.
func (pool *TxPool) GetTxPoolSize() uint64 {
	return uint64(len(pool.pending)) + uint64(len(pool.queue))
}

// Stop terminates the transaction pool.
func (pool *TxPool) Stop() {
	// Unsubscribe all subscriptions registered from txpool
	pool.scope.Close()

	// Unsubscribe subscriptions registered from blockchain
	pool.chainHeadSub.Unsubscribe()
	pool.wg.Wait()

	if pool.journal != nil {
		pool.journal.close()
	}
	utils.Logger().Info().Msg("Transaction pool stopped")
}

// SubscribeNewTxsEvent registers a subscription of NewTxsEvent and
// starts sending event to the given channel.
func (pool *TxPool) SubscribeNewTxsEvent(ch chan<- NewTxsEvent) event.Subscription {
	return pool.scope.Track(pool.txFeed.Subscribe(ch))
}

// GasPrice returns the current gas price enforced by the transaction pool.
func (pool *TxPool) GasPrice() *big.Int {
	pool.mu.RLock()
	defer pool.mu.RUnlock()

	return new(big.Int).Set(pool.gasPrice)
}

// SetGasPrice updates the minimum price required by the transaction pool for a
// new transaction, and drops all transactions below this threshold.
func (pool *TxPool) SetGasPrice(price *big.Int) {
	pool.mu.Lock()
	defer pool.mu.Unlock()

	pool.gasPrice = price
	for _, tx := range pool.priced.Cap(price, pool.locals) {
		pool.removeTx(tx.Hash(), false)
		pool.txErrorSink.Add(tx,
			fmt.Errorf("dropped transaction below new gas price threshold of %v", price.String()))
	}
	utils.Logger().Info().Str("price", price.String()).Msg("Transaction pool price threshold updated")
}

// State returns the virtual managed state of the transaction pool.
func (pool *TxPool) State() *state.ManagedState {
	pool.mu.RLock()
	defer pool.mu.RUnlock()

	return pool.pendingState
}

// Stats retrieves the current pool stats, namely the number of pending and the
// number of queued (non-executable) transactions.
func (pool *TxPool) Stats() (int, int) {
	pool.mu.RLock()
	defer pool.mu.RUnlock()

	return pool.stats()
}

// stats retrieves the current pool stats, namely the number of pending and the
// number of queued (non-executable) transactions.
func (pool *TxPool) stats() (int, int) {
	pending := 0
	for _, list := range pool.pending {
		pending += list.Len()
	}
	queued := 0
	for _, list := range pool.queue {
		queued += list.Len()
	}
	return pending, queued
}

// Content retrieves the data content of the transaction pool, returning all the
// pending as well as queued transactions, grouped by account and sorted by nonce.
func (pool *TxPool) Content() (map[common.Address]types.PoolTransactions, map[common.Address]types.PoolTransactions) {
	pool.mu.Lock()
	defer pool.mu.Unlock()

	pending := make(map[common.Address]types.PoolTransactions)
	for addr, list := range pool.pending {
		pending[addr] = list.Flatten()
	}
	queued := make(map[common.Address]types.PoolTransactions)
	for addr, list := range pool.queue {
		queued[addr] = list.Flatten()
	}
	return pending, queued
}

// Pending retrieves all currently executable transactions, grouped by origin
// account and sorted by nonce. The returned transaction set is a copy and can be
// freely modified by calling code.
func (pool *TxPool) Pending() (map[common.Address]types.PoolTransactions, error) {
	pool.mu.Lock()
	defer pool.mu.Unlock()

	pending := make(map[common.Address]types.PoolTransactions)
	for addr, list := range pool.pending {
		pending[addr] = list.Flatten()
	}
	return pending, nil
}

// Queued retrieves all currently non-executable transactions, grouped by origin
// account and sorted by nonce. The returned transaction set is a copy and can be
// freely modified by calling code.
func (pool *TxPool) Queued() (map[common.Address]types.PoolTransactions, error) {
	pool.mu.Lock()
	defer pool.mu.Unlock()

	queued := make(map[common.Address]types.PoolTransactions)
	for addr, list := range pool.queue {
		queued[addr] = list.Flatten()
	}
	return queued, nil
}

// Locals retrieves the accounts currently considered local by the pool.
func (pool *TxPool) Locals() []common.Address {
	pool.mu.Lock()
	defer pool.mu.Unlock()

	return pool.locals.flatten()
}

// local retrieves all currently known local transactions, grouped by origin
// account and sorted by nonce. The returned transaction set is a copy and can be
// freely modified by calling code.
func (pool *TxPool) local() map[common.Address]types.PoolTransactions {
	txs := make(map[common.Address]types.PoolTransactions)
	for addr := range pool.locals.accounts {
		if pending := pool.pending[addr]; pending != nil {
			txs[addr] = append(txs[addr], pending.Flatten()...)
		}
		if queued := pool.queue[addr]; queued != nil {
			txs[addr] = append(txs[addr], queued.Flatten()...)
		}
	}
	return txs
}

// validateTx checks whether a transaction is valid according to the consensus
// rules and adheres to some heuristic limits of the local node (price and size).
func (pool *TxPool) validateTx(tx types.PoolTransaction, local bool) error {
	if tx.ShardID() != pool.chain.CurrentBlock().ShardID() {
		return errors.WithMessagef(ErrInvalidShard, "transaction shard is %d", tx.ShardID())
	}
	// For DOS prevention, reject excessively large transactions.
	if tx.Size() >= types.MaxPoolTransactionDataSize {
		return errors.WithMessagef(ErrOversizedData, "transaction size is %s", tx.Size().String())
	}
	// Transactions can't be negative. This may never happen using RLP decoded
	// transactions but may occur if you create a transaction using the RPC.
	if tx.Value().Sign() < 0 {
		return errors.WithMessagef(ErrNegativeValue, "transaction value is %s", tx.Value().String())
	}
	// Ensure the transaction doesn't exceed the current block limit gas.
	if pool.currentMaxGas < tx.GasLimit() {
		return errors.WithMessagef(ErrGasLimit, "transaction gas is %d", tx.GasLimit())
	}
	// Make sure the transaction is signed properly
	from, err := tx.SenderAddress()
	if err != nil {
		if b32, err := hmyCommon.AddressToBech32(from); err == nil {
			return errors.WithMessagef(ErrInvalidSender, "transaction sender is %s", b32)
		}
		return ErrInvalidSender
	}

	// do whitelist check first, if tx not in whitelist, do blacklist check
	if allowedTx, exists := pool.config.AllowedTxs[from]; exists {
		if to := tx.To(); to == nil || *to != allowedTx.To || !bytes.Equal(tx.Data(), allowedTx.Data) {
			toAddr := common.Address{}
			if to != nil {
				toAddr = *to
			}
			return errors.WithMessagef(ErrAllowedTxs, "transaction sender: %x, receiver: %x, input: %x", tx.From(), toAddr, tx.Data())
		}
	} else {
		// do blacklist check
		// Make sure transaction does not have blacklisted addresses
		if _, exists := (pool.config.Blacklist)[from]; exists {
			if b32, err := hmyCommon.AddressToBech32(from); err == nil {
				return errors.WithMessagef(ErrBlacklistFrom, "transaction sender is %s", b32)
			}
			return ErrBlacklistFrom
		}
		// Make sure transaction does not burn funds by sending funds to blacklisted address
		if tx.To() != nil {
			if _, exists := (pool.config.Blacklist)[*tx.To()]; exists {
				if b32, err := hmyCommon.AddressToBech32(*tx.To()); err == nil {
					return errors.WithMessagef(ErrBlacklistTo, "transaction receiver is %s with data: %x", b32, tx.Data())
				}
				return ErrBlacklistTo
			}
		}
	}
	// Drop non-local transactions under our own minimal accepted gas price
	local = local || pool.locals.contains(from) // account may be local even if the transaction arrived from the network
	if !local && pool.gasPrice.Cmp(tx.GasPrice()) > 0 {
		gasPrice := new(big.Float).SetInt64(tx.GasPrice().Int64())
		gasPrice = gasPrice.Mul(gasPrice, new(big.Float).SetFloat64(1e-9)) // Gas-price is in Nano

		minGasPrice := new(big.Float).SetInt64(pool.gasPrice.Int64())
		minGasPrice = minGasPrice.Mul(minGasPrice, new(big.Float).SetFloat64(1e-9)) // Gas-price is in Nano
		return errors.WithMessagef(ErrUnderpriced, "transaction gas-price is %.18f ONE; minimum gas price is %.18f ONE", gasPrice, minGasPrice)
	}
	// Ensure the transaction adheres to nonce ordering
	if pool.currentState.GetNonce(from) > tx.Nonce() {
		return errors.WithMessagef(ErrNonceTooLow, "transaction nonce is %d", tx.Nonce())
	}
	// Transactor should have enough funds to cover the costs
	// cost == V + GP * GL
	cost, err := tx.Cost()
	if err != nil {
		return err
	}
	stakingTx, isStakingTx := tx.(*staking.StakingTransaction)
	if !isStakingTx || (isStakingTx && stakingTx.StakingType() != staking.DirectiveDelegate) {
		if pool.currentState.GetBalance(from).Cmp(cost) < 0 {
			return errors.Wrapf(
				ErrInsufficientFunds,
				"current shard-id: %d",
				pool.chain.CurrentBlock().ShardID(),
			)
		}
	}
	intrGas := uint64(0)
	if isStakingTx {
		intrGas, err = vm.IntrinsicGas(tx.Data(), false, pool.homestead, pool.istanbul, stakingTx.StakingType() == staking.DirectiveCreateValidator)
	} else {
		intrGas, err = vm.IntrinsicGas(tx.Data(), tx.To() == nil, pool.homestead, pool.istanbul, false)
	}
	if err != nil {
		return err
	}
	if tx.GasLimit() < intrGas {
		return errors.WithMessagef(ErrIntrinsicGas, "transaction gas is %d", tx.GasLimit())
	}
	// Do more checks if it is a staking transaction
	if isStakingTx {
		return pool.validateStakingTx(stakingTx)
	}
	return nil
}

// validateStakingTx checks the staking message based on the staking directive
func (pool *TxPool) validateStakingTx(tx *staking.StakingTransaction) error {
	// from address already validated
	from, _ := tx.SenderAddress()
	b32, _ := hmyCommon.AddressToBech32(from)

	switch tx.StakingType() {
	case staking.DirectiveCreateValidator:
		msg, err := staking.RLPDecodeStakeMsg(tx.Data(), staking.DirectiveCreateValidator)
		if err != nil {
			return err
		}
		stkMsg, ok := msg.(*staking.CreateValidator)
		if !ok {
			return ErrInvalidMsgForStakingDirective
		}
		if from != stkMsg.ValidatorAddress {
			return errors.WithMessagef(ErrInvalidSender, "staking transaction sender is %s", b32)
		}
		currentBlockNumber := pool.chain.CurrentBlock().Number()
		pendingBlockNumber := new(big.Int).Add(currentBlockNumber, big.NewInt(1))
		chainContext, ok := pool.chain.(ChainContext)
		if !ok {
			chainContext = nil // might use testing blockchain, set to nil for verifier to handle.
		}
		_, err = VerifyAndCreateValidatorFromMsg(pool.currentState, chainContext, pool.pendingEpoch(), pendingBlockNumber, stkMsg)
		return err
	case staking.DirectiveEditValidator:
		msg, err := staking.RLPDecodeStakeMsg(tx.Data(), staking.DirectiveEditValidator)
		if err != nil {
			return err
		}
		stkMsg, ok := msg.(*staking.EditValidator)
		if !ok {
			return ErrInvalidMsgForStakingDirective
		}
		if from != stkMsg.ValidatorAddress {
			return errors.WithMessagef(ErrInvalidSender, "staking transaction sender is %s", b32)
		}
		chainContext, ok := pool.chain.(ChainContext)
		if !ok {
			chainContext = nil // might use testing blockchain, set to nil for verifier to handle.
		}
		pendingBlockNumber := new(big.Int).Add(pool.chain.CurrentBlock().Number(), big.NewInt(1))

		_, err = VerifyAndEditValidatorFromMsg(
			pool.currentState, chainContext,
			pool.chain.CurrentBlock().Epoch(),
			pendingBlockNumber, stkMsg,
		)
		return err
	case staking.DirectiveDelegate:
		msg, err := staking.RLPDecodeStakeMsg(tx.Data(), staking.DirectiveDelegate)
		if err != nil {
			return err
		}
		stkMsg, ok := msg.(*staking.Delegate)
		if !ok {
			return ErrInvalidMsgForStakingDirective
		}
		if from != stkMsg.DelegatorAddress {
			return errors.WithMessagef(ErrInvalidSender, "staking transaction sender is %s", b32)
		}

		chain, ok := pool.chain.(ChainContext)
		if !ok {
			utils.Logger().Debug().Msg("Missing chain context in txPool")
			return nil // for testing, chain could be testing blockchain
		}
		delegations, err := chain.ReadDelegationsByDelegator(stkMsg.DelegatorAddress)
		if err != nil {
			return err
		}
		pendingEpoch := pool.pendingEpoch()
		_, delegateAmt, _, err := VerifyAndDelegateFromMsg(
			pool.currentState, pendingEpoch, stkMsg, delegations, pool.chainconfig)
		if err != nil {
			return err
		}
		// We need to deduct gas price and verify balance since txn.Cost() is not accurate for delegate
		// staking transaction because of re-delegation.
		gasAmt := new(big.Int).Mul(tx.GasPrice(), new(big.Int).SetUint64(tx.GasLimit()))
		totalAmt := new(big.Int).Add(delegateAmt, gasAmt)
		if bal := pool.currentState.GetBalance(from); bal.Cmp(totalAmt) < 0 {
			return fmt.Errorf("not enough balance for delegation: %v < %v", bal, delegateAmt)
		}
		return nil
	case staking.DirectiveUndelegate:
		msg, err := staking.RLPDecodeStakeMsg(tx.Data(), staking.DirectiveUndelegate)
		if err != nil {
			return err
		}
		stkMsg, ok := msg.(*staking.Undelegate)
		if !ok {
			return ErrInvalidMsgForStakingDirective
		}
		if from != stkMsg.DelegatorAddress {
			return errors.WithMessagef(ErrInvalidSender, "staking transaction sender is %s", b32)
		}
<<<<<<< HEAD
		_, err = VerifyAndUndelegateFromMsg(pool.currentState, pool.pendingEpoch(), stkMsg)
=======

		_, err = VerifyAndUndelegateFromMsg(pool.currentState, pool.pendingEpoch(), pool.chainconfig, stkMsg)
>>>>>>> 13e4a99b
		return err
	case staking.DirectiveCollectRewards:
		msg, err := staking.RLPDecodeStakeMsg(tx.Data(), staking.DirectiveCollectRewards)
		if err != nil {
			return err
		}
		stkMsg, ok := msg.(*staking.CollectRewards)
		if !ok {
			return ErrInvalidMsgForStakingDirective
		}
		if from != stkMsg.DelegatorAddress {
			return errors.WithMessagef(ErrInvalidSender, "staking transaction sender is %s", b32)
		}
		chain, ok := pool.chain.(ChainContext)
		if !ok {
			utils.Logger().Debug().Msg("Missing chain context in txPool")
			return nil // for testing, chain could be testing blockchain
		}
		delegations, err := chain.ReadDelegationsByDelegator(stkMsg.DelegatorAddress)
		if err != nil {
			return err
		}

		_, _, err = VerifyAndCollectRewardsFromDelegation(pool.currentState, delegations)
		return err
	default:
		return staking.ErrInvalidStakingKind
	}
}

// pendingEpoch refers to the epoch of the pending block
func (pool *TxPool) pendingEpoch() *big.Int {
	currentBlock := pool.chain.CurrentBlock()
	pendingEpoch := currentBlock.Epoch()
	if shard.Schedule.IsLastBlock(currentBlock.Number().Uint64()) {
		pendingEpoch = new(big.Int).Add(pendingEpoch, common.Big1)
	}
	return pendingEpoch
}

// add validates a transaction and inserts it into the non-executable queue for
// later pending promotion and execution. If the transaction is a replacement for
// an already pending or queued one, it overwrites the previous and returns this
// so outer code doesn't uselessly call promote.
//
// If a newly added transaction is marked as local, its sending account will be
// whitelisted, preventing any associated transaction from being dropped out of
// the pool due to pricing constraints.
func (pool *TxPool) add(tx types.PoolTransaction, local bool) (replaced bool, err error) {
	defer func() {
		if err == nil && pool.config.AddEvent != nil {
			// used for tikv mode, writer will publish txpool change to all reader, this makes the state consistent
			pool.config.AddEvent(tx, local)
		}
	}()

	logger := utils.Logger().With().Stack().Logger()
	// If the transaction is in the error sink, remove it as it may succeed
	if pool.txErrorSink.Contains(tx.Hash().String()) {
		pool.txErrorSink.Remove(tx)
	}
	// If the transaction is already known, discard it
	hash := tx.Hash()
	if pool.all.Get(hash) != nil {
		logger.Debug().Str("hash", hash.Hex()).Msg("Discarding already known transaction")
		return false, errors.WithMessagef(ErrKnownTransaction, "transaction hash %x", hash)
	}
	// If the transaction fails basic validation, discard it
	if err := pool.validateTx(tx, local); err != nil {
		logger.Debug().Err(err).Str("hash", hash.Hex()).Msg("Discarding invalid transaction")
		invalidTxCounter.Inc(1)
		return false, err
	}
	// If the transaction pool is full, discard underpriced transactions
	if uint64(pool.all.Count()) >= pool.config.GlobalSlots+pool.config.GlobalQueue {
		// If the new transaction is underpriced, don't accept it
		if !local && pool.priced.Underpriced(tx, pool.locals) {
			gasPrice := new(big.Float).SetInt64(tx.GasPrice().Int64())
			gasPrice = gasPrice.Mul(gasPrice, new(big.Float).SetFloat64(1e-9)) // Gas-price is in Nano
			logger.Debug().
				Str("hash", hash.Hex()).
				Str("price", tx.GasPrice().String()).
				Msg("Discarding underpriced transaction")
			underpricedTxCounter.Inc(1)
			return false, errors.WithMessagef(ErrUnderpriced, "transaction gas-price is %.18f ONE in full transaction pool", gasPrice)
		}
		// New transaction is better than our worse ones, make room for it
		drop := pool.priced.Discard(pool.all.Count()-int(pool.config.GlobalSlots+pool.config.GlobalQueue-1), pool.locals)
		for _, tx := range drop {
			gasPrice := new(big.Float).SetInt64(tx.GasPrice().Int64())
			gasPrice = gasPrice.Mul(gasPrice, new(big.Float).SetFloat64(1e-9)) // Gas-price is in Nano
			pool.removeTx(tx.Hash(), false)
			underpricedTxCounter.Inc(1)
			pool.txErrorSink.Add(tx,
				errors.WithMessagef(ErrUnderpriced, "transaction gas-price is %.18f ONE in full transaction pool", gasPrice))
			logger.Debug().
				Str("hash", tx.Hash().Hex()).
				Str("price", tx.GasPrice().String()).
				Msg("Discarding freshly underpriced transaction")
		}
	}
	// If the transaction is replacing an already pending one, do directly
	from, _ := tx.SenderAddress() // already validated
	if list := pool.pending[from]; list != nil && list.Overlaps(tx) {
		// Nonce already pending, check if required price bump is met
		inserted, old := list.Add(tx, pool.config.PriceBump)
		if !inserted {
			pendingDiscardCounter.Inc(1)
			return false, errors.WithMessage(ErrReplaceUnderpriced, "existing transaction price was not bumped enough")
		}
		// New transaction is better, replace old one
		if old != nil {
			pool.all.Remove(old.Hash())
			pool.priced.Removed()
			pendingReplaceCounter.Inc(1)
			pool.txErrorSink.Add(old,
				fmt.Errorf("replaced transaction, new transaction %v has same nonce & higher price", tx.Hash().String()))
			logger.Debug().
				Str("hash", old.Hash().String()).
				Str("new-tx-hash", tx.Hash().String()).
				Str("price", old.GasPrice().String()).
				Msg("Replaced transaction")
		}
		pool.all.Add(tx)
		pool.priced.Put(tx)
		pool.journalTx(from, tx)

		// Set or refresh beat for account timeout eviction
		pool.beats[from] = time.Now()

		logger.Debug().
			Str("hash", tx.Hash().Hex()).
			Interface("from", from).
			Interface("to", tx.To()).
			Str("price", tx.GasPrice().String()).
			Msg("Pooled new executable transaction")

		// We've directly injected a replacement transaction, notify subsystems
		// go pool.txFeed.Send(NewTxsEvent{types.PoolTransactions{tx}})

		return old != nil, nil
	}
	// New transaction isn't replacing a pending one, push into queue
	replace, err := pool.enqueueTx(tx)
	if err != nil {
		return false, err
	}
	// Mark local addresses and journal local transactions
	if local {
		if !pool.locals.contains(from) {
			utils.Logger().Info().Interface("address", from).Msg("Setting new local account")
			pool.locals.add(from)
		}
	}
	pool.journalTx(from, tx)

	// Set or refresh beat for account timeout eviction
	pool.beats[from] = time.Now()

	logger.Debug().
		Str("hash", hash.Hex()).
		Interface("from", from).
		Interface("to", tx.To()).
		Msg("Pooled new future transaction")
	return replace, nil
}

// enqueueTx inserts a new transaction into the non-executable transaction queue.
//
// Note, this method assumes the pool lock is held!
func (pool *TxPool) enqueueTx(tx types.PoolTransaction) (bool, error) {
	// Try to insert the transaction into the future queue
	from, _ := tx.SenderAddress() // already validated
	if pool.queue[from] == nil {
		pool.queue[from] = newTxList(false)
	}
	inserted, old := pool.queue[from].Add(tx, pool.config.PriceBump)
	if !inserted {
		// An older transaction was better, discard this
		queuedDiscardCounter.Inc(1)
		return false, ErrReplaceUnderpriced
	}
	// Discard any previous transaction and mark this
	if old != nil {
		pool.all.Remove(old.Hash())
		pool.priced.Removed()
		queuedReplaceCounter.Inc(1)
		pool.txErrorSink.Add(old,
			fmt.Errorf("replaced enqueued non-executable transaction, new transaction %v has same nonce & higher price", tx.Hash().String()))
		utils.Logger().Info().
			Str("hash", old.Hash().String()).
			Str("new-tx-hash", tx.Hash().String()).
			Str("price", old.GasPrice().String()).
			Msg("Replaced enqueued non-executable transaction")
	}
	if pool.all.Get(tx.Hash()) == nil {
		pool.all.Add(tx)
		pool.priced.Put(tx)
	}
	return old != nil, nil
}

// journalTx adds the specified transaction to the local disk journal if it is
// deemed to have been sent from a local account.
func (pool *TxPool) journalTx(from common.Address, tx types.PoolTransaction) {
	// Only journal if it's enabled and the transaction is local
	if pool.journal == nil || !pool.locals.contains(from) {
		return
	}
	if err := pool.journal.insert(tx); err != nil {
		utils.Logger().Warn().Err(err).Msg("Failed to journal local transaction")
	}
}

// promoteTx adds a transaction to the pending (processable) list of transactions
// and returns whether it was inserted or an older was better.
//
// Note, this method assumes the pool lock is held!
func (pool *TxPool) promoteTx(addr common.Address, tx types.PoolTransaction) bool {
	// Try to insert the transaction into the pending queue
	if pool.pending[addr] == nil {
		pool.pending[addr] = newTxList(true)
	}
	list := pool.pending[addr]

	inserted, old := list.Add(tx, pool.config.PriceBump)
	if !inserted {
		// An older transaction was better, discard this
		pool.all.Remove(tx.Hash())
		pool.priced.Removed()
		pendingDiscardCounter.Inc(1)
		pool.txErrorSink.Add(tx, fmt.Errorf("could not promote to executable"))
		utils.Logger().Info().
			Str("hash", tx.Hash().String()).
			Msg("Could not promote to executable")
		return false
	}
	// Otherwise discard any previous transaction and mark this
	if old != nil {
		pool.all.Remove(old.Hash())
		pool.priced.Removed()
		pendingReplaceCounter.Inc(1)
		pool.txErrorSink.Add(old,
			fmt.Errorf("did not promote to executable, existing transaction %v has same nonce & higher price", tx.Hash().String()))
		utils.Logger().Info().
			Str("hash", old.Hash().String()).
			Str("existing-tx-hash", tx.Hash().String()).
			Msg("Did not promote to executable, new transaction has higher price")
	}
	// Failsafe to work around direct pending inserts (tests)
	if pool.all.Get(tx.Hash()) == nil {
		pool.all.Add(tx)
		pool.priced.Put(tx)
	}
	// Set the potentially new pending nonce and notify any subsystems of the new tx
	pool.beats[addr] = time.Now()
	pool.pendingState.SetNonce(addr, tx.Nonce()+1)

	return true
}

// AddLocal enqueues a single transaction into the pool if it is valid, marking
// the sender as a local one in the mean time, ensuring it goes around the local
// pricing constraints.
func (pool *TxPool) AddLocal(tx types.PoolTransaction) error {
	return pool.addTx(tx, !pool.config.NoLocals)
}

// AddRemote enqueues a single transaction into the pool if it is valid. If the
// sender is not among the locally tracked ones, full pricing constraints will
// apply.
func (pool *TxPool) AddRemote(tx types.PoolTransaction) error {
	return pool.addTx(tx, false)
}

// AddLocals enqueues a batch of transactions into the pool if they are valid,
// marking the senders as a local ones in the mean time, ensuring they go around
// the local pricing constraints.
func (pool *TxPool) AddLocals(txs types.PoolTransactions) []error {
	return pool.addTxs(txs, !pool.config.NoLocals)
}

// AddRemotes enqueues a batch of transactions into the pool if they are valid.
// If the senders are not among the locally tracked ones, full pricing constraints
// will apply.
func (pool *TxPool) AddRemotes(txs types.PoolTransactions) []error {
	return pool.addTxs(txs, false)
}

// addTx enqueues a single transaction into the pool if it is valid.
func (pool *TxPool) addTx(tx types.PoolTransaction, local bool) error {
	pool.mu.Lock()
	defer pool.mu.Unlock()

	// Try to inject the transaction and update any state
	replace, err := pool.add(tx, local)
	if err != nil {
		errCause := errors.Cause(err)
		// Ignore known transaction for tx rebroadcast case.
		if errCause != ErrKnownTransaction {
			pool.txErrorSink.Add(tx, err)
		}
		return errCause
	}
	// If we added a new transaction, run promotion checks and return
	if !replace {
		from, _ := tx.SenderAddress() // already validated
		pool.promoteExecutables([]common.Address{from})
	}
	return nil
}

// addTxs attempts to queue a batch of transactions if they are valid.
func (pool *TxPool) addTxs(txs types.PoolTransactions, local bool) []error {
	pool.mu.Lock()
	defer pool.mu.Unlock()

	return pool.addTxsLocked(txs, local)
}

// addTxsLocked attempts to queue a batch of transactions if they are valid,
// whilst assuming the transaction pool lock is already held.
func (pool *TxPool) addTxsLocked(txs types.PoolTransactions, local bool) []error {
	// Add the batch of transaction, tracking the accepted ones
	dirty := map[common.Address]struct{}{}
	errs := make([]error, txs.Len())

	for i, tx := range txs {
		replace, err := pool.add(tx, local)
		if err == nil && !replace {
			from, _ := tx.SenderAddress() // already validated
			dirty[from] = struct{}{}
		}
		errCause := errors.Cause(err)
		// Ignore known transaction for tx rebroadcast case.
		if err != nil && errCause != ErrKnownTransaction {
			pool.txErrorSink.Add(tx, err)
		}
		errs[i] = errCause
	}
	// Only reprocess the internal state if something was actually added
	if len(dirty) > 0 {
		addrs := make([]common.Address, len(dirty))
		i := 0
		for addr := range dirty {
			addrs[i] = addr
			i++
		}
		pool.promoteExecutables(addrs)
	}
	return errs
}

// Status returns the status (unknown/pending/queued) of a batch of transactions
// identified by their hashes.
func (pool *TxPool) Status(hashes []common.Hash) []TxStatus {
	pool.mu.RLock()
	defer pool.mu.RUnlock()

	status := make([]TxStatus, len(hashes))
	for i, hash := range hashes {
		if tx := pool.all.Get(hash); tx != nil {
			from, _ := tx.SenderAddress() // already validated
			if pool.pending[from] != nil && pool.pending[from].txs.items[tx.Nonce()] != nil {
				status[i] = TxStatusPending
			} else {
				status[i] = TxStatusQueued
			}
		}
	}
	return status
}

// Get returns a transaction if it is contained in the pool
// and nil otherwise.
func (pool *TxPool) Get(hash common.Hash) types.PoolTransaction {
	return pool.all.Get(hash)
}

// removeTx removes a single transaction from the queue, moving all subsequent
// transactions back to the future queue.
func (pool *TxPool) removeTx(hash common.Hash, outofbound bool) {
	// Fetch the transaction we wish to delete
	tx := pool.all.Get(hash)
	if tx == nil {
		return
	}
	addr, _ := tx.SenderAddress() // already validated during insertion

	// Remove it from the list of known transactions
	pool.all.Remove(hash)
	if outofbound {
		pool.priced.Removed()
	}
	// Remove the transaction from the pending lists and reset the account nonce
	if pending := pool.pending[addr]; pending != nil {
		if removed, invalids := pending.Remove(tx); removed {
			// If no more pending transactions are left, remove the list
			if pending.Empty() {
				delete(pool.pending, addr)
				delete(pool.beats, addr)
			}
			// Postpone any invalidated transactions
			for _, tx := range invalids {
				if _, err := pool.enqueueTx(tx); err != nil {
					pool.txErrorSink.Add(tx, err)
				}
			}
			// Update the account nonce if needed
			if nonce := tx.Nonce(); pool.pendingState.GetNonce(addr) > nonce {
				pool.pendingState.SetNonce(addr, nonce)
			}
			return
		}
	}
	// Transaction is in the future queue
	if future := pool.queue[addr]; future != nil {
		future.Remove(tx)
		if future.Empty() {
			delete(pool.queue, addr)
		}
	}
}

// promoteExecutables moves transactions that have become processable from the
// future queue to the set of pending transactions. During this process, all
// invalidated transactions (low nonce, low balance) are deleted.
func (pool *TxPool) promoteExecutables(accounts []common.Address) {
	// Track the promoted transactions to broadcast them at once
	var promoted []types.PoolTransaction
	logger := utils.Logger().With().Stack().Logger()

	// Gather all the accounts potentially needing updates
	if accounts == nil {
		accounts = make([]common.Address, len(pool.queue))
		i := 0
		for addr := range pool.queue {
			accounts[i] = addr
			i++
		}
	}
	// Iterate over all accounts and promote any executable transactions
	for _, addr := range accounts {
		list := pool.queue[addr]
		if list == nil {
			continue // Just in case someone calls with a non existing account
		}
		// Drop all transactions that are deemed too old (low nonce)
		nonce := pool.currentState.GetNonce(addr)
		for _, tx := range list.Forward(nonce) {
			hash := tx.Hash()
			pool.all.Remove(hash)
			pool.priced.Removed()
			logger.Debug().Str("hash", hash.Hex()).Msg("Removed old queued transaction")
			// Do not report to error sink as old txs are on chain or meaningful error caught elsewhere.
		}
		// Drop all transactions that are too costly (low balance or out of gas)
		drops, errs, _ := list.FilterValid(pool, addr, 0)
		for i, tx := range drops {
			hash := tx.Hash()
			pool.all.Remove(hash)
			pool.priced.Removed()
			queuedNofundsCounter.Inc(1)
			pool.txErrorSink.Add(tx, errs[i])
			logger.Warn().Str("hash", hash.Hex()).Err(errs[i]).
				Msg("Removed unpayable queued transaction")
		}
		// Gather all executable transactions and promote them
		for _, tx := range list.Ready(pool.pendingState.GetNonce(addr)) {
			hash := tx.Hash()
			if pool.promoteTx(addr, tx) {
				logger.Debug().Str("hash", hash.Hex()).Msg("Promoting queued transaction")
				promoted = append(promoted, tx)
			}
		}
		// Drop all transactions over the allowed limit
		if !pool.locals.contains(addr) {
			for _, tx := range list.Cap(int(pool.config.AccountQueue)) {
				hash := tx.Hash()
				pool.all.Remove(hash)
				pool.priced.Removed()
				queuedRateLimitCounter.Inc(1)
				pool.txErrorSink.Add(tx, fmt.Errorf("exceeds cap for queued transactions for account %s", addr.String()))
				logger.Warn().Str("hash", hash.Hex()).Msg("Removed cap-exceeding queued transaction")
			}
		}
		// Delete the entire queue entry if it became empty.
		if list.Empty() {
			delete(pool.queue, addr)
		}
	}
	// Notify subsystem for new promoted transactions.
	if len(promoted) > 0 {
		go pool.txFeed.Send(NewTxsEvent{promoted})
	}
	// If the pending limit is overflown, start equalizing allowances
	pending := uint64(0)
	for _, list := range pool.pending {
		pending += uint64(list.Len())
	}
	if pending > pool.config.GlobalSlots {
		pendingBeforeCap := pending
		// Assemble a spam order to penalize large transactors first
		spammers := prque.New[int64, common.Address](nil)
		for addr, list := range pool.pending {
			// Only evict transactions from high rollers
			if !pool.locals.contains(addr) && uint64(list.Len()) > pool.config.AccountSlots {
				spammers.Push(addr, int64(list.Len()))
			}
		}
		// Gradually drop transactions from offenders
		offenders := []common.Address{}
		for pending > pool.config.GlobalSlots && !spammers.Empty() {
			// Retrieve the next offender if not local address
			offender, _ := spammers.Pop()
			offenders = append(offenders, offender)

			// Equalize balances until all the same or below threshold
			if len(offenders) > 1 {
				// Calculate the equalization threshold for all current offenders
				threshold := pool.pending[offender].Len()

				// Iteratively reduce all offenders until below limit or threshold reached
				for pending > pool.config.GlobalSlots && pool.pending[offenders[len(offenders)-2]].Len() > threshold {
					for i := 0; i < len(offenders)-1; i++ {
						list := pool.pending[offenders[i]]
						for _, tx := range list.Cap(list.Len() - 1) {
							// Drop the transaction from the global pools too
							hash := tx.Hash()
							pool.all.Remove(hash)
							pool.priced.Removed()
							pool.txErrorSink.Add(tx, fmt.Errorf("fairness-exceeding pending transaction"))

							// Update the account nonce to the dropped transaction
							if nonce := tx.Nonce(); pool.pendingState.GetNonce(offenders[i]) > nonce {
								pool.pendingState.SetNonce(offenders[i], nonce)
							}
							logger.Warn().Str("hash", hash.Hex()).Msg("Removed fairness-exceeding pending transaction")
						}
						pending--
					}
				}
			}
		}
		// If still above threshold, reduce to limit or min allowance
		if pending > pool.config.GlobalSlots && len(offenders) > 0 {
			for pending > pool.config.GlobalSlots && uint64(pool.pending[offenders[len(offenders)-1]].Len()) > pool.config.AccountSlots {
				for _, addr := range offenders {
					list := pool.pending[addr]
					for _, tx := range list.Cap(list.Len() - 1) {
						// Drop the transaction from the global pools too
						hash := tx.Hash()
						pool.all.Remove(hash)
						pool.priced.Removed()
						pool.txErrorSink.Add(tx, fmt.Errorf("fairness-exceeding pending transaction"))

						// Update the account nonce to the dropped transaction
						if nonce := tx.Nonce(); pool.pendingState.GetNonce(addr) > nonce {
							pool.pendingState.SetNonce(addr, nonce)
						}
						logger.Warn().Str("hash", hash.Hex()).Msg("Removed fairness-exceeding pending transaction")
					}
					pending--
				}
			}
		}
		pendingRateLimitCounter.Inc(int64(pendingBeforeCap - pending))
	}
	// If we've queued more transactions than the hard limit, drop oldest ones
	queued := uint64(0)
	for _, list := range pool.queue {
		queued += uint64(list.Len())
	}
	if queued > pool.config.GlobalQueue {
		// Sort all accounts with queued transactions by heartbeat
		addresses := make(addressesByHeartbeat, 0, len(pool.queue))
		for addr := range pool.queue {
			if !pool.locals.contains(addr) { // don't drop locals
				addresses = append(addresses, addressByHeartbeat{addr, pool.beats[addr]})
			}
		}
		sort.Sort(addresses)

		// Drop transactions until the total is below the limit or only locals remain
		for drop := queued - pool.config.GlobalQueue; drop > 0 && len(addresses) > 0; {
			addr := addresses[len(addresses)-1]
			list := pool.queue[addr.address]

			addresses = addresses[:len(addresses)-1]

			// Drop all transactions if they are less than the overflow
			if size := uint64(list.Len()); size <= drop {
				for _, tx := range list.Flatten() {
					pool.txErrorSink.Add(tx, fmt.Errorf("exceeds global cap for queued transactions"))
					pool.removeTx(tx.Hash(), true)
				}
				drop -= size
				queuedRateLimitCounter.Inc(int64(size))
				continue
			}
			// Otherwise drop only last few transactions
			txs := list.Flatten()
			for i := len(txs) - 1; i >= 0 && drop > 0; i-- {
				pool.txErrorSink.Add(txs[i], fmt.Errorf("exceeds global cap for queued transactions"))
				pool.removeTx(txs[i].Hash(), true)
				drop--
				queuedRateLimitCounter.Inc(1)
			}
		}
	}
}

// demoteUnexecutables removes invalid and processed transactions from the pools
// executable/pending queue and any subsequent transactions that become unexecutable
// are moved back into the future queue.
func (pool *TxPool) demoteUnexecutables(bn uint64) {
	// Iterate over all accounts and demote any non-executable transactions
	logger := utils.Logger().With().Stack().Logger()

	for addr, list := range pool.pending {
		nonce := pool.currentState.GetNonce(addr)

		// Drop all transactions that are deemed too old (low nonce)
		for _, tx := range list.Forward(nonce) {
			hash := tx.Hash()
			pool.all.Remove(hash)
			pool.priced.Removed()
			logger.Debug().Str("hash", hash.Hex()).Msg("Removed old pending transaction")
			// Do not report to error sink as old txs are on chain or meaningful error caught elsewhere.
		}
		// Drop all transactions that are too costly (low balance or out of gas), and queue any invalids back for later
		drops, errs, invalids := list.FilterValid(pool, addr, bn)
		for i, tx := range drops {
			hash := tx.Hash()
			pool.all.Remove(hash)
			pool.priced.Removed()
			pendingNofundsCounter.Inc(1)
			pool.txErrorSink.Add(tx, errs[i])
			logger.Warn().Str("hash", hash.Hex()).Err(errs[i]).
				Msg("Removed unexecutable pending transaction")
		}
		for _, tx := range invalids {
			hash := tx.Hash()
			logger.Warn().Str("hash", hash.Hex()).Msg("Demoting pending transaction")
			if _, err := pool.enqueueTx(tx); err != nil {
				pool.txErrorSink.Add(tx, err)
			}
		}
		// If there's a gap in front, alert (should never happen)
		if list.Len() > 0 && list.txs.Get(nonce) == nil {
			for _, tx := range list.Cap(0) {
				hash := tx.Hash()
				logger.Error().Str("hash", hash.Hex()).Msg("Demoting invalidated transaction")
				if _, err := pool.enqueueTx(tx); err != nil {
					pool.txErrorSink.Add(tx, err)
				}
			}
		}
		// Delete the entire queue entry if it became empty.
		if list.Empty() {
			delete(pool.pending, addr)
			delete(pool.beats, addr)
		}
	}
}

// addressByHeartbeat is an account address tagged with its last activity timestamp.
type addressByHeartbeat struct {
	address   common.Address
	heartbeat time.Time
}

type addressesByHeartbeat []addressByHeartbeat

func (a addressesByHeartbeat) Len() int           { return len(a) }
func (a addressesByHeartbeat) Less(i, j int) bool { return a[i].heartbeat.Before(a[j].heartbeat) }
func (a addressesByHeartbeat) Swap(i, j int)      { a[i], a[j] = a[j], a[i] }

// accountSet is simply a set of addresses to check for existence, and a signer
// capable of deriving addresses from transactions.
type accountSet struct {
	accounts map[common.Address]struct{}
	signer   types.Signer
	cache    *[]common.Address
}

// newAccountSet creates a new address set with the associated signer.
// Note that tx pool will never see an unprotected tx, therefore can use only EIP155 signer.
func newAccountSet(chainID *big.Int) *accountSet {
	return &accountSet{
		accounts: make(map[common.Address]struct{}),
		signer:   types.NewEIP155Signer(chainID),
	}
}

// contains checks if a given address is contained within the set.
func (as *accountSet) contains(addr common.Address) bool {
	_, exist := as.accounts[addr]
	return exist
}

// containsTx checks if the sender of a given tx is within the set. If the sender
// cannot be derived, this method returns false.
func (as *accountSet) containsTx(tx types.PoolTransaction) bool {
	if addr, err := tx.SenderAddress(); err == nil {
		return as.contains(addr)
	}
	return false
}

// add inserts a new address into the set to track.
func (as *accountSet) add(addr common.Address) {
	as.accounts[addr] = struct{}{}
	as.cache = nil
}

// flatten returns the list of addresses within this set, also caching it for later
// reuse. The returned slice should not be changed!
func (as *accountSet) flatten() []common.Address {
	if as.cache == nil {
		accounts := make([]common.Address, 0, len(as.accounts))
		for account := range as.accounts {
			accounts = append(accounts, account)
		}
		as.cache = &accounts
	}
	return *as.cache
}

// txLookup is used internally by TxPool to track transactions while allowing lookup without
// mutex contention.
//
// Note, although this type is properly protected against concurrent access, it
// is **not** a type that should ever be mutated or even exposed outside of the
// transaction pool, since its internal state is tightly coupled with the pools
// internal mechanisms. The sole purpose of the type is to permit out-of-bound
// peeking into the pool in TxPool.Get without having to acquire the widely scoped
// TxPool.mu mutex.
type txLookup struct {
	all  map[common.Hash]types.PoolTransaction
	lock sync.RWMutex
}

// newTxLookup returns a new txLookup structure.
func newTxLookup() *txLookup {
	return &txLookup{
		all: make(map[common.Hash]types.PoolTransaction),
	}
}

// Range calls f on each key and value present in the map.
func (t *txLookup) Range(f func(hash common.Hash, tx types.PoolTransaction) bool) {
	t.lock.RLock()
	defer t.lock.RUnlock()

	for key, value := range t.all {
		if !f(key, value) {
			break
		}
	}
}

// Get returns a transaction if it exists in the lookup, or nil if not found.
func (t *txLookup) Get(hash common.Hash) types.PoolTransaction {
	t.lock.RLock()
	defer t.lock.RUnlock()

	return t.all[hash]
}

// Count returns the current number of items in the lookup.
func (t *txLookup) Count() int {
	t.lock.RLock()
	defer t.lock.RUnlock()

	return len(t.all)
}

// Add adds a transaction to the lookup.
func (t *txLookup) Add(tx types.PoolTransaction) {
	t.lock.Lock()
	defer t.lock.Unlock()

	t.all[tx.Hash()] = tx
}

// Remove removes a transaction from the lookup.
func (t *txLookup) Remove(hash common.Hash) {
	t.lock.Lock()
	defer t.lock.Unlock()

	delete(t.all, hash)
}<|MERGE_RESOLUTION|>--- conflicted
+++ resolved
@@ -928,12 +928,8 @@
 		if from != stkMsg.DelegatorAddress {
 			return errors.WithMessagef(ErrInvalidSender, "staking transaction sender is %s", b32)
 		}
-<<<<<<< HEAD
-		_, err = VerifyAndUndelegateFromMsg(pool.currentState, pool.pendingEpoch(), stkMsg)
-=======
 
 		_, err = VerifyAndUndelegateFromMsg(pool.currentState, pool.pendingEpoch(), pool.chainconfig, stkMsg)
->>>>>>> 13e4a99b
 		return err
 	case staking.DirectiveCollectRewards:
 		msg, err := staking.RLPDecodeStakeMsg(tx.Data(), staking.DirectiveCollectRewards)
