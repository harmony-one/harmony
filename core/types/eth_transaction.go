// Copyright 2014 The go-ethereum Authors
// This file is part of the go-ethereum library.
//
// The go-ethereum library is free software: you can redistribute it and/or modify
// it under the terms of the GNU Lesser General Public License as published by
// the Free Software Foundation, either version 3 of the License, or
// (at your option) any later version.
//
// The go-ethereum library is distributed in the hope that it will be useful,
// but WITHOUT ANY WARRANTY; without even the implied warranty of
// MERCHANTABILITY or FITNESS FOR A PARTICULAR PURPOSE. See the
// GNU Lesser General Public License for more details.
//
// You should have received a copy of the GNU Lesser General Public License
// along with the go-ethereum library. If not, see <http://www.gnu.org/licenses/>.

package types

import (
	"io"
	"math/big"
	"sync/atomic"

<<<<<<< HEAD
=======
	"github.com/harmony-one/harmony/internal/params"

	"github.com/ethereum/go-ethereum/common/hexutil"

	"github.com/harmony-one/harmony/crypto/hash"

>>>>>>> d6e98436
	"github.com/ethereum/go-ethereum/common"
	"github.com/ethereum/go-ethereum/common/hexutil"
	"github.com/ethereum/go-ethereum/crypto"
	"github.com/ethereum/go-ethereum/rlp"
	"github.com/harmony-one/harmony/crypto/hash"
)

//go:generate gencodec -type ethTxdata -field-override ethTxdataMarshaling -out gen_eth_tx_json.go

<<<<<<< HEAD
// Shard0ChainID to be reserved unique chain ID for eth compatible chains.
const Shard0ChainID = 1000000

=======
>>>>>>> d6e98436
// EthTransaction ethereum-compatible transaction
type EthTransaction struct {
	data ethTxdata
	// caches
	hash atomic.Value
	size atomic.Value
	from atomic.Value
}

type ethTxdata struct {
	AccountNonce uint64          `json:"nonce"    gencodec:"required"`
	Price        *big.Int        `json:"gasPrice" gencodec:"required"`
	GasLimit     uint64          `json:"gas"      gencodec:"required"`
	Recipient    *common.Address `json:"to"       rlp:"nil"` // nil means contract creation
	Amount       *big.Int        `json:"value"    gencodec:"required"`
	Payload      []byte          `json:"input"    gencodec:"required"`

	// Signature values
	V *big.Int `json:"v" gencodec:"required"`
	R *big.Int `json:"r" gencodec:"required"`
	S *big.Int `json:"s" gencodec:"required"`

	// This is only used when marshaling to JSON.
	Hash *common.Hash `json:"hash" rlp:"-"`
}

func (d *ethTxdata) CopyFrom(d2 *ethTxdata) {
	d.AccountNonce = d2.AccountNonce
	d.Price = new(big.Int).Set(d2.Price)
	d.GasLimit = d2.GasLimit
	d.Recipient = copyAddr(d2.Recipient)
	d.Amount = new(big.Int).Set(d2.Amount)
	d.Payload = append(d2.Payload[:0:0], d2.Payload...)
	d.V = new(big.Int).Set(d2.V)
	d.R = new(big.Int).Set(d2.R)
	d.S = new(big.Int).Set(d2.S)
	d.Hash = copyHash(d2.Hash)
}

type ethTxdataMarshaling struct {
	AccountNonce hexutil.Uint64
	Price        *hexutil.Big
	GasLimit     hexutil.Uint64
	Amount       *hexutil.Big
	Payload      hexutil.Bytes
	V            *hexutil.Big
	R            *hexutil.Big
	S            *hexutil.Big
}

// NewEthTransaction returns new ethereum-compatible transaction, which works as a intra-shard transaction
func NewEthTransaction(nonce uint64, to common.Address, amount *big.Int, gasLimit uint64, gasPrice *big.Int, data []byte) *EthTransaction {
	return newEthTransaction(nonce, &to, amount, gasLimit, gasPrice, data)
}

func newEthTransaction(nonce uint64, to *common.Address, amount *big.Int, gasLimit uint64, gasPrice *big.Int, data []byte) *EthTransaction {
	if len(data) > 0 {
		data = common.CopyBytes(data)
	}
	d := ethTxdata{
		AccountNonce: nonce,
		Recipient:    to,
		Payload:      data,
		Amount:       new(big.Int),
		GasLimit:     gasLimit,
		Price:        new(big.Int),
		V:            new(big.Int),
		R:            new(big.Int),
		S:            new(big.Int),
	}
	if amount != nil {
		d.Amount.Set(amount)
	}
	if gasPrice != nil {
		d.Price.Set(gasPrice)
	}

	return &EthTransaction{data: d}
}

// From returns the sender address of the transaction
func (tx *EthTransaction) From() *atomic.Value {
	return &tx.from
}

<<<<<<< HEAD
// Recipient returns the recipient address of the transaction
func (tx *EthTransaction) Recipient() *common.Address {
	return tx.data.Recipient
}

// SenderAddress returns the address of transaction sender
func (tx *EthTransaction) SenderAddress() (common.Address, error) {
	var signer Signer

	if !tx.Protected() {
		signer = HomesteadSigner{}
	} else {
		signer = NewEIP155Signer(tx.ChainID())
	}
	addr, err := EthSender(signer, tx)
	if err != nil {
		return common.Address{}, err
	}

	return addr, nil
}

=======
>>>>>>> d6e98436
// V value of the transaction signature
func (tx *EthTransaction) V() *big.Int {
	return tx.data.V
}

// R value of the transaction signature
func (tx *EthTransaction) R() *big.Int {
	return tx.data.R
}

// S value of the transaction signature
func (tx *EthTransaction) S() *big.Int {
	return tx.data.S
}

// Value is the amount of ONE token transfered (in Atto)
func (tx *EthTransaction) Value() *big.Int {
	return tx.data.Amount
}

// GasLimit of the transcation
func (tx *EthTransaction) GasLimit() uint64 {
	return tx.data.GasLimit
}

// Data returns data payload of Transaction.
func (tx *EthTransaction) Data() []byte {
	return common.CopyBytes(tx.data.Payload)
}

// ShardID returns which shard id this transaction was signed for (if at all)
func (tx *EthTransaction) ShardID() uint32 {
	return uint32(tx.ChainID().Uint64() - params.EthMainnetChainID.Uint64())
}

// ToShardID returns the destination shard id this transaction is going to
func (tx *EthTransaction) ToShardID() uint32 {
	return uint32(tx.ChainID().Uint64() - params.EthMainnetChainID.Uint64())
}

// ChainID returns which chain id this transaction was signed for (if at all)
func (tx *EthTransaction) ChainID() *big.Int {
	return deriveChainID(tx.data.V)
}

// Protected returns whether the transaction is protected from replay protection.
func (tx *EthTransaction) Protected() bool {
	return isProtectedV(tx.data.V)
}

// Copy returns a copy of the transaction.
func (tx *EthTransaction) Copy() *EthTransaction {
	var tx2 EthTransaction
	tx2.data.CopyFrom(&tx.data)
	return &tx2
}

// ConvertToHmy converts eth txn to hmy txn by filling in ShardID and ToShardID fields.
func (tx *EthTransaction) ConvertToHmy() *Transaction {
	var tx2 Transaction
	d := &tx.data
	d2 := &tx2.data

	d2.AccountNonce = d.AccountNonce
	d2.Price = new(big.Int).Set(d.Price)
	d2.GasLimit = d.GasLimit
	d2.Recipient = copyAddr(d.Recipient)
	d2.Amount = new(big.Int).Set(d.Amount)
	d2.Payload = append(d.Payload[:0:0], d.Payload...)
	d2.V = new(big.Int).Set(d.V)
	d2.R = new(big.Int).Set(d.R)
	d2.S = new(big.Int).Set(d.S)

	d2.ShardID = tx.ShardID()
	d2.ToShardID = tx.ToShardID()

	copy := tx2.Hash()
	d2.Hash = &copy

	return &tx2
}

// EncodeRLP implements rlp.Encoder
func (tx *EthTransaction) EncodeRLP(w io.Writer) error {
	return rlp.Encode(w, &tx.data)
}

// DecodeRLP implements rlp.Decoder
func (tx *EthTransaction) DecodeRLP(s *rlp.Stream) error {
	_, size, _ := s.Kind()
	err := s.Decode(&tx.data)
	if err == nil {
		tx.size.Store(common.StorageSize(rlp.ListSize(size)))
	}

	return err
}

// MarshalJSON encodes the web3 RPC transaction format.
func (tx *EthTransaction) MarshalJSON() ([]byte, error) {
	hash := tx.Hash()
	data := tx.data
	data.Hash = &hash
	return data.MarshalJSON()
}

// UnmarshalJSON decodes the web3 RPC transaction format.
func (tx *EthTransaction) UnmarshalJSON(input []byte) error {
	var dec ethTxdata
	if err := dec.UnmarshalJSON(input); err != nil {
		return err
	}

	withSignature := dec.V.Sign() != 0 || dec.R.Sign() != 0 || dec.S.Sign() != 0
	if withSignature {
		var V byte
		if isProtectedV(dec.V) {
			chainID := deriveChainID(dec.V).Uint64()
			V = byte(dec.V.Uint64() - 35 - 2*chainID)
		} else {
			V = byte(dec.V.Uint64() - 27)
		}
		if !crypto.ValidateSignatureValues(V, dec.R, dec.S, false) {
			return ErrInvalidSig
		}
	}

	*tx = EthTransaction{data: dec}
	return nil
}

// Gas returns gas of Transaction.
func (tx *EthTransaction) Gas() uint64 {
	return tx.data.GasLimit
}

// GasPrice returns gas price of Transaction.
func (tx *EthTransaction) GasPrice() *big.Int {
	return new(big.Int).Set(tx.data.Price)
}

// Nonce returns account nonce from Transaction.
func (tx *EthTransaction) Nonce() uint64 {
	return tx.data.AccountNonce
}

// CheckNonce returns check nonce from Transaction.
func (tx *EthTransaction) CheckNonce() bool {
	return true
}

// To returns the recipient address of the transaction.
// It returns nil if the transaction is a contract creation.
func (tx *EthTransaction) To() *common.Address {
	if tx.data.Recipient == nil {
		return nil
	}
	to := *tx.data.Recipient
	return &to
}

// Hash hashes the RLP encoding of tx.
// It uniquely identifies the transaction.
func (tx *EthTransaction) Hash() common.Hash {
	if hash := tx.hash.Load(); hash != nil {
		return hash.(common.Hash)
	}
	v := hash.FromRLP(tx)
	tx.hash.Store(v)
	return v
}

// Size returns the true RLP encoded storage size of the transaction, either by
// encoding and returning it, or returning a previsouly cached value.
func (tx *EthTransaction) Size() common.StorageSize {
	if size := tx.size.Load(); size != nil {
		return size.(common.StorageSize)
	}
	c := writeCounter(0)
	rlp.Encode(&c, &tx.data)
	tx.size.Store(common.StorageSize(c))
	return common.StorageSize(c)
}

// Cost returns amount + gasprice * gaslimit.
func (tx *EthTransaction) Cost() (*big.Int, error) {
	total := new(big.Int).Mul(tx.data.Price, new(big.Int).SetUint64(tx.data.GasLimit))
	total.Add(total, tx.data.Amount)
	return total, nil
}

// SenderAddress returns the address of transaction sender
// Note that mainnet has unprotected transactions prior to Epoch 28
func (tx *EthTransaction) SenderAddress() (common.Address, error) {
	var signer Signer
	if !tx.Protected() {
		signer = HomesteadSigner{}
	} else {
		signer = NewEIP155Signer(tx.ChainID())
	}
	addr, err := Sender(signer, tx)
	if err != nil {
		return common.Address{}, err
	}
	return addr, nil
}

// IsEthCompatible returns whether the txn is ethereum compatible
func (tx *EthTransaction) IsEthCompatible() bool {
	return true
}

// AsMessage returns the transaction as a core.Message.
//
// AsMessage requires a signer to derive the sender.
//
// XXX Rename message to something less arbitrary?
func (tx *EthTransaction) AsMessage(s Signer) (Message, error) {
	msg := Message{
		nonce:      tx.data.AccountNonce,
		gasLimit:   tx.data.GasLimit,
		gasPrice:   new(big.Int).Set(tx.data.Price),
		to:         tx.data.Recipient,
		amount:     tx.data.Amount,
		data:       tx.data.Payload,
		checkNonce: true,
	}

	var err error
	msg.from, err = EthSender(s, tx)
	return msg, err
}

// WithSignature returns a new transaction with the given signature.
// This signature needs to be in the [R || S || V] format where V is 0 or 1.
func (tx *EthTransaction) WithSignature(signer Signer, sig []byte) (InternalTransaction, error) {
	r, s, v, err := signer.SignatureValues(tx, sig)
	if err != nil {
		return nil, err
	}
	cpy := &EthTransaction{data: tx.data}
	cpy.data.R, cpy.data.S, cpy.data.V = r, s, v
	return cpy, nil
}

<<<<<<< HEAD
// Cost returns amount + gasprice * gaslimit.
func (tx *EthTransaction) Cost() (*big.Int, error) {
	total := new(big.Int).Mul(tx.data.Price, new(big.Int).SetUint64(tx.data.GasLimit))
	total.Add(total, tx.data.Amount)
	return total, nil
}

=======
>>>>>>> d6e98436
// RawSignatureValues returns the V, R, S signature values of the transaction.
// The return values should not be modified by the caller.
func (tx *EthTransaction) RawSignatureValues() (v, r, s *big.Int) {
	return tx.data.V, tx.data.R, tx.data.S
}

// EthTransactions is a Transaction slice type for basic sorting.
type EthTransactions []*EthTransaction

// Len returns the length of s.
func (s EthTransactions) Len() int { return len(s) }

// Swap swaps the i'th and the j'th element in s.
func (s EthTransactions) Swap(i, j int) { s[i], s[j] = s[j], s[i] }

// GetRlp implements Rlpable and returns the i'th element of s in rlp.
func (s EthTransactions) GetRlp(i int) []byte {
	enc, _ := rlp.EncodeToBytes(s[i])
	return enc
}<|MERGE_RESOLUTION|>--- conflicted
+++ resolved
@@ -21,30 +21,19 @@
 	"math/big"
 	"sync/atomic"
 
-<<<<<<< HEAD
-=======
 	"github.com/harmony-one/harmony/internal/params"
 
 	"github.com/ethereum/go-ethereum/common/hexutil"
 
 	"github.com/harmony-one/harmony/crypto/hash"
 
->>>>>>> d6e98436
 	"github.com/ethereum/go-ethereum/common"
-	"github.com/ethereum/go-ethereum/common/hexutil"
 	"github.com/ethereum/go-ethereum/crypto"
 	"github.com/ethereum/go-ethereum/rlp"
-	"github.com/harmony-one/harmony/crypto/hash"
 )
 
 //go:generate gencodec -type ethTxdata -field-override ethTxdataMarshaling -out gen_eth_tx_json.go
 
-<<<<<<< HEAD
-// Shard0ChainID to be reserved unique chain ID for eth compatible chains.
-const Shard0ChainID = 1000000
-
-=======
->>>>>>> d6e98436
 // EthTransaction ethereum-compatible transaction
 type EthTransaction struct {
 	data ethTxdata
@@ -130,31 +119,6 @@
 	return &tx.from
 }
 
-<<<<<<< HEAD
-// Recipient returns the recipient address of the transaction
-func (tx *EthTransaction) Recipient() *common.Address {
-	return tx.data.Recipient
-}
-
-// SenderAddress returns the address of transaction sender
-func (tx *EthTransaction) SenderAddress() (common.Address, error) {
-	var signer Signer
-
-	if !tx.Protected() {
-		signer = HomesteadSigner{}
-	} else {
-		signer = NewEIP155Signer(tx.ChainID())
-	}
-	addr, err := EthSender(signer, tx)
-	if err != nil {
-		return common.Address{}, err
-	}
-
-	return addr, nil
-}
-
-=======
->>>>>>> d6e98436
 // V value of the transaction signature
 func (tx *EthTransaction) V() *big.Int {
 	return tx.data.V
@@ -384,7 +348,7 @@
 	}
 
 	var err error
-	msg.from, err = EthSender(s, tx)
+	msg.from, err = Sender(s, tx)
 	return msg, err
 }
 
@@ -400,16 +364,6 @@
 	return cpy, nil
 }
 
-<<<<<<< HEAD
-// Cost returns amount + gasprice * gaslimit.
-func (tx *EthTransaction) Cost() (*big.Int, error) {
-	total := new(big.Int).Mul(tx.data.Price, new(big.Int).SetUint64(tx.data.GasLimit))
-	total.Add(total, tx.data.Amount)
-	return total, nil
-}
-
-=======
->>>>>>> d6e98436
 // RawSignatureValues returns the V, R, S signature values of the transaction.
 // The return values should not be modified by the caller.
 func (tx *EthTransaction) RawSignatureValues() (v, r, s *big.Int) {
