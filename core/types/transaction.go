--- conflicted
+++ resolved
@@ -474,7 +474,6 @@
 // XXX Rename message to something less arbitrary?
 func (tx *Transaction) AsMessage(s Signer) (Message, error) {
 	msg := Message{
-<<<<<<< HEAD
 		nonce:            tx.data.AccountNonce,
 		gasLimit:         tx.data.GasLimit,
 		gasPrice:         new(big.Int).Set(tx.data.Price),
@@ -483,15 +482,6 @@
 		data:             tx.data.Payload,
 		skipNonceChecks:  false,
 		skipFromEOACheck: false,
-=======
-		nonce:           tx.data.AccountNonce,
-		gasLimit:        tx.data.GasLimit,
-		gasPrice:        new(big.Int).Set(tx.data.Price),
-		to:              tx.data.Recipient,
-		value:           tx.data.Amount,
-		data:            tx.data.Payload,
-		skipNonceChecks: false,
->>>>>>> 16229ee8
 	}
 
 	var err error
@@ -718,7 +708,6 @@
 	blockNum *big.Int
 	txType   TransactionType
 }
-<<<<<<< HEAD
 
 // NewMessage returns new message.
 func NewMessage(from common.Address, to *common.Address, nonce uint64, amount *big.Int, gasLimit uint64, gasPrice *big.Int, data []byte, skipNonceChecks, skipFromEOACheck bool) Message {
@@ -732,44 +721,6 @@
 		data:             data,
 		skipNonceChecks:  skipNonceChecks,
 		skipFromEOACheck: skipFromEOACheck,
-=======
-
-//type Message struct {
-//	To                    *common.Address
-//	From                  common.Address
-//	Nonce                 uint64
-//	Value                 *big.Int
-//	GasLimit              uint64
-//	GasPrice              *big.Int
-//	GasFeeCap             *big.Int
-//	GasTipCap             *big.Int
-//	Data                  []byte
-//	AccessList            types.AccessList
-//	BlobGasFeeCap         *big.Int
-//	BlobHashes            []common.Hash
-//	SetCodeAuthorizations []types.SetCodeAuthorization
-//
-//	// When SkipNonceChecks is true, the message nonce is not checked against the
-//	// account nonce in state.
-//	// This field will be set to true for operations like RPC eth_call.
-//	SkipNonceChecks bool
-//
-//	// When SkipFromEOACheck is true, the message sender is not checked to be an EOA.
-//	SkipFromEOACheck bool
-//}
-
-// NewMessage returns new message.
-func NewMessage(from common.Address, to *common.Address, nonce uint64, amount *big.Int, gasLimit uint64, gasPrice *big.Int, data []byte, skipNonceChecks bool) Message {
-	return Message{
-		from:            from,
-		to:              to,
-		nonce:           nonce,
-		value:           amount,
-		gasLimit:        gasLimit,
-		gasPrice:        gasPrice,
-		data:            data,
-		skipNonceChecks: skipNonceChecks,
->>>>>>> 16229ee8
 	}
 }
 
@@ -777,7 +728,6 @@
 // always need checkNonce
 func NewStakingMessage(from common.Address, nonce uint64, gasLimit uint64, gasPrice *big.Int, data []byte, blockNum *big.Int) Message {
 	return Message{
-<<<<<<< HEAD
 		from:             from,
 		nonce:            nonce,
 		gasLimit:         gasLimit,
@@ -786,15 +736,6 @@
 		blockNum:         blockNum,
 		skipNonceChecks:  false,
 		skipFromEOACheck: false,
-=======
-		from:            from,
-		nonce:           nonce,
-		gasLimit:        gasLimit,
-		gasPrice:        new(big.Int).Set(gasPrice),
-		data:            data,
-		skipNonceChecks: false,
-		blockNum:        blockNum,
->>>>>>> 16229ee8
 	}
 }
 
@@ -836,14 +777,11 @@
 // CheckNonce returns checkNonce of Message.
 func (m Message) SkipNonceChecks() bool {
 	return m.skipNonceChecks
-<<<<<<< HEAD
 }
 
 // SkipFromEOACheck returns skipFromEOACheck of Message.
 func (m Message) SkipFromEOACheck() bool {
 	return m.skipFromEOACheck
-=======
->>>>>>> 16229ee8
 }
 
 // Type returns the type of message
