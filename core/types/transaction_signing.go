--- conflicted
+++ resolved
@@ -32,12 +32,6 @@
 // Constants for transaction signing.
 var (
 	ErrInvalidChainID = errors.New("invalid chain id for signer")
-)
-
-// TxType - the type of transaction - Harmony or Ethereum.
-const (
-	HarmonyTx TransactionType = iota
-	EthereumTx
 )
 
 // sigCache is used to cache the derived sender and contains
@@ -59,19 +53,9 @@
 	return signer
 }
 
-// SignTx signs the Harmony transaction using the given signer and private key
+// SignTx signs the transaction using the given signer and private key
 func SignTx(tx *Transaction, s Signer, prv *ecdsa.PrivateKey) (*Transaction, error) {
-	return SignTxForTxType(tx, HarmonyTx, s, prv)
-}
-
-// SignEthTx signs the Ethereum transaction using the given signer and private key
-func SignEthTx(tx *Transaction, s Signer, prv *ecdsa.PrivateKey) (*Transaction, error) {
-	return SignTxForTxType(tx, EthereumTx, s, prv)
-}
-
-// SignTxForTxType signs the Harmony or Ethereum transaction using the given signer and private key
-func SignTxForTxType(tx *Transaction, txType TransactionType, s Signer, prv *ecdsa.PrivateKey) (*Transaction, error) {
-	h := s.GenerateHash(tx, txType)
+	h := s.Hash(tx)
 	sig, err := crypto.Sign(h[:], prv)
 	if err != nil {
 		return nil, err
@@ -79,40 +63,14 @@
 	return tx.WithSignature(s, sig)
 }
 
-// Sender returns the address for a Harmony tranasction derived from the signature (V, R, S) using secp256k1
+// Sender returns the address derived from the signature (V, R, S) using secp256k1
 // elliptic curve and an error if it failed deriving or upon an incorrect
 // signature.
 //
 // Sender may cache the address, allowing it to be used regardless of
 // signing method. The cache is invalidated if the cached signer does
 // not match the signer used in the current call.
-<<<<<<< HEAD
-func Sender(signer Signer, tx TransactionInterface) (common.Address, error) {
-	return DeriveSender(signer, tx, HarmonyTx)
-}
-
-// EthSender returns the address for an Ethereum transaction derived from the signature (V, R, S) using secp256k1
-// elliptic curve and an error if it failed deriving or upon an incorrect
-// signature.
-//
-// Sender may cache the address, allowing it to be used regardless of
-// signing method. The cache is invalidated if the cached signer does
-// not match the signer used in the current call.
-func EthSender(signer Signer, tx TransactionInterface) (common.Address, error) {
-	return DeriveSender(signer, tx, EthereumTx)
-}
-
-// DeriveSender returns the address for either a Harmony or an Ethereum transaction derived from the signature (V, R, S) using secp256k1
-// elliptic curve and an error if it failed deriving or upon an incorrect
-// signature.
-//
-// Sender may cache the address, allowing it to be used regardless of
-// signing method. The cache is invalidated if the cached signer does
-// not match the signer used in the current call.
-func DeriveSender(signer Signer, tx TransactionInterface, txType TransactionType) (common.Address, error) {
-=======
 func Sender(signer Signer, tx InternalTransaction) (common.Address, error) {
->>>>>>> d6e98436
 	if sc := tx.From().Load(); sc != nil {
 		sigCache := sc.(sigCache)
 		// If the signer used to derive from in a previous
@@ -123,7 +81,7 @@
 		}
 	}
 
-	addr, err := signer.DeriveSender(tx, txType)
+	addr, err := signer.Sender(tx)
 	if err != nil {
 		return common.Address{}, err
 	}
@@ -134,23 +92,6 @@
 // Signer encapsulates transaction signature handling. Note that this interface is not a
 // stable API and may change at any time to accommodate new protocol rules.
 type Signer interface {
-<<<<<<< HEAD
-	// Sender returns the sender address of the Harmony transaction.
-	Sender(tx TransactionInterface) (common.Address, error)
-	// EthSender returns the sender address of the Ethereum transaction.
-	EthSender(tx TransactionInterface) (common.Address, error)
-	// DeriveSender returns the sender address of the Harmony or Ethereum transaction.
-	DeriveSender(tx TransactionInterface, txType TransactionType) (common.Address, error)
-	// SignatureValues returns the raw R, S, V values corresponding to the
-	// given signature.
-	SignatureValues(tx TransactionInterface, sig []byte) (r, s, v *big.Int, err error)
-	// Hash returns the Harmony hash to be signed.
-	Hash(tx TransactionInterface) common.Hash
-	// EthHash returns the Ethereum hash to be signed.
-	EthHash(tx TransactionInterface) common.Hash
-	// Equal returns true if the given signer is the same as the receiver.
-	GenerateHash(tx TransactionInterface, txType TransactionType) common.Hash
-=======
 	// Sender returns the sender address of the transaction.
 	Sender(tx InternalTransaction) (common.Address, error)
 	// SignatureValues returns the raw R, S, V values corresponding to the
@@ -158,7 +99,6 @@
 	SignatureValues(tx InternalTransaction, sig []byte) (r, s, v *big.Int, err error)
 	// Hash returns the hash to be signed.
 	Hash(tx InternalTransaction) common.Hash
->>>>>>> d6e98436
 	// Equal returns true if the given signer is the same as the receiver.
 	Equal(Signer) bool
 }
@@ -187,25 +127,10 @@
 
 var big8 = big.NewInt(8)
 
-<<<<<<< HEAD
-// Sender returns the sender address of the given Harmony signer.
-func (s EIP155Signer) Sender(tx TransactionInterface) (common.Address, error) {
-	return s.DeriveSender(tx, HarmonyTx)
-}
-
-// EthSender returns the sender address of the given Ethereum signer.
-func (s EIP155Signer) EthSender(tx TransactionInterface) (common.Address, error) {
-	return s.DeriveSender(tx, EthereumTx)
-}
-
-// DeriveSender returns the sender address of the given Harmony or Ethereum signer.
-func (s EIP155Signer) DeriveSender(tx TransactionInterface, txType TransactionType) (common.Address, error) {
-=======
 // Sender returns the sender address of the given signer.
 func (s EIP155Signer) Sender(tx InternalTransaction) (common.Address, error) {
->>>>>>> d6e98436
 	if !tx.Protected() {
-		return HomesteadSigner{}.DeriveSender(tx, txType)
+		return HomesteadSigner{}.Sender(tx)
 	}
 
 	if tx.ChainID().Cmp(s.chainID) != 0 {
@@ -213,7 +138,7 @@
 	}
 	V := new(big.Int).Sub(tx.V(), s.chainIDMul)
 	V.Sub(V, big8)
-	return recoverPlain(s.GenerateHash(tx, txType), tx.R(), tx.S(), V, true)
+	return recoverPlain(s.Hash(tx), tx.R(), tx.S(), V, true)
 }
 
 // SignatureValues returns signature values. This signature
@@ -230,24 +155,8 @@
 	return R, S, V, nil
 }
 
-// Hash returns the Harmony hash to be signed by the sender.
+// Hash returns the hash to be signed by the sender.
 // It does not uniquely identify the transaction.
-<<<<<<< HEAD
-func (s EIP155Signer) Hash(tx TransactionInterface) common.Hash {
-	return generateHash(tx, HarmonyTx, s.chainID)
-}
-
-// EthHash returns the Ethereum hash to be signed by the sender.
-// It does not uniquely identify the transaction.
-func (s EIP155Signer) EthHash(tx TransactionInterface) common.Hash {
-	return generateHash(tx, EthereumTx, s.chainID)
-}
-
-// GenerateHash returns the Harmony or Ethereum hash to be signed by the sender.
-// It does not uniquely identify the transaction.
-func (s EIP155Signer) GenerateHash(tx TransactionInterface, txType TransactionType) common.Hash {
-	return generateHash(tx, txType, s.chainID)
-=======
 func (s EIP155Signer) Hash(tx InternalTransaction) common.Hash {
 	if params.IsEthCompatible(s.chainID) {
 		// following the same logic as in go-eth implementation
@@ -272,7 +181,6 @@
 		tx.Data(),
 		s.chainID, uint(0), uint(0),
 	})
->>>>>>> d6e98436
 }
 
 // HomesteadSigner implements InternalTransaction using the
@@ -291,25 +199,9 @@
 	return hs.FrontierSigner.SignatureValues(tx, sig)
 }
 
-<<<<<<< HEAD
-// Sender returns the address of the Harmony sender.
-func (hs HomesteadSigner) Sender(tx TransactionInterface) (common.Address, error) {
-	return hs.DeriveSender(tx, HarmonyTx)
-}
-
-// EthSender returns the address of the Ethereum sender.
-func (hs HomesteadSigner) EthSender(tx TransactionInterface) (common.Address, error) {
-	return hs.DeriveSender(tx, EthereumTx)
-}
-
-// DeriveSender returns the sender address of the given Harmony or Ethereum signer.
-func (hs HomesteadSigner) DeriveSender(tx TransactionInterface, txType TransactionType) (common.Address, error) {
-	return recoverPlain(hs.GenerateHash(tx, txType), tx.R(), tx.S(), tx.V(), true)
-=======
 // Sender returns the address of the sender.
 func (hs HomesteadSigner) Sender(tx InternalTransaction) (common.Address, error) {
 	return recoverPlain(hs.Hash(tx), tx.R(), tx.S(), tx.V(), true)
->>>>>>> d6e98436
 }
 
 // FrontierSigner ...
@@ -333,39 +225,8 @@
 	return r, s, v, nil
 }
 
-// Hash returns the Harmony hash to be signed by the sender.
+// Hash returns the hash to be signed by the sender.
 // It does not uniquely identify the transaction.
-<<<<<<< HEAD
-func (fs FrontierSigner) Hash(tx TransactionInterface) common.Hash {
-	return generateHash(tx, HarmonyTx, nil)
-}
-
-// EthHash returns the Ethereum hash to be signed by the sender.
-// It does not uniquely identify the transaction.
-func (fs FrontierSigner) EthHash(tx TransactionInterface) common.Hash {
-	return generateHash(tx, EthereumTx, nil)
-}
-
-// GenerateHash returns the Harmony or Ethereum hash to be signed by the sender.
-// It does not uniquely identify the transaction.
-func (fs FrontierSigner) GenerateHash(tx TransactionInterface, txType TransactionType) common.Hash {
-	return generateHash(tx, txType, nil)
-}
-
-// Sender returns the sender address of the given Harmony transaction.
-func (fs FrontierSigner) Sender(tx TransactionInterface) (common.Address, error) {
-	return fs.DeriveSender(tx, HarmonyTx)
-}
-
-// EthSender returns the sender address of the given Ethereum transaction.
-func (fs FrontierSigner) EthSender(tx TransactionInterface) (common.Address, error) {
-	return fs.DeriveSender(tx, EthereumTx)
-}
-
-// DeriveSender returns the sender address of the given Harmony or Ethereum transaction.
-func (fs FrontierSigner) DeriveSender(tx TransactionInterface, txType TransactionType) (common.Address, error) {
-	return recoverPlain(fs.GenerateHash(tx, txType), tx.R(), tx.S(), tx.V(), false)
-=======
 func (fs FrontierSigner) Hash(tx InternalTransaction) common.Hash {
 	return hash.FromRLP([]interface{}{
 		tx.Nonce(),
@@ -382,7 +243,6 @@
 // Sender returns the sender address of the given transaction.
 func (fs FrontierSigner) Sender(tx InternalTransaction) (common.Address, error) {
 	return recoverPlain(fs.Hash(tx), tx.R(), tx.S(), tx.V(), false)
->>>>>>> d6e98436
 }
 
 func recoverPlain(sighash common.Hash, R, S, Vb *big.Int, homestead bool) (common.Address, error) {
@@ -423,29 +283,4 @@
 	}
 	v = new(big.Int).Sub(v, big.NewInt(35))
 	return v.Div(v, big.NewInt(2))
-}
-
-func generateHash(tx TransactionInterface, txType TransactionType, chainID *big.Int) common.Hash {
-	var hashData []interface{}
-
-	hashData = append(hashData, tx.Nonce())
-	hashData = append(hashData, tx.Price())
-	hashData = append(hashData, tx.GasLimit())
-
-	if txType == HarmonyTx {
-		hashData = append(hashData, tx.ShardID())
-		hashData = append(hashData, tx.ToShardID())
-	}
-
-	hashData = append(hashData, tx.Recipient())
-	hashData = append(hashData, tx.Amount())
-	hashData = append(hashData, tx.Payload())
-
-	if chainID != nil {
-		hashData = append(hashData, chainID)
-		hashData = append(hashData, uint(0))
-		hashData = append(hashData, uint(0))
-	}
-
-	return hash.FromRLP(hashData)
 }