--- conflicted
+++ resolved
@@ -53,11 +53,7 @@
 	go.uber.org/ratelimit v0.1.0
 	go.uber.org/zap v1.27.0
 	golang.org/x/crypto v0.31.0
-<<<<<<< HEAD
-	golang.org/x/net v0.25.0 // indirect
-=======
 	golang.org/x/net v0.33.0 // indirect
->>>>>>> fa0422af
 	golang.org/x/sync v0.10.0
 	golang.org/x/sys v0.28.0 // indirect
 	golang.org/x/time v0.5.0
