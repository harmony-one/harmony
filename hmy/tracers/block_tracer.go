--- conflicted
+++ resolved
@@ -291,14 +291,8 @@
 		})
 		jst.cur.descended = true
 		return nil, retErr
-<<<<<<< HEAD
-	}
-	if op == vm.SELFDESTRUCT {
+	case vm.SELFDESTRUCT:
 		ac := jst.cur.last()
-=======
-	case vm.SELFDESTRUCT:
-		ac := jst.last()
->>>>>>> ddafdde2
 		ac.push(&action{
 			op:      op,
 			from:    contract.Address(),
@@ -333,27 +327,15 @@
 		if op != vm.DELEGATECALL && op != vm.STATICCALL {
 			callObj.value = (&big.Int{}).Set(stackPeek(2))
 		}
-<<<<<<< HEAD
 		jst.cur.push(callObj)
 		jst.cur.descended = true
 		return nil, retErr
 	}
+
 	if jst.cur.descended {
 		jst.cur.descended = false
 		if depth >= jst.cur.len() { // >= to >
 			jst.cur.last().gas = gas
-=======
-		jst.push(callObj)
-		jst.descended = true
-
-		return nil, retErr
-	}
-
-	if jst.descended {
-		jst.descended = false
-		if depth >= jst.len() { // >= to >
-			jst.last().gas = gas
->>>>>>> ddafdde2
 		}
 	}
 	if op == vm.REVERT {
@@ -395,24 +377,10 @@
 // CaptureFault implements the ParityBlockTracer interface to trace an execution fault
 // while running an opcode.
 func (jst *ParityBlockTracer) CaptureFault(env *vm.EVM, pc uint64, op vm.OpCode, gas, cost uint64, memory *vm.Memory, stack *vm.Stack, contract *vm.Contract, depth int, err error) error {
-	if jst.last().err != nil {
+	if jst.cur.last().err != nil {
 		return nil
 	}
-<<<<<<< HEAD
 	call := jst.cur.pop()
-	if call.err == nil {
-		// Consume all available gas and clean any leftovers
-		if call.gas != 0 {
-			call.gasUsed = call.gas
-		}
-
-		// Flatten the failed call into its parent
-		if jst.cur.len() > 0 {
-			jst.cur.last().push(call)
-			return nil
-		}
-=======
-	call := jst.pop()
 	call.err = err
 	// Consume all available gas and clean any leftovers
 	if call.gas != 0 {
@@ -421,10 +389,9 @@
 	}
 
 	// Flatten the failed call into its parent
-	if jst.len() > 0 {
-		jst.last().push(call)
+	if jst.cur.len() > 0 {
+		jst.cur.last().push(call)
 		return nil
->>>>>>> ddafdde2
 	}
 	jst.cur.push(call)
 	return nil
