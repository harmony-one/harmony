// Copyright 2017 The go-ethereum Authors
// This file is part of the go-ethereum library.
//
// The go-ethereum library is free software: you can redistribute it and/or modify
// it under the terms of the GNU Lesser General Public License as published by
// the Free Software Foundation, either version 3 of the License, or
// (at your option) any later version.
//
// The go-ethereum library is distributed in the hope that it will be useful,
// but WITHOUT ANY WARRANTY; without even the implied warranty of
// MERCHANTABILITY or FITNESS FOR A PARTICULAR PURPOSE. See the
// GNU Lesser General Public License for more details.
//
// You should have received a copy of the GNU Lesser General Public License
// along with the go-ethereum library. If not, see <http://www.gnu.org/licenses/>.

package tracers

import (
	"encoding/json"
	"errors"
	"fmt"
	"math/big"
	"strings"
	"time"

	"github.com/ethereum/go-ethereum/common"
	"github.com/ethereum/go-ethereum/rlp"
	"github.com/harmony-one/harmony/core/vm"
)

type action struct {
	op       vm.OpCode
	from     common.Address
	to       common.Address
	input    []byte
	output   []byte
	gasIn    uint64
	gasCost  uint64
	gas      uint64
	gasUsed  uint64
	outOff   int64
	outLen   int64
	value    *big.Int
	err      error
	revert   []byte
	subCalls []*action
}

func (c *action) push(ac *action) {
	c.subCalls = append(c.subCalls, ac)
}

func (c *action) fromStorage(blockStorage *TraceBlockStorage, acStorage *ActionStorage) {

	c.op = vm.OpCode(acStorage.readByte())
	errByte := acStorage.readByte()
	if errByte != 0 {
		revertIndex := int(acStorage.readNumber().Int64())
		c.revert = blockStorage.getData(revertIndex)
		c.err = errors.New("Reverted")
	}

	if c.op == vm.CREATE || c.op == vm.CREATE2 {
		fromIndex := int(acStorage.readNumber().Int64())
		toIndex := int(acStorage.readNumber().Int64())
		c.value = acStorage.readNumber()
		inputIndex := int(acStorage.readNumber().Int64())
		outputIndex := int(acStorage.readNumber().Int64())
		c.gas = acStorage.readNumber().Uint64()
		c.gasUsed = acStorage.readNumber().Uint64()

		c.from = blockStorage.getAddress(fromIndex)
		c.to = blockStorage.getAddress(toIndex)
		c.input = blockStorage.getData(inputIndex)
		c.output = blockStorage.getData(outputIndex)
	}
	if c.op == vm.CALL || c.op == vm.CALLCODE || c.op == vm.DELEGATECALL || c.op == vm.STATICCALL {
		fromIndex := int(acStorage.readNumber().Int64())
		toIndex := int(acStorage.readNumber().Int64())
		c.value = acStorage.readNumber()
		inputIndex := int(acStorage.readNumber().Int64())
		outputIndex := int(acStorage.readNumber().Int64())
		c.gas = acStorage.readNumber().Uint64()
		c.gasUsed = acStorage.readNumber().Uint64()

		c.from = blockStorage.getAddress(fromIndex)
		c.to = blockStorage.getAddress(toIndex)
		c.input = blockStorage.getData(inputIndex)
		c.output = blockStorage.getData(outputIndex)
	}
	if c.op == vm.SELFDESTRUCT {
		fromIndex := int(acStorage.readNumber().Int64())
		toIndex := int(acStorage.readNumber().Int64())
		c.from = blockStorage.getAddress(fromIndex)
		c.to = blockStorage.getAddress(toIndex)
		c.value = acStorage.readNumber()
	}
}

func (c action) toStorage(blockStorage *TraceBlockStorage) *ActionStorage {
	acStorage := &ActionStorage{
		TraceData: make([]byte, 0, 1024),
	}

	acStorage.appendByte(byte(c.op))
	var errByte byte
	if c.err != nil {
		errByte = 1
	}
	acStorage.appendByte(errByte)
	if errByte != 0 {
		revertIndex := blockStorage.indexData(c.revert)
		acStorage.appendNumber(big.NewInt(int64(revertIndex)))
	}
	if c.op == vm.CREATE || c.op == vm.CREATE2 {
		fromIndex := blockStorage.indexAddress(c.from)
		toIndex := blockStorage.indexAddress(c.to)
		inputIndex := blockStorage.indexData(c.input)
		outputIndex := blockStorage.indexData(c.output)
		acStorage.appendNumber(big.NewInt(int64(fromIndex)))
		acStorage.appendNumber(big.NewInt(int64(toIndex)))
		acStorage.appendNumber(c.value)
		acStorage.appendNumber(big.NewInt(int64(inputIndex)))
		acStorage.appendNumber(big.NewInt(int64(outputIndex)))
		acStorage.appendNumber((&big.Int{}).SetUint64(c.gas))
		acStorage.appendNumber((&big.Int{}).SetUint64(c.gasUsed))
		return acStorage
	}
	if c.op == vm.CALL || c.op == vm.CALLCODE || c.op == vm.DELEGATECALL || c.op == vm.STATICCALL {
		if c.value == nil {
			c.value = big.NewInt(0)
		}
		fromIndex := blockStorage.indexAddress(c.from)
		toIndex := blockStorage.indexAddress(c.to)
		inputIndex := blockStorage.indexData(c.input)
		outputIndex := blockStorage.indexData(c.output)
		acStorage.appendNumber(big.NewInt(int64(fromIndex)))
		acStorage.appendNumber(big.NewInt(int64(toIndex)))
		acStorage.appendNumber(c.value)
		acStorage.appendNumber(big.NewInt(int64(inputIndex)))
		acStorage.appendNumber(big.NewInt(int64(outputIndex)))
		acStorage.appendNumber((&big.Int{}).SetUint64(c.gas))
		acStorage.appendNumber((&big.Int{}).SetUint64(c.gasUsed))
		return acStorage
	}
	if c.op == vm.SELFDESTRUCT {
		fromIndex := blockStorage.indexAddress(c.from)
		toIndex := blockStorage.indexAddress(c.to)
		acStorage.appendNumber(big.NewInt(int64(fromIndex)))
		acStorage.appendNumber(big.NewInt(int64(toIndex)))
		acStorage.appendNumber(c.value)
		return acStorage
	}
	return nil
}

func (c action) toJsonStr() (string, *string, *string) {
	callType := strings.ToLower(c.op.String())
	if c.op == vm.CREATE || c.op == vm.CREATE2 {
		action := fmt.Sprintf(
			`{"from":"0x%x","gas":"0x%x","init":"0x%x","value":"0x%s"}`,
			c.from, c.gas, c.input, c.value.Text(16),
		)
		output := fmt.Sprintf(
			`{"address":"0x%x","code":"0x%x","gasUsed":"0x%x"}`,
			c.to, c.output, c.gasUsed,
		)
		return "create", &action, &output
	}
	if c.op == vm.CALL || c.op == vm.CALLCODE || c.op == vm.DELEGATECALL || c.op == vm.STATICCALL {
		if c.value == nil {
			c.value = big.NewInt(0)
		}

		action := fmt.Sprintf(
			`{"callType":"%s","value":"0x%s","to":"0x%x","gas":"0x%x","from":"0x%x","input":"0x%x"}`,
			callType, c.value.Text(16), c.to, c.gas, c.from, c.input,
		)

		output := fmt.Sprintf(
			`{"output":"0x%x","gasUsed":"0x%x"}`,
			c.output, c.gasUsed,
		)
		return "call", &action, &output
	}
	if c.op == vm.SELFDESTRUCT {
		action := fmt.Sprintf(
			`{"refundAddress":"0x%x","balance":"0x%s","address":"0x%x"}`,
			c.to, c.value.Text(16), c.from,
		)
		return "suicide", &action, nil
	}
	return "unkonw", nil, nil
}

type ParityTxTracer struct {
	blockNumber         uint64
	blockHash           common.Hash
	transactionPosition uint64
	transactionHash     common.Hash
	descended           bool
	calls               []*action
	action
}
type ParityBlockTracer struct {
	Hash    common.Hash
	Number  uint64
	cur     *ParityTxTracer
	tracers []*ParityTxTracer
}

func (ptt *ParityTxTracer) push(ac *action) {
	ptt.calls = append(ptt.calls, ac)
}

func (ptt *ParityTxTracer) pop() *action {
	popIndex := len(ptt.calls) - 1
	ac := ptt.calls[popIndex]
	ptt.calls = ptt.calls[:popIndex]
	return ac
}

func (ptt *ParityTxTracer) last() *action {
	return ptt.calls[len(ptt.calls)-1]
}

func (ptt *ParityTxTracer) len() int {
	return len(ptt.calls)
}

// CaptureStart implements the ParityBlockTracer interface to initialize the tracing operation.
func (jst *ParityBlockTracer) CaptureStart(env *vm.EVM, from common.Address, to common.Address, create bool, input []byte, gas uint64, value *big.Int) error {
	jst.cur = &ParityTxTracer{}
	jst.cur.op = vm.CALL // vritual call
	if create {
		jst.cur.op = vm.CREATE // virtual create
	}
	jst.cur.from = from
	jst.cur.to = to
	jst.cur.input = input
	jst.cur.gas = gas
	jst.cur.value = (&big.Int{}).Set(value)
	jst.cur.blockHash = env.StateDB.BlockHash()
	jst.cur.transactionPosition = uint64(env.StateDB.TxIndex())
	jst.cur.transactionHash = env.StateDB.TxHashETH()
	jst.cur.blockNumber = env.BlockNumber.Uint64()
	jst.cur.descended = false
	jst.cur.push(&jst.cur.action)
	return nil
}

// CaptureState implements the ParityBlockTracer interface to trace a single step of VM execution.
<<<<<<< HEAD
func (jst *ParityBlockTracer) CaptureState(env *vm.EVM, pc uint64, op vm.OpCode, gas, cost uint64, memory *vm.Memory, stack *vm.Stack, contract *vm.Contract, depth int, err error) error {
	//if op < vm.CREATE && !jst.cur.descended {
=======
func (jst *ParityBlockTracer) CaptureState(env *vm.EVM, pc uint64, op vm.OpCode, gas, cost uint64, memory *vm.Memory, stack *vm.Stack, contract *vm.Contract, depth int, err error) (vm.HookAfter, error) {
	//if op < vm.CREATE && !jst.descended {
>>>>>>> 7e6b16ae
	//	return nil
	//}
	var retErr error
	stackPeek := func(n int) *big.Int {
		if n >= len(stack.Data()) {
			retErr = errors.New("tracer bug:stack overflow")
			return big.NewInt(0)
		}
		return stack.Back(n)
	}
	memoryCopy := func(off, size int64) []byte {
		if off+size >= int64(memory.Len()) {
			retErr = errors.New("tracer bug:memory leak")
			return nil
		}
		return memory.GetCopy(off, size)
	}

	if op == vm.CREATE || op == vm.CREATE2 {
		inOff := stackPeek(1).Int64()
		inSize := stackPeek(2).Int64()
		jst.cur.push(&action{
			op:      op,
			from:    contract.Address(),
			input:   memoryCopy(inOff, inSize),
			gasIn:   gas,
			gasCost: cost,
			value:   (&big.Int{}).Set(stackPeek(0)),
		})
<<<<<<< HEAD
		jst.cur.descended = true
		return retErr
=======
		jst.descended = true
		return nil, retErr
>>>>>>> 7e6b16ae
	}
	if op == vm.SELFDESTRUCT {
		ac := jst.cur.last()
		ac.push(&action{
			op:      op,
			from:    contract.Address(),
			to:      common.BigToAddress(stackPeek(0)),
			gasIn:   gas,
			gasCost: cost,
			value:   env.StateDB.GetBalance(contract.Address()),
		})
		return nil, retErr
	}
	if op == vm.CALL || op == vm.CALLCODE || op == vm.DELEGATECALL || op == vm.STATICCALL {
		to := common.BigToAddress(stackPeek(1))
		precompiles := vm.PrecompiledContractsVRF
		if _, exist := precompiles[to]; exist {
			return nil, nil
		}
		off := 1
		if op == vm.DELEGATECALL || op == vm.STATICCALL {
			off = 0
		}
		inOff := stackPeek(2 + off).Int64()
		inSize := stackPeek(3 + off).Int64()
		callObj := &action{
			op:      op,
			from:    contract.Address(),
			to:      to,
			input:   memoryCopy(inOff, inSize),
			gasIn:   gas,
			gasCost: cost,
			outOff:  stackPeek(4 + off).Int64(),
			outLen:  stackPeek(5 + off).Int64(),
		}
		if op != vm.DELEGATECALL && op != vm.STATICCALL {
			callObj.value = (&big.Int{}).Set(stackPeek(2))
		}
<<<<<<< HEAD
		jst.cur.push(callObj)
		jst.cur.descended = true
		return retErr
=======
		jst.push(callObj)
		jst.descended = true
		return nil, retErr
>>>>>>> 7e6b16ae
	}
	if jst.cur.descended {
		jst.cur.descended = false
		if depth >= jst.cur.len() { // >= to >
			jst.cur.last().gas = gas
		}
	}
	if op == vm.REVERT {
		last := jst.cur.last()
		last.err = errors.New("execution reverted")
		revertOff := stackPeek(0).Int64()
		revertLen := stackPeek(1).Int64()
		last.revert = memoryCopy(revertOff, revertLen)
		return nil, retErr
	}
	if depth == jst.cur.len()-1 { // depth == len - 1
		call := jst.cur.pop()
		if call.op == vm.CREATE || call.op == vm.CREATE2 {
			call.gasUsed = call.gasIn - call.gasCost - gas

			ret := stackPeek(0)
			if ret.Sign() != 0 {
				call.to = common.BigToAddress(ret)
				call.output = env.StateDB.GetCode(call.to)
			} else if call.err == nil {
				call.err = errors.New("internal failure")
			}
		} else {
			if call.gas != 0 {
				call.gasUsed = call.gasIn - call.gasCost + call.gas - gas
			}
			ret := stackPeek(0)
			if ret.Sign() != 0 {
				call.output = memoryCopy(call.outOff, call.outLen)
			} else if call.err == nil {
				call.err = errors.New("internal failure")
			}
		}
		jst.cur.last().push(call)
	}
	return nil, retErr
}

// CaptureFault implements the ParityBlockTracer interface to trace an execution fault
// while running an opcode.
func (jst *ParityBlockTracer) CaptureFault(env *vm.EVM, pc uint64, op vm.OpCode, gas, cost uint64, memory *vm.Memory, stack *vm.Stack, contract *vm.Contract, depth int, err error) error {
	if op == vm.REVERT {
		return nil
	}
	call := jst.cur.pop()
	if call.err == nil {
		// Consume all available gas and clean any leftovers
		if call.gas != 0 {
			call.gasUsed = call.gas
		}

		// Flatten the failed call into its parent
		if jst.cur.len() > 0 {
			jst.cur.last().push(call)
			return nil
		}
	}
	jst.cur.push(call)
	return nil
}

// CaptureEnd is called after the call finishes to finalize the tracing.
func (jst *ParityBlockTracer) CaptureEnd(output []byte, gasUsed uint64, t time.Duration, err error) error {
	jst.cur.output = output
	jst.cur.gasUsed = gasUsed
	if err != nil {
		jst.cur.err = err
	}
	jst.tracers = append(jst.tracers, jst.cur)
	return nil
}

// get TraceBlockStorage from tracer, then store it to db
func (jst *ParityBlockTracer) GetStorage() *TraceBlockStorage {
	blockStorage := &TraceBlockStorage{
		Hash:         jst.Hash,
		Number:       jst.Number,
		addressIndex: make(map[common.Address]int),
		dataIndex:    make(map[common.Hash]int),
	}
	txStorage := &TxStorage{
		Storages: make([]*ActionStorage, 0, 1024),
	}
	var finalize func(ac *action, traceAddress []uint)
	finalize = func(ac *action, traceAddress []uint) {
		acStorage := ac.toStorage(blockStorage)
		acStorage.Subtraces = uint(len(ac.subCalls))
		acStorage.TraceAddress = make([]uint, len(traceAddress))
		copy(acStorage.TraceAddress, traceAddress)
		txStorage.Storages = append(txStorage.Storages, acStorage)
		for i, subAc := range ac.subCalls {
			finalize(subAc, append(traceAddress[:], uint(i)))
		}
	}
	for _, curTx := range jst.tracers {
		root := &curTx.action
		txStorage.Hash = curTx.transactionHash
		txStorage.Storages = txStorage.Storages[:0]
		finalize(root, make([]uint, 0))
		b, _ := rlp.EncodeToBytes(txStorage)
		blockStorage.TraceStorages = append(blockStorage.TraceStorages, b)
	}
	return blockStorage
}

// GetResult calls the Javascript 'result' function and returns its value, or any accumulated error
func (jst *ParityBlockTracer) GetResult() ([]json.RawMessage, error) {
	var results []json.RawMessage
	var err error
	var headPiece string
	var finalize func(ac *action, traceAddress []int)
	finalize = func(ac *action, traceAddress []int) {
		typStr, acStr, outStr := ac.toJsonStr()
		if acStr == nil {
			err = errors.New("tracer internal failure")
			return
		}
		traceStr, _ := json.Marshal(traceAddress)
		bodyPiece := fmt.Sprintf(
			`,"subtraces":%d,"traceAddress":%s,"type":"%s","action":%s`,
			len(ac.subCalls), string(traceStr), typStr, *acStr,
		)
		var resultPiece string
		if ac.err != nil {
			resultPiece = fmt.Sprintf(`,"error":"Reverted","revert":"0x%x"`, ac.revert)

		} else if outStr != nil {
			resultPiece = fmt.Sprintf(`,"result":%s`, *outStr)
		} else {
			resultPiece = `,"result":null`
		}

		jstr := "{" + headPiece + bodyPiece + resultPiece + "}"
		results = append(results, json.RawMessage(jstr))
		for i, subAc := range ac.subCalls {
			finalize(subAc, append(traceAddress[:], i))
		}
	}
	for _, curTx := range jst.tracers {
		root := &curTx.action
		headPiece = fmt.Sprintf(
			`"blockNumber":%d,"blockHash":"%s","transactionHash":"%s","transactionPosition":%d`,
			curTx.blockNumber, curTx.blockHash.Hex(), curTx.transactionHash.Hex(), curTx.transactionPosition,
		)
		finalize(root, make([]int, 0))
	}
	return results, err
}<|MERGE_RESOLUTION|>--- conflicted
+++ resolved
@@ -251,13 +251,8 @@
 }
 
 // CaptureState implements the ParityBlockTracer interface to trace a single step of VM execution.
-<<<<<<< HEAD
-func (jst *ParityBlockTracer) CaptureState(env *vm.EVM, pc uint64, op vm.OpCode, gas, cost uint64, memory *vm.Memory, stack *vm.Stack, contract *vm.Contract, depth int, err error) error {
-	//if op < vm.CREATE && !jst.cur.descended {
-=======
 func (jst *ParityBlockTracer) CaptureState(env *vm.EVM, pc uint64, op vm.OpCode, gas, cost uint64, memory *vm.Memory, stack *vm.Stack, contract *vm.Contract, depth int, err error) (vm.HookAfter, error) {
 	//if op < vm.CREATE && !jst.descended {
->>>>>>> 7e6b16ae
 	//	return nil
 	//}
 	var retErr error
@@ -287,13 +282,8 @@
 			gasCost: cost,
 			value:   (&big.Int{}).Set(stackPeek(0)),
 		})
-<<<<<<< HEAD
 		jst.cur.descended = true
-		return retErr
-=======
-		jst.descended = true
 		return nil, retErr
->>>>>>> 7e6b16ae
 	}
 	if op == vm.SELFDESTRUCT {
 		ac := jst.cur.last()
@@ -332,15 +322,9 @@
 		if op != vm.DELEGATECALL && op != vm.STATICCALL {
 			callObj.value = (&big.Int{}).Set(stackPeek(2))
 		}
-<<<<<<< HEAD
 		jst.cur.push(callObj)
 		jst.cur.descended = true
-		return retErr
-=======
-		jst.push(callObj)
-		jst.descended = true
 		return nil, retErr
->>>>>>> 7e6b16ae
 	}
 	if jst.cur.descended {
 		jst.cur.descended = false
