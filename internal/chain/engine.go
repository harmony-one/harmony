--- conflicted
+++ resolved
@@ -272,70 +272,19 @@
 
 	// Process Undelegations and set LastEpochInCommittee
 	if isBeaconChain && isNewEpoch && inStakingEra {
-<<<<<<< HEAD
-		validators, err := chain.ReadValidatorList()
-		if err != nil {
-			const msg = "[Finalize] failed to read all validators"
-			return nil, nil, nil, ctxerror.New(msg).WithCause(err)
-		}
-		newShardState, err := header.GetShardState()
-		if err != nil {
-			const msg = "[Finalize] failed to read shard state"
-			return nil, nil, nil, ctxerror.New(msg).WithCause(err)
-		}
-		// Payout undelegated/unlocked tokens
-		for _, validator := range validators {
-			wrapper, err := state.ValidatorWrapper(validator)
-			if err != nil {
-				return nil, nil, nil, ctxerror.New(
-					"[Finalize] failed to get validator from state to finalize",
-				).WithCause(err)
-			}
-			for i := range wrapper.Delegations {
-				delegation := &wrapper.Delegations[i]
-				totalWithdraw := delegation.RemoveUnlockedUndelegations(
-					header.Epoch(), wrapper.LastEpochInCommittee,
-				)
-				state.AddBalance(delegation.DelegatorAddress, totalWithdraw)
-			}
-			if err := state.UpdateValidatorWrapper(
-				validator, wrapper,
-			); err != nil {
-				const msg = "[Finalize] failed update validator info"
-				return nil, nil, nil, ctxerror.New(msg).WithCause(err)
-			}
-=======
 		if err := payoutUndelegations(chain, header, state); err != nil {
 			return nil, nil, err
 		}
 
 		if err := setLastEpochInCommittee(header, state); err != nil {
 			return nil, nil, err
->>>>>>> 9b8cd1bb
-		}
-	}
-
-<<<<<<< HEAD
-		for _, addr := range newShardState.StakedValidators().Addrs {
-			wrapper, err := state.ValidatorWrapper(addr)
-			if err != nil {
-				return nil, nil, nil, ctxerror.New(
-					"[Finalize] failed to get validator from state to finalize",
-				).WithCause(err)
-			}
-			wrapper.LastEpochInCommittee = newShardState.Epoch
-			if err := state.UpdateValidatorWrapper(
-				addr, wrapper,
-			); err != nil {
-				const msg = "[Finalize] failed update validator info"
-				return nil, nil, nil, ctxerror.New(msg).WithCause(err)
-			}
-=======
+		}
+	}
+
 	// Apply slashes
 	if isBeaconChain && inStakingEra && len(doubleSigners) > 0 {
 		if err := applySlashes(chain, header, state, doubleSigners); err != nil {
 			return nil, nil, err
->>>>>>> 9b8cd1bb
 		}
 	}
 
@@ -354,13 +303,9 @@
 	for _, validator := range validators {
 		wrapper, err := state.ValidatorWrapper(validator)
 		if err != nil {
-<<<<<<< HEAD
-			return nil, nil, nil, errors.New("could not read shard state")
-=======
 			return ctxerror.New(
 				"[Finalize] failed to get validator from state to finalize",
 			).WithCause(err)
->>>>>>> 9b8cd1bb
 		}
 		for i := range wrapper.Delegations {
 			delegation := &wrapper.Delegations[i]
@@ -379,23 +324,6 @@
 	return nil
 }
 
-<<<<<<< HEAD
-		staked := superCommittee.StakedValidators()
-		// Apply the slashes, invariant: assume been verified as legit slash by this point
-		var slashApplied *slash.Application
-		rate := slash.Rate(caught, staked.CountStakedBLSKey)
-		utils.Logger().Info().
-			Str("rate", rate.String()).
-			RawJSON("records", []byte(doubleSigners.String())).
-			Msg("now applying slash to state during block finalization")
-		if slashApplied, err = slash.Apply(
-			chain,
-			state,
-			doubleSigners,
-			rate,
-		); err != nil {
-			return nil, nil, nil, ctxerror.New("[Finalize] could not apply slash").WithCause(err)
-=======
 func setLastEpochInCommittee(header *block.Header, state *state.DB) error {
 	newShardState, err := header.GetShardState()
 	if err != nil {
@@ -415,7 +343,6 @@
 		); err != nil {
 			const msg = "[Finalize] failed update validator info"
 			return ctxerror.New(msg).WithCause(err)
->>>>>>> 9b8cd1bb
 		}
 	}
 	return nil
@@ -424,20 +351,6 @@
 func applySlashes(chain engine.ChainReader, header *block.Header, state *state.DB, doubleSigners slash.Records) error {
 	superCommittee, err := chain.ReadShardState(chain.CurrentHeader().Epoch())
 
-<<<<<<< HEAD
-		utils.Logger().Info().
-			Str("rate", rate.String()).
-			RawJSON("records", []byte(doubleSigners.String())).
-			RawJSON("applied", []byte(slashApplied.String())).
-			Msg("slash applied successfully")
-	}
-
-	header.SetRoot(state.IntermediateRoot(chain.Config().IsS3(header.Epoch())))
-	return types.NewBlock(header, txs, receipts, outcxs, incxs, stks),
-		missedSigningThreshold,
-		payout,
-		nil
-=======
 	if err != nil {
 		return errors.New("could not read shard state")
 	}
@@ -471,7 +384,6 @@
 		RawJSON("applied", []byte(slashApplied.String())).
 		Msg("slash applied successfully")
 	return nil
->>>>>>> 9b8cd1bb
 }
 
 // QuorumForBlock returns the quorum for the given block header.
