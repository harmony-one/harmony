--- conflicted
+++ resolved
@@ -6,14 +6,9 @@
 	"math/big"
 	"testing"
 
-<<<<<<< HEAD
-	"github.com/ethereum/go-ethereum/common"
-	"github.com/ethereum/go-ethereum/core/rawdb"
-=======
 	"github.com/ethereum/go-ethereum/trie"
 	bls_core "github.com/harmony-one/bls/ffi/go/bls"
 	"github.com/harmony-one/harmony/block"
->>>>>>> f24413e6
 	blockfactory "github.com/harmony-one/harmony/block/factory"
 	"github.com/harmony-one/harmony/common/denominations"
 	"github.com/harmony-one/harmony/core"
@@ -25,9 +20,6 @@
 	"github.com/harmony-one/harmony/numeric"
 	"github.com/harmony-one/harmony/staking/effective"
 	staking "github.com/harmony-one/harmony/staking/types"
-<<<<<<< HEAD
-	staketest "github.com/harmony-one/harmony/staking/types/test"
-=======
 	types2 "github.com/harmony-one/harmony/staking/types"
 
 	"github.com/ethereum/go-ethereum/common"
@@ -36,7 +28,6 @@
 	"github.com/harmony-one/harmony/core/state/snapshot"
 	"github.com/harmony-one/harmony/core/types"
 	"github.com/harmony-one/harmony/internal/params"
->>>>>>> f24413e6
 )
 
 type fakeReader struct {
@@ -115,116 +106,6 @@
 		Description:    defaultDesc,
 		CreationHeight: big.NewInt(100),
 	}
-<<<<<<< HEAD
-	// ds := staking.Delegations{
-	//   staking.NewDelegation(address, big.NewInt(0)),
-	// }
-	w := &staking.ValidatorWrapper{
-		Validator:   v,
-		BlockReward: big.NewInt(0),
-	}
-	w.Counters.NumBlocksSigned = common.Big0
-	w.Counters.NumBlocksToSign = common.Big0
-	return w
-}
-
-func TestPruneStaleStakingData(t *testing.T) {
-	blockFactory := blockfactory.ForTest
-	header := blockFactory.NewHeader(common.Big0) // epoch
-	chain := fakeReader{core.FakeChainReader{InternalConfig: params.LocalnetChainConfig}}
-	db := getDatabase()
-	// now make the two wrappers and store them
-	wrapper := sampleWrapper(validator1)
-	wrapper.Status = effective.Inactive
-	wrapper.Delegations = staking.Delegations{
-		staking.NewDelegation(wrapper.Address, big.NewInt(0)),
-		staking.NewDelegation(delegator1, big.NewInt(0)),
-		staking.NewDelegation(delegator2, big.NewInt(0)),
-		staking.NewDelegation(delegator3, new(big.Int).Mul(big.NewInt(denominations.One), big.NewInt(100))),
-	}
-	if err := wrapper.Delegations[3].Undelegate(
-		big.NewInt(2), new(big.Int).Mul(big.NewInt(denominations.One), big.NewInt(100)), nil,
-	); err != nil {
-		t.Fatalf("Got error %v", err)
-	}
-	if wrapper.Delegations[3].Amount.Cmp(common.Big0) != 0 {
-		t.Fatalf("Expected 0 delegation but got %v", wrapper.Delegations[3].Amount)
-	}
-	if err := db.UpdateValidatorWrapper(wrapper.Address, wrapper); err != nil {
-		t.Fatalf("Got error %v", err)
-	}
-	wrapper = sampleWrapper(validator2)
-	wrapper.Status = effective.Active
-	wrapper.Delegations = staking.Delegations{
-		staking.NewDelegation(wrapper.Address, new(big.Int).Mul(big.NewInt(denominations.One), big.NewInt(10000))),
-		staking.NewDelegation(delegator1, new(big.Int).Mul(big.NewInt(denominations.One), big.NewInt(100))),
-		staking.NewDelegation(delegator2, big.NewInt(0)),
-		staking.NewDelegation(delegator3, big.NewInt(0)),
-		staking.NewDelegation(validator1, big.NewInt(0)),
-	}
-	wrapper.Delegations[3].Reward = common.Big257
-	if err := db.UpdateValidatorWrapper(wrapper.Address, wrapper); err != nil {
-		t.Fatalf("Got error %v", err)
-	}
-	// we expect
-	// (1) validator1 to show up with validator2 only (and not validator1 where the delegation is 0)
-	// (2) delegator1 to show up with validator1 only (validator2 has amount)
-	// (3) delegator2 to show up with both validator1 and validator2
-	// (4) delegator3 to show up with neither validator1 (undelegation) nor validator2 (reward)
-	delegationsToRemove := make(map[common.Address][]common.Address, 0)
-	if err := pruneStaleStakingData(&chain, header, db, delegationsToRemove); err != nil {
-		t.Fatalf("Got error %v", err)
-	}
-	if toRemove, ok := delegationsToRemove[validator1]; ok {
-		if len(toRemove) != 1 {
-			t.Errorf("Unexpected # of removals for validator1 %d", len(toRemove))
-		}
-		if len(toRemove) > 0 {
-			for _, validatorAddress := range toRemove {
-				if bytes.Equal(validatorAddress.Bytes(), validator1.Bytes()) {
-					t.Errorf("Found validator1 being removed from validator1's delegations")
-				}
-			}
-		}
-	}
-	if toRemove, ok := delegationsToRemove[delegator1]; ok {
-		if len(toRemove) != 1 {
-			t.Errorf("Unexpected # of removals for delegator1 %d", len(toRemove))
-		}
-		if len(toRemove) > 0 {
-			for _, validatorAddress := range toRemove {
-				if !bytes.Equal(validatorAddress.Bytes(), validator1.Bytes()) {
-					t.Errorf("Unexpected removal for delegator1; validator1 %s, validator2 %s, validatorAddress %s",
-						validator1.Hex(),
-						validator2.Hex(),
-						validatorAddress.Hex(),
-					)
-				}
-			}
-		}
-	}
-	if toRemove, ok := delegationsToRemove[delegator2]; ok {
-		if len(toRemove) != 2 {
-			t.Errorf("Unexpected # of removals for delegator2 %d", len(toRemove))
-		}
-		if len(toRemove) > 0 {
-			for _, validatorAddress := range toRemove {
-				if !(bytes.Equal(validatorAddress.Bytes(), validator1.Bytes()) ||
-					bytes.Equal(validatorAddress.Bytes(), validator2.Bytes())) {
-					t.Errorf("Unexpected removal for delegator2; validator1 %s, validator2 %s, validatorAddress %s",
-						validator1.Hex(),
-						validator2.Hex(),
-						validatorAddress.Hex(),
-					)
-				}
-			}
-		}
-	}
-	if toRemove, ok := delegationsToRemove[delegator3]; ok {
-		if len(toRemove) != 0 {
-			t.Errorf("Unexpected # of removals for delegator3 %d", len(toRemove))
-		}
-=======
 }
 
 func makeBlockForTest(epoch int64, index int) *types.Block {
@@ -315,6 +196,5 @@
 		SignerPubKeys:   []bls.SerializedPublicKey{kp.Pub()},
 		BlockHeaderHash: block.Hash(),
 		Signature:       kp.Sign(block),
->>>>>>> f24413e6
 	}
 }