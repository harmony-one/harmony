package chain

import (
	"bytes"
	"fmt"
	"math/big"
	"sort"
	"time"

	"github.com/harmony-one/harmony/internal/params"
	lru "github.com/hashicorp/golang-lru"

	"github.com/harmony-one/harmony/numeric"
	types2 "github.com/harmony-one/harmony/staking/types"

	"github.com/ethereum/go-ethereum/common"
	"github.com/ethereum/go-ethereum/rlp"
	"github.com/harmony-one/harmony/block"
	"github.com/harmony-one/harmony/consensus/engine"
	"github.com/harmony-one/harmony/consensus/reward"
	"github.com/harmony-one/harmony/consensus/votepower"
	"github.com/harmony-one/harmony/core/state"
	"github.com/harmony-one/harmony/core/types"
	"github.com/harmony-one/harmony/internal/utils"
	"github.com/harmony-one/harmony/shard"
	"github.com/harmony-one/harmony/staking/availability"
	"github.com/harmony-one/harmony/staking/network"
	stakingReward "github.com/harmony-one/harmony/staking/reward"
	"github.com/pkg/errors"
)

// timeout constant
const (
	// AsyncBlockProposalTimeout is the timeout which will abort the async block proposal.
	AsyncBlockProposalTimeout = 9 * time.Second
	// RewardFrequency the number of blocks between each aggregated reward distribution
	RewardFrequency = 64
)

type slotPayable struct {
	shard.Slot
	payout  *big.Int
	bucket  int
	index   int
	shardID uint32
}

type slotMissing struct {
	shard.Slot
	bucket int
	index  int
}

func ballotResultBeaconchain(
	bc engine.ChainReader, header *block.Header,
) (*big.Int, shard.SlotList, shard.SlotList, shard.SlotList, error) {
	parentHeader := bc.GetHeaderByHash(header.ParentHash())
	if parentHeader == nil {
		return nil, nil, nil, nil, errors.Errorf(
			"cannot find parent block header in DB %s",
			header.ParentHash().Hex(),
		)
	}
	parentShardState, err := bc.ReadShardState(parentHeader.Epoch())
	if err != nil {
		return nil, nil, nil, nil, errors.Errorf(
			"cannot read shard state %v", parentHeader.Epoch(),
		)
	}

	members, payable, missing, err :=
		availability.BallotResult(parentHeader, header, parentShardState, shard.BeaconChainShardID)
	return parentHeader.Epoch(), members, payable, missing, err
}

var (
	votingPowerCache, _   = lru.New(16)
	delegateShareCache, _ = lru.New(1024)
)

func lookupVotingPower(
	epoch *big.Int, subComm *shard.Committee,
) (*votepower.Roster, error) {
	// Look up
	key := fmt.Sprintf("%s-%d", epoch.String(), subComm.ShardID)
	if b, ok := votingPowerCache.Get(key); ok {
		return b.(*votepower.Roster), nil
	}

	// If not found, construct
	votingPower, err := votepower.Compute(subComm, epoch)
	if err != nil {
		return nil, err
	}

	// Put in cache
	votingPowerCache.Add(key, votingPower)
	return votingPower, nil
}

// Lookup or compute the shares of stake for all delegators in a validator
func lookupDelegatorShares(
	snapshot *types2.ValidatorSnapshot,
) (map[common.Address]numeric.Dec, error) {
	epoch := snapshot.Epoch
	validatorSnapshot := snapshot.Validator

	// Look up
	key := fmt.Sprintf("%s-%s", epoch.String(), validatorSnapshot.Address.Hex())

	if b, ok := delegateShareCache.Get(key); ok {
		return b.(map[common.Address]numeric.Dec), nil
	}

	// If not found, construct
	result := map[common.Address]numeric.Dec{}

	totalDelegationDec := numeric.NewDecFromBigInt(validatorSnapshot.TotalDelegation())
	if totalDelegationDec.IsZero() {
		utils.Logger().Info().
			RawJSON("validator-snapshot", []byte(validatorSnapshot.String())).
			Msg("zero total delegation during AddReward delegation payout")
		return result, nil
	}

	for i := range validatorSnapshot.Delegations {
		delegation := validatorSnapshot.Delegations[i]
		// NOTE percentage = <this_delegator_amount>/<total_delegation>
		percentage := numeric.NewDecFromBigInt(delegation.Amount).Quo(totalDelegationDec)
		result[delegation.DelegatorAddress] = percentage
	}

	// Put in cache
	delegateShareCache.Add(key, result)
	return result, nil
}

// Handle block rewards during pre-staking era
func accumulateRewardsAndCountSigsBeforeStaking(
	bc engine.ChainReader, state *state.DB,
	header *block.Header, beaconChain engine.ChainReader, sigsReady chan bool,
) (reward.Reader, error) {
<<<<<<< HEAD
	blockNum := header.Number().Uint64()

	if blockNum == 0 || (bc.Config().IsStaking(header.Epoch()) &&
		bc.CurrentHeader().ShardID() != shard.BeaconChainShardID) {
		// Block here until the commit sigs are ready or timeout.
		// sigsReady signal indicates that the commit sigs are already populated in the header object.
		if err := waitForCommitSigs(sigsReady); err != nil {
			return network.EmptyPayout, err
		}
		return network.EmptyPayout, nil
	}

	// After staking
	if headerE := header.Epoch(); bc.Config().IsStaking(headerE) &&
		bc.CurrentHeader().ShardID() == shard.BeaconChainShardID {
		defaultReward := stakingReward.StakedBlocks

		// the block reward is adjusted accordingly based on 5s and 3s block time forks
		if bc.Config().ChainID == params.TestnetChainID && bc.Config().FiveSecondsEpoch.Cmp(big.NewInt(16500)) == 0 {
			// Testnet:
			// This is testnet requiring the one-off forking logic
			if blockNum > 634644 {
				defaultReward = stakingReward.FiveSecStakedBlocks
				if blockNum > 636507 {
					defaultReward = stakingReward.StakedBlocks
					if blockNum > 639341 {
						defaultReward = stakingReward.FiveSecStakedBlocks
					}
				}
			}
			if bc.Config().IsTwoSeconds(header.Epoch()) {
				defaultReward = stakingReward.TwoSecStakedBlocks
			}
		} else {
			// Mainnet (other nets):
			if bc.Config().IsTwoSeconds(header.Epoch()) {
				defaultReward = stakingReward.TwoSecStakedBlocks
			} else if bc.Config().IsFiveSeconds(header.Epoch()) {
				defaultReward = stakingReward.FiveSecStakedBlocks
			}
		}

		// Following is commented because the new econ-model has a flat-rate block reward
		// of 28 ONE per block assuming 4 shards and 8s block time:
		//// TODO Use cached result in off-chain db instead of full computation
		//_, percentageStaked, err := network.WhatPercentStakedNow(
		//	beaconChain, header.Time().Int64(),
		//)
		//if err != nil {
		//	return network.EmptyPayout, err
		//}
		//howMuchOff, adjustBy := network.Adjustment(*percentageStaked)
		//defaultReward = defaultReward.Add(adjustBy)
		//utils.Logger().Info().
		//	Str("percentage-token-staked", percentageStaked.String()).
		//	Str("how-much-off", howMuchOff.String()).
		//	Str("adjusting-by", adjustBy.String()).
		//	Str("block-reward", defaultReward.String()).
		//	Msg("dynamic adjustment of block-reward ")

		// If too much is staked, then possible to have negative reward,
		// not an error, just a possible economic situation, hence we return
		if defaultReward.IsNegative() {
			return network.EmptyPayout, nil
		}

		// Handle rewards for shardchain
		if bc.Config().IsAggregatedRewardEpoch(header.Epoch()) {
			// Block here until the commit sigs are ready or timeout.
			// sigsReady signal indicates that the commit sigs are already populated in the header object.
			if err := waitForCommitSigs(sigsReady); err != nil {
				return network.EmptyPayout, err
			}

			// Only do reward distribution at the 63th block in the modulus
			if blockNum%RewardFrequency != RewardFrequency-1 {
				return network.EmptyPayout, nil
			}
			return distributeRewardAfterAggregateEpoch(bc,
				state,
				header,
				beaconChain,
				defaultReward,
				// in NoNilDelegationsEpoch
				// block 32767 -> snapshot saved, rewards paid
				// block 32768 -> stale delegations pruned
				// in NoNilDelegationsEpoch + 1
				// block 63 -> rewards paid based on snapshot saved in #32767 of NoNilDelegationsEpoch
				// block 127 -> rewards paid based on snapshot saved in #32767 of NoNilDelegationsEpoch
				// ...
				// block 32767 -> snapshot saved, rewards paid
				// block 32768 -> stale delegations pruned
				// beacon chain related checks have already been made before this
				bc.Config().IsPostNoNilDelegations(header.Epoch()),
			)
		} else {
			return distributeRewardBeforeAggregateEpoch(bc,
				state,
				header,
				beaconChain,
				defaultReward,
				sigsReady,
				bc.Config().IsPostNoNilDelegations(header.Epoch()),
			)
		}
	}

	// Before staking
=======
>>>>>>> 1445223b
	parentHeader := bc.GetHeaderByHash(header.ParentHash())

	if parentHeader == nil {
		return network.EmptyPayout, errors.Errorf(
			"cannot find parent block header in DB at parent hash %s",
			header.ParentHash().Hex(),
		)
	}
	if parentHeader.Number().Cmp(common.Big0) == 0 {
		// Parent is an epoch block,
		// which is not signed in the usual manner therefore rewards nothing.
		return network.EmptyPayout, nil
	}
	parentShardState, err := bc.ReadShardState(parentHeader.Epoch())
	if err != nil {
		return nil, errors.Wrapf(
			err, "cannot read shard state at epoch %v", parentHeader.Epoch(),
		)
	}

	// Block here until the commit sigs are ready or timeout.
	// sigsReady signal indicates that the commit sigs are already populated in the header object.
	if err := waitForCommitSigs(sigsReady); err != nil {
		return network.EmptyPayout, err
	}

	_, signers, _, err := availability.BallotResult(
		parentHeader, header, parentShardState, header.ShardID(),
	)

	if err != nil {
		return network.EmptyPayout, err
	}

	totalAmount := big.NewInt(0)

	{
		last := big.NewInt(0)
		count := big.NewInt(int64(len(signers)))
		for i, account := range signers {
			cur := big.NewInt(0)
			cur.Mul(stakingReward.PreStakedBlocks, big.NewInt(int64(i+1))).Div(cur, count)
			diff := big.NewInt(0).Sub(cur, last)
			state.AddBalance(account.EcdsaAddress, diff)
			totalAmount.Add(totalAmount, diff)
			last = cur
		}
	}

	if totalAmount.Cmp(stakingReward.PreStakedBlocks) != 0 {
		utils.Logger().Error().
			Int64("block-reward", stakingReward.PreStakedBlocks.Int64()).
			Int64("total-amount-paid-out", totalAmount.Int64()).
			Msg("Total paid out was not equal to block-reward")
		return nil, errors.Wrapf(
			network.ErrPayoutNotEqualBlockReward, "payout "+totalAmount.String(),
		)
	}

	return network.NewPreStakingEraRewarded(totalAmount), nil
}

// getDefaultStakingReward returns the static default reward based on the the block production interval and the chain.
func getDefaultStakingReward(bc engine.ChainReader, epoch *big.Int, blockNum uint64) numeric.Dec {
	defaultReward := stakingReward.StakedBlocks

	// the block reward is adjusted accordingly based on 5s and 3s block time forks
	if bc.Config().ChainID == params.TestnetChainID && bc.Config().FiveSecondsEpoch.Cmp(big.NewInt(16500)) == 0 {
		// Testnet:
		// This is testnet requiring the one-off forking logic
		if blockNum > 634644 {
			defaultReward = stakingReward.FiveSecStakedBlocks
			if blockNum > 636507 {
				defaultReward = stakingReward.StakedBlocks
				if blockNum > 639341 {
					defaultReward = stakingReward.FiveSecStakedBlocks
				}
			}
		}
		if bc.Config().IsTwoSeconds(epoch) {
			defaultReward = stakingReward.TwoSecStakedBlocks
		}
	} else {
		// Mainnet (other nets):
		if bc.Config().IsTwoSeconds(epoch) {
			defaultReward = stakingReward.TwoSecStakedBlocks
		} else if bc.Config().IsFiveSeconds(epoch) {
			defaultReward = stakingReward.FiveSecStakedBlocks
		}
	}

	return defaultReward
}

// AccumulateRewardsAndCountSigs credits the coinbase of the given block with the mining reward and
// also does IncrementValidatorSigningCounts for validators.
// param sigsReady: Signal indicating that commit sigs are already populated in the header object.
func AccumulateRewardsAndCountSigs(
	bc engine.ChainReader, state *state.DB,
	header *block.Header, beaconChain engine.ChainReader, sigsReady chan bool,
) (reward.Reader, error) {
	blockNum := header.Number().Uint64()
	epoch := header.Epoch()
	isBeaconChain := bc.CurrentHeader().ShardID() == shard.BeaconChainShardID

	if blockNum == 0 {
		err := waitForCommitSigs(sigsReady) // wait for commit signatures, or timeout and return err.
		return network.EmptyPayout, err
	}

	// Pre-staking era
	if !bc.Config().IsStaking(epoch) {
		return accumulateRewardsAndCountSigsBeforeStaking(bc, state, header, beaconChain, sigsReady)
	}

	// Rewards are accumulated only in the beaconchain, so just wait for commit sigs and return.
	if !isBeaconChain {
		err := waitForCommitSigs(sigsReady)
		return network.EmptyPayout, err
	}

	defaultReward := getDefaultStakingReward(bc, epoch, blockNum)
	if defaultReward.IsNegative() { // TODO: Figure out whether that's possible.
		return network.EmptyPayout, nil
	}

	// Handle rewards on pre-aggregated rewards era.
	if !bc.Config().IsAggregatedRewardEpoch(header.Epoch()) {
		return distributeRewardBeforeAggregateEpoch(bc, state, header, beaconChain, defaultReward, sigsReady)
	}

	// Aggregated Rewards Era: Rewards are aggregated every 64 blocks.

	// Wait for commit signatures, or timeout and return err.
	if err := waitForCommitSigs(sigsReady); err != nil {
		return network.EmptyPayout, err
	}

	// Only do reward distribution at the 63th block in the modulus.
	if blockNum%RewardFrequency != RewardFrequency-1 {
		return network.EmptyPayout, nil
	}

	return distributeRewardAfterAggregateEpoch(bc, state, header, beaconChain, defaultReward)
}

func waitForCommitSigs(sigsReady chan bool) error {
	select {
	case success := <-sigsReady:
		if !success {
			return errors.New("Failed to get commit sigs")
		}
		utils.Logger().Info().Msg("Commit sigs are ready")
	case <-time.After(AsyncBlockProposalTimeout):
		return errors.New("Timeout waiting for commit sigs for reward calculation")
	}
	return nil
}

func distributeRewardAfterAggregateEpoch(
	bc engine.ChainReader,
	state *state.DB,
	header *block.Header,
	beaconChain engine.ChainReader,
	defaultReward numeric.Dec,
	nilDelegationsRemoved bool,
) (reward.Reader, error) {
	newRewards, payouts :=
		big.NewInt(0), []reward.Payout{}

	allPayables := []slotPayable{}
	curBlockNum := header.Number().Uint64()

	allCrossLinks := types.CrossLinks{}
	startTime := time.Now()
	// loop through [0...63] position in the modulus index of the 64 blocks
	// Note the current block is at position 63 of the modulus.
	for i := curBlockNum - RewardFrequency + 1; i <= curBlockNum; i++ {
		if i < 0 {
			continue
		}

		var curHeader *block.Header
		if i == curBlockNum {
			// When it's the current block (63th), we should use the provided header since it's not written in db yet.
			curHeader = header
		} else {
			curHeader = bc.GetHeaderByNumber(i)
		}

		// Put shard 0 signatures as a crosslink for easy and consistent processing as other shards' crosslinks
		allCrossLinks = append(allCrossLinks, *types.NewCrossLink(curHeader, bc.GetHeaderByHash(curHeader.ParentHash())))

		// Put the real crosslinks in the list
		if cxLinks := curHeader.CrossLinks(); len(cxLinks) > 0 {
			crossLinks := types.CrossLinks{}
			if err := rlp.DecodeBytes(cxLinks, &crossLinks); err != nil {
				return network.EmptyPayout, err
			}
			allCrossLinks = append(allCrossLinks, crossLinks...)
		}
	}

	for i := range allCrossLinks {
		cxLink := allCrossLinks[i]
		if !bc.Config().IsStaking(cxLink.Epoch()) {
			continue
		}
		utils.Logger().Info().Msg(fmt.Sprintf("allCrossLinks shard %d block %d", cxLink.ShardID(), cxLink.BlockNum()))
		payables, _, err := processOneCrossLink(bc, state, cxLink, defaultReward, i)

		if err != nil {
			return network.EmptyPayout, err
		}

		allPayables = append(allPayables, payables...)
	}

	// Aggregate all the rewards for each validator
	allValidatorPayable := map[common.Address]*big.Int{}
	allAddresses := []common.Address{}
	for _, payThem := range allPayables {
		if _, ok := allValidatorPayable[payThem.EcdsaAddress]; !ok {
			allValidatorPayable[payThem.EcdsaAddress] = big.NewInt(0).SetBytes(payThem.payout.Bytes())
		} else {
			allValidatorPayable[payThem.EcdsaAddress] = big.NewInt(0).Add(allValidatorPayable[payThem.EcdsaAddress], payThem.payout)
		}

		payouts = append(payouts, reward.Payout{
			Addr:        payThem.EcdsaAddress,
			NewlyEarned: payThem.payout,
			EarningKey:  payThem.BLSPublicKey,
		})
	}

	for addr, _ := range allValidatorPayable {
		allAddresses = append(allAddresses, addr)
	}

	// always sort validators by address before rewarding
	sort.SliceStable(allAddresses,
		func(i, j int) bool {
			return bytes.Compare(allAddresses[i][:], allAddresses[j][:]) < 0
		},
	)

	// Finally do the pay
	startTimeLocal := time.Now()
	for _, addr := range allAddresses {
		snapshot, err := bc.ReadValidatorSnapshot(addr)
		if err != nil {
			return network.EmptyPayout, err
		}
		due := allValidatorPayable[addr]
		newRewards.Add(newRewards, due)

		shares, err := lookupDelegatorShares(snapshot)
		if err != nil {
			return network.EmptyPayout, err
		}
		if err := state.AddReward(snapshot.Validator, due, shares, nilDelegationsRemoved); err != nil {
			return network.EmptyPayout, err
		}
	}
	utils.Logger().Debug().Int64("elapsed time", time.Now().Sub(startTimeLocal).Milliseconds()).Msg("After Chain Reward (AddReward)")
	utils.Logger().Debug().Int64("elapsed time", time.Now().Sub(startTime).Milliseconds()).Msg("After Chain Reward")

	return network.NewStakingEraRewardForRound(
		newRewards, payouts,
	), nil
}

func distributeRewardBeforeAggregateEpoch(
	bc engine.ChainReader,
	state *state.DB,
	header *block.Header,
	beaconChain engine.ChainReader,
	defaultReward numeric.Dec,
	sigsReady chan bool,
	nilDelegationsRemoved bool,
) (reward.Reader, error) {
	newRewards, payouts :=
		big.NewInt(0), []reward.Payout{}

	allPayables := []slotPayable{}
	if cxLinks := header.CrossLinks(); len(cxLinks) > 0 {

		startTime := time.Now()
		crossLinks := types.CrossLinks{}
		if err := rlp.DecodeBytes(cxLinks, &crossLinks); err != nil {
			return network.EmptyPayout, err
		}
		utils.Logger().Debug().Int64("elapsed time", time.Now().Sub(startTime).Milliseconds()).Msg("Decode Cross Links")

		startTime = time.Now()
		for i := range crossLinks {
			cxLink := crossLinks[i]
			payables, _, err := processOneCrossLink(bc, state, cxLink, defaultReward, i)

			if err != nil {
				return network.EmptyPayout, err
			}

			allPayables = append(allPayables, payables...)
		}

		resultsHandle := make([][]slotPayable, len(crossLinks))
		for i := range resultsHandle {
			resultsHandle[i] = []slotPayable{}
		}

		for _, payThem := range allPayables {
			bucket := payThem.bucket
			resultsHandle[bucket] = append(resultsHandle[bucket], payThem)
		}

		// Check if any errors and sort each bucket to enforce order
		for bucket := range resultsHandle {
			sort.SliceStable(resultsHandle[bucket],
				func(i, j int) bool {
					return resultsHandle[bucket][i].index < resultsHandle[bucket][j].index
				},
			)
		}

		// Finally do the pay
		startTimeLocal := time.Now()
		for bucket := range resultsHandle {
			for payThem := range resultsHandle[bucket] {
				payable := resultsHandle[bucket][payThem]
				snapshot, err := bc.ReadValidatorSnapshot(
					payable.EcdsaAddress,
				)
				if err != nil {
					return network.EmptyPayout, err
				}
				due := resultsHandle[bucket][payThem].payout
				newRewards.Add(newRewards, due)

				shares, err := lookupDelegatorShares(snapshot)
				if err != nil {
					return network.EmptyPayout, err
				}
				if err := state.AddReward(snapshot.Validator, due, shares, nilDelegationsRemoved); err != nil {
					return network.EmptyPayout, err
				}
				payouts = append(payouts, reward.Payout{
					Addr:        payable.EcdsaAddress,
					NewlyEarned: due,
					EarningKey:  payable.BLSPublicKey,
				})
			}
		}
		utils.Logger().Debug().Int64("elapsed time", time.Now().Sub(startTimeLocal).Milliseconds()).Msg("Shard Chain Reward (AddReward)")
		utils.Logger().Debug().Int64("elapsed time", time.Now().Sub(startTime).Milliseconds()).Msg("Shard Chain Reward")
	}

	// Block here until the commit sigs are ready or timeout.
	// sigsReady signal indicates that the commit sigs are already populated in the header object.
	if err := waitForCommitSigs(sigsReady); err != nil {
		return network.EmptyPayout, err
	}

	startTime := time.Now()
	// Take care of my own beacon chain committee, _ is missing, for slashing
	parentE, members, payable, missing, err := ballotResultBeaconchain(beaconChain, header)
	if err != nil {
		return network.EmptyPayout, errors.Wrapf(err, "shard 0 block %d reward error with bitmap %x", header.Number(), header.LastCommitBitmap())
	}
	subComm := shard.Committee{ShardID: shard.BeaconChainShardID, Slots: members}

	if err := availability.IncrementValidatorSigningCounts(
		beaconChain,
		subComm.StakedValidators(),
		state,
		payable,
		missing,
	); err != nil {
		return network.EmptyPayout, err
	}
	votingPower, err := lookupVotingPower(
		parentE, &subComm,
	)
	if err != nil {
		return network.EmptyPayout, err
	}

	allSignersShare := numeric.ZeroDec()
	for j := range payable {
		voter := votingPower.Voters[payable[j].BLSPublicKey]
		if !voter.IsHarmonyNode {
			voterShare := voter.OverallPercent
			allSignersShare = allSignersShare.Add(voterShare)
		}
	}
	for beaconMember := range payable {
		blsKey := payable[beaconMember].BLSPublicKey
		voter := votingPower.Voters[blsKey]
		if !voter.IsHarmonyNode {
			snapshot, err := bc.ReadValidatorSnapshot(voter.EarningAccount)
			if err != nil {
				return network.EmptyPayout, err
			}
			due := defaultReward.Mul(
				voter.OverallPercent.Quo(allSignersShare),
			).RoundInt()
			newRewards.Add(newRewards, due)

			shares, err := lookupDelegatorShares(snapshot)
			if err != nil {
				return network.EmptyPayout, err
			}
			if err := state.AddReward(snapshot.Validator, due, shares, nilDelegationsRemoved); err != nil {
				return network.EmptyPayout, err
			}
			payouts = append(payouts, reward.Payout{
				Addr:        voter.EarningAccount,
				NewlyEarned: due,
				EarningKey:  voter.Identity,
			})
		}
	}
	utils.Logger().Debug().Int64("elapsed time", time.Now().Sub(startTime).Milliseconds()).Msg("Beacon Chain Reward")

	return network.NewStakingEraRewardForRound(
		newRewards, payouts,
	), nil
}

func processOneCrossLink(bc engine.ChainReader, state *state.DB, cxLink types.CrossLink, defaultReward numeric.Dec, bucket int) ([]slotPayable, []slotMissing, error) {
	epoch, shardID := cxLink.Epoch(), cxLink.ShardID()
	if !bc.Config().IsStaking(epoch) {
		return nil, nil, nil
	}
	startTimeLocal := time.Now()
	shardState, err := bc.ReadShardState(epoch)
	utils.Logger().Debug().Int64("elapsed time", time.Now().Sub(startTimeLocal).Milliseconds()).Msg("Shard Chain Reward (ReadShardState)")

	if err != nil {
		return nil, nil, err
	}

	subComm, err := shardState.FindCommitteeByID(shardID)
	if err != nil {
		return nil, nil, err
	}

	startTimeLocal = time.Now()
	payableSigners, missing, err := availability.BlockSigners(
		cxLink.Bitmap(), subComm,
	)
	utils.Logger().Debug().Int64("elapsed time", time.Now().Sub(startTimeLocal).Milliseconds()).Msg("Shard Chain Reward (BlockSigners)")

	if err != nil {
		return nil, nil, errors.Wrapf(err, "shard %d block %d reward error with bitmap %x", shardID, cxLink.BlockNum(), cxLink.Bitmap())
	}

	staked := subComm.StakedValidators()
	startTimeLocal = time.Now()
	if err := availability.IncrementValidatorSigningCounts(
		bc, staked, state, payableSigners, missing,
	); err != nil {
		return nil, nil, err
	}
	utils.Logger().Debug().Int64("elapsed time", time.Now().Sub(startTimeLocal).Milliseconds()).Msg("Shard Chain Reward (IncrementValidatorSigningCounts)")

	startTimeLocal = time.Now()
	votingPower, err := lookupVotingPower(
		epoch, subComm,
	)
	utils.Logger().Debug().Int64("elapsed time", time.Now().Sub(startTimeLocal).Milliseconds()).Msg("Shard Chain Reward (lookupVotingPower)")

	if err != nil {
		return nil, nil, err
	}

	allSignersShare := numeric.ZeroDec()
	for j := range payableSigners {
		voter := votingPower.Voters[payableSigners[j].BLSPublicKey]
		if !voter.IsHarmonyNode {
			voterShare := voter.OverallPercent
			allSignersShare = allSignersShare.Add(voterShare)
		}
	}

	allPayables, allMissing := []slotPayable{}, []slotMissing{}
	startTimeLocal = time.Now()
	for j := range payableSigners {
		voter := votingPower.Voters[payableSigners[j].BLSPublicKey]
		if !voter.IsHarmonyNode && !voter.OverallPercent.IsZero() {
			due := defaultReward.Mul(
				voter.OverallPercent.Quo(allSignersShare),
			)
			allPayables = append(allPayables, slotPayable{
				Slot:    payableSigners[j],
				payout:  due.TruncateInt(),
				bucket:  bucket,
				index:   j,
				shardID: shardID,
			})
		}
	}
	utils.Logger().Debug().Int64("elapsed time", time.Now().Sub(startTimeLocal).Milliseconds()).Msg("Shard Chain Reward (allPayables)")

	for j := range missing {
		allMissing = append(allMissing, slotMissing{
			Slot:   missing[j],
			bucket: bucket,
			index:  j,
		})
	}
	return allPayables, allMissing, nil
}<|MERGE_RESOLUTION|>--- conflicted
+++ resolved
@@ -140,117 +140,6 @@
 	bc engine.ChainReader, state *state.DB,
 	header *block.Header, beaconChain engine.ChainReader, sigsReady chan bool,
 ) (reward.Reader, error) {
-<<<<<<< HEAD
-	blockNum := header.Number().Uint64()
-
-	if blockNum == 0 || (bc.Config().IsStaking(header.Epoch()) &&
-		bc.CurrentHeader().ShardID() != shard.BeaconChainShardID) {
-		// Block here until the commit sigs are ready or timeout.
-		// sigsReady signal indicates that the commit sigs are already populated in the header object.
-		if err := waitForCommitSigs(sigsReady); err != nil {
-			return network.EmptyPayout, err
-		}
-		return network.EmptyPayout, nil
-	}
-
-	// After staking
-	if headerE := header.Epoch(); bc.Config().IsStaking(headerE) &&
-		bc.CurrentHeader().ShardID() == shard.BeaconChainShardID {
-		defaultReward := stakingReward.StakedBlocks
-
-		// the block reward is adjusted accordingly based on 5s and 3s block time forks
-		if bc.Config().ChainID == params.TestnetChainID && bc.Config().FiveSecondsEpoch.Cmp(big.NewInt(16500)) == 0 {
-			// Testnet:
-			// This is testnet requiring the one-off forking logic
-			if blockNum > 634644 {
-				defaultReward = stakingReward.FiveSecStakedBlocks
-				if blockNum > 636507 {
-					defaultReward = stakingReward.StakedBlocks
-					if blockNum > 639341 {
-						defaultReward = stakingReward.FiveSecStakedBlocks
-					}
-				}
-			}
-			if bc.Config().IsTwoSeconds(header.Epoch()) {
-				defaultReward = stakingReward.TwoSecStakedBlocks
-			}
-		} else {
-			// Mainnet (other nets):
-			if bc.Config().IsTwoSeconds(header.Epoch()) {
-				defaultReward = stakingReward.TwoSecStakedBlocks
-			} else if bc.Config().IsFiveSeconds(header.Epoch()) {
-				defaultReward = stakingReward.FiveSecStakedBlocks
-			}
-		}
-
-		// Following is commented because the new econ-model has a flat-rate block reward
-		// of 28 ONE per block assuming 4 shards and 8s block time:
-		//// TODO Use cached result in off-chain db instead of full computation
-		//_, percentageStaked, err := network.WhatPercentStakedNow(
-		//	beaconChain, header.Time().Int64(),
-		//)
-		//if err != nil {
-		//	return network.EmptyPayout, err
-		//}
-		//howMuchOff, adjustBy := network.Adjustment(*percentageStaked)
-		//defaultReward = defaultReward.Add(adjustBy)
-		//utils.Logger().Info().
-		//	Str("percentage-token-staked", percentageStaked.String()).
-		//	Str("how-much-off", howMuchOff.String()).
-		//	Str("adjusting-by", adjustBy.String()).
-		//	Str("block-reward", defaultReward.String()).
-		//	Msg("dynamic adjustment of block-reward ")
-
-		// If too much is staked, then possible to have negative reward,
-		// not an error, just a possible economic situation, hence we return
-		if defaultReward.IsNegative() {
-			return network.EmptyPayout, nil
-		}
-
-		// Handle rewards for shardchain
-		if bc.Config().IsAggregatedRewardEpoch(header.Epoch()) {
-			// Block here until the commit sigs are ready or timeout.
-			// sigsReady signal indicates that the commit sigs are already populated in the header object.
-			if err := waitForCommitSigs(sigsReady); err != nil {
-				return network.EmptyPayout, err
-			}
-
-			// Only do reward distribution at the 63th block in the modulus
-			if blockNum%RewardFrequency != RewardFrequency-1 {
-				return network.EmptyPayout, nil
-			}
-			return distributeRewardAfterAggregateEpoch(bc,
-				state,
-				header,
-				beaconChain,
-				defaultReward,
-				// in NoNilDelegationsEpoch
-				// block 32767 -> snapshot saved, rewards paid
-				// block 32768 -> stale delegations pruned
-				// in NoNilDelegationsEpoch + 1
-				// block 63 -> rewards paid based on snapshot saved in #32767 of NoNilDelegationsEpoch
-				// block 127 -> rewards paid based on snapshot saved in #32767 of NoNilDelegationsEpoch
-				// ...
-				// block 32767 -> snapshot saved, rewards paid
-				// block 32768 -> stale delegations pruned
-				// beacon chain related checks have already been made before this
-				bc.Config().IsPostNoNilDelegations(header.Epoch()),
-			)
-		} else {
-			return distributeRewardBeforeAggregateEpoch(bc,
-				state,
-				header,
-				beaconChain,
-				defaultReward,
-				sigsReady,
-				bc.Config().IsPostNoNilDelegations(header.Epoch()),
-			)
-		}
-	}
-
-	// Before staking
-=======
->>>>>>> 1445223b
 	parentHeader := bc.GetHeaderByHash(header.ParentHash())
 
 	if parentHeader == nil {
@@ -416,7 +305,6 @@
 	header *block.Header,
 	beaconChain engine.ChainReader,
 	defaultReward numeric.Dec,
-	nilDelegationsRemoved bool,
 ) (reward.Reader, error) {
 	newRewards, payouts :=
 		big.NewInt(0), []reward.Payout{}
@@ -429,10 +317,6 @@
 	// loop through [0...63] position in the modulus index of the 64 blocks
 	// Note the current block is at position 63 of the modulus.
 	for i := curBlockNum - RewardFrequency + 1; i <= curBlockNum; i++ {
-		if i < 0 {
-			continue
-		}
-
 		var curHeader *block.Header
 		if i == curBlockNum {
 			// When it's the current block (63th), we should use the provided header since it's not written in db yet.
@@ -486,7 +370,7 @@
 		})
 	}
 
-	for addr, _ := range allValidatorPayable {
+	for addr := range allValidatorPayable {
 		allAddresses = append(allAddresses, addr)
 	}
 
@@ -511,12 +395,22 @@
 		if err != nil {
 			return network.EmptyPayout, err
 		}
-		if err := state.AddReward(snapshot.Validator, due, shares, nilDelegationsRemoved); err != nil {
+		if err := state.AddReward(
+			snapshot.Validator,
+			due,
+			shares,
+			// epoch prior to no nil delegations
+			// block 32767 -> snapshot saved, rewards paid
+			// in no nil delegations epoch
+			// block 1 -> rewards not paid (unless schedule changes),
+			// and delegations pruned afterwards
+			bc.Config().IsNoNilDelegations(header.Epoch()),
+		); err != nil {
 			return network.EmptyPayout, err
 		}
 	}
-	utils.Logger().Debug().Int64("elapsed time", time.Now().Sub(startTimeLocal).Milliseconds()).Msg("After Chain Reward (AddReward)")
-	utils.Logger().Debug().Int64("elapsed time", time.Now().Sub(startTime).Milliseconds()).Msg("After Chain Reward")
+	utils.Logger().Debug().Int64("elapsed time", time.Since(startTimeLocal).Milliseconds()).Msg("After Chain Reward (AddReward)")
+	utils.Logger().Debug().Int64("elapsed time", time.Since(startTime).Milliseconds()).Msg("After Chain Reward")
 
 	return network.NewStakingEraRewardForRound(
 		newRewards, payouts,
@@ -530,7 +424,6 @@
 	beaconChain engine.ChainReader,
 	defaultReward numeric.Dec,
 	sigsReady chan bool,
-	nilDelegationsRemoved bool,
 ) (reward.Reader, error) {
 	newRewards, payouts :=
 		big.NewInt(0), []reward.Payout{}
@@ -543,7 +436,7 @@
 		if err := rlp.DecodeBytes(cxLinks, &crossLinks); err != nil {
 			return network.EmptyPayout, err
 		}
-		utils.Logger().Debug().Int64("elapsed time", time.Now().Sub(startTime).Milliseconds()).Msg("Decode Cross Links")
+		utils.Logger().Debug().Int64("elapsed time", time.Since(startTime).Milliseconds()).Msg("Decode Cross Links")
 
 		startTime = time.Now()
 		for i := range crossLinks {
@@ -594,7 +487,7 @@
 				if err != nil {
 					return network.EmptyPayout, err
 				}
-				if err := state.AddReward(snapshot.Validator, due, shares, nilDelegationsRemoved); err != nil {
+				if err := state.AddReward(snapshot.Validator, due, shares, bc.Config().IsNoNilDelegations(header.Epoch())); err != nil {
 					return network.EmptyPayout, err
 				}
 				payouts = append(payouts, reward.Payout{
@@ -604,8 +497,8 @@
 				})
 			}
 		}
-		utils.Logger().Debug().Int64("elapsed time", time.Now().Sub(startTimeLocal).Milliseconds()).Msg("Shard Chain Reward (AddReward)")
-		utils.Logger().Debug().Int64("elapsed time", time.Now().Sub(startTime).Milliseconds()).Msg("Shard Chain Reward")
+		utils.Logger().Debug().Int64("elapsed time", time.Since(startTimeLocal).Milliseconds()).Msg("Shard Chain Reward (AddReward)")
+		utils.Logger().Debug().Int64("elapsed time", time.Since(startTime).Milliseconds()).Msg("Shard Chain Reward")
 	}
 
 	// Block here until the commit sigs are ready or timeout.
@@ -663,7 +556,7 @@
 			if err != nil {
 				return network.EmptyPayout, err
 			}
-			if err := state.AddReward(snapshot.Validator, due, shares, nilDelegationsRemoved); err != nil {
+			if err := state.AddReward(snapshot.Validator, due, shares, bc.Config().IsNoNilDelegations(header.Epoch())); err != nil {
 				return network.EmptyPayout, err
 			}
 			payouts = append(payouts, reward.Payout{
@@ -673,7 +566,7 @@
 			})
 		}
 	}
-	utils.Logger().Debug().Int64("elapsed time", time.Now().Sub(startTime).Milliseconds()).Msg("Beacon Chain Reward")
+	utils.Logger().Debug().Int64("elapsed time", time.Since(startTime).Milliseconds()).Msg("Beacon Chain Reward")
 
 	return network.NewStakingEraRewardForRound(
 		newRewards, payouts,
@@ -687,7 +580,7 @@
 	}
 	startTimeLocal := time.Now()
 	shardState, err := bc.ReadShardState(epoch)
-	utils.Logger().Debug().Int64("elapsed time", time.Now().Sub(startTimeLocal).Milliseconds()).Msg("Shard Chain Reward (ReadShardState)")
+	utils.Logger().Debug().Int64("elapsed time", time.Since(startTimeLocal).Milliseconds()).Msg("Shard Chain Reward (ReadShardState)")
 
 	if err != nil {
 		return nil, nil, err
@@ -702,7 +595,7 @@
 	payableSigners, missing, err := availability.BlockSigners(
 		cxLink.Bitmap(), subComm,
 	)
-	utils.Logger().Debug().Int64("elapsed time", time.Now().Sub(startTimeLocal).Milliseconds()).Msg("Shard Chain Reward (BlockSigners)")
+	utils.Logger().Debug().Int64("elapsed time", time.Since(startTimeLocal).Milliseconds()).Msg("Shard Chain Reward (BlockSigners)")
 
 	if err != nil {
 		return nil, nil, errors.Wrapf(err, "shard %d block %d reward error with bitmap %x", shardID, cxLink.BlockNum(), cxLink.Bitmap())
@@ -715,13 +608,13 @@
 	); err != nil {
 		return nil, nil, err
 	}
-	utils.Logger().Debug().Int64("elapsed time", time.Now().Sub(startTimeLocal).Milliseconds()).Msg("Shard Chain Reward (IncrementValidatorSigningCounts)")
+	utils.Logger().Debug().Int64("elapsed time", time.Since(startTimeLocal).Milliseconds()).Msg("Shard Chain Reward (IncrementValidatorSigningCounts)")
 
 	startTimeLocal = time.Now()
 	votingPower, err := lookupVotingPower(
 		epoch, subComm,
 	)
-	utils.Logger().Debug().Int64("elapsed time", time.Now().Sub(startTimeLocal).Milliseconds()).Msg("Shard Chain Reward (lookupVotingPower)")
+	utils.Logger().Debug().Int64("elapsed time", time.Since(startTimeLocal).Milliseconds()).Msg("Shard Chain Reward (lookupVotingPower)")
 
 	if err != nil {
 		return nil, nil, err
@@ -753,7 +646,7 @@
 			})
 		}
 	}
-	utils.Logger().Debug().Int64("elapsed time", time.Now().Sub(startTimeLocal).Milliseconds()).Msg("Shard Chain Reward (allPayables)")
+	utils.Logger().Debug().Int64("elapsed time", time.Since(startTimeLocal).Milliseconds()).Msg("Shard Chain Reward (allPayables)")
 
 	for j := range missing {
 		allMissing = append(allMissing, slotMissing{
