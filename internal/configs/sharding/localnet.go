package shardingconfig

import (
	"math/big"

	"github.com/harmony-one/harmony/internal/genesis"
)

// LocalnetSchedule is the local testnet sharding
// configuration schedule.
var LocalnetSchedule localnetSchedule

type localnetSchedule struct{}

const (
	localnetV1Epoch = 1
	localnetV2Epoch = 2

	localnetEpochBlock1 = 10
	twoOne              = 5

	localnetVdfDifficulty  = 5000 // This takes about 10s to finish the vdf
	localnetConsensusRatio = float64(0.1)

<<<<<<< HEAD
	// TODO: remove it after randomness feature turned on mainnet
	localnetRandomnessStartingEpoch = 0
=======
	localnetFirstCrossLinkBlock = 3
>>>>>>> 59d1a174
)

func (localnetSchedule) InstanceForEpoch(epoch *big.Int) Instance {
	switch {
	case epoch.Cmp(big.NewInt(localnetV2Epoch)) >= 0:
		return localnetV2
	case epoch.Cmp(big.NewInt(localnetV1Epoch)) >= 0:
		return localnetV1
	default: // genesis
		return localnetV0
	}
}

func (localnetSchedule) BlocksPerEpoch() uint64 {
	return twoOne
}

func (ls localnetSchedule) CalcEpochNumber(blockNum uint64) *big.Int {
	blocks := ls.BlocksPerEpoch()
	switch {
	case blockNum >= localnetEpochBlock1:
		return big.NewInt(int64((blockNum-localnetEpochBlock1)/blocks) + 1)
	default:
		return big.NewInt(0)
	}
}

func (ls localnetSchedule) IsLastBlock(blockNum uint64) bool {
	blocks := ls.BlocksPerEpoch()
	switch {
	case blockNum < localnetEpochBlock1-1:
		return false
	case blockNum == localnetEpochBlock1-1:
		return true
	default:
		return ((blockNum-localnetEpochBlock1)%blocks == blocks-1)
	}
}

func (ls localnetSchedule) VdfDifficulty() int {
	return localnetVdfDifficulty
}

func (ls localnetSchedule) FirstCrossLinkBlock() uint64 {
	return localnetFirstCrossLinkBlock
}

// ConsensusRatio ratio of new nodes vs consensus total nodes
func (ls localnetSchedule) ConsensusRatio() float64 {
	return localnetConsensusRatio
}

// TODO: remove it after randomness feature turned on mainnet
//RandonnessStartingEpoch returns starting epoch of randonness generation
func (ls localnetSchedule) RandomnessStartingEpoch() uint64 {
	return localnetRandomnessStartingEpoch
}

var localnetReshardingEpoch = []*big.Int{big.NewInt(0), big.NewInt(localnetV1Epoch), big.NewInt(localnetV2Epoch)}

var localnetV0 = MustNewInstance(2, 7, 5, genesis.LocalHarmonyAccounts, genesis.LocalFnAccounts, localnetReshardingEpoch)
var localnetV1 = MustNewInstance(2, 7, 5, genesis.LocalHarmonyAccountsV1, genesis.LocalFnAccountsV1, localnetReshardingEpoch)
var localnetV2 = MustNewInstance(2, 9, 6, genesis.LocalHarmonyAccountsV2, genesis.LocalFnAccountsV2, localnetReshardingEpoch)<|MERGE_RESOLUTION|>--- conflicted
+++ resolved
@@ -22,12 +22,10 @@
 	localnetVdfDifficulty  = 5000 // This takes about 10s to finish the vdf
 	localnetConsensusRatio = float64(0.1)
 
-<<<<<<< HEAD
 	// TODO: remove it after randomness feature turned on mainnet
-	localnetRandomnessStartingEpoch = 0
-=======
+	localnetRandomnessStartingEpoch = 1000000
+
 	localnetFirstCrossLinkBlock = 3
->>>>>>> 59d1a174
 )
 
 func (localnetSchedule) InstanceForEpoch(epoch *big.Int) Instance {
