--- conflicted
+++ resolved
@@ -12,16 +12,14 @@
 	mainnetV1Epoch     = 1
 	mainnetV2Epoch     = 5
 
-<<<<<<< HEAD
 	mainnetVdfDifficulty = 50000 // This takes about 100s to finish the vdf
 
 	mainnetMaxTxAmountLimit             = 1000
 	mainnetMaxTxsPerAccountInBlockLimit = 100
 	mainnetMaxTxsPerBlockLimit          = 8000
-=======
+
 	mainnetVdfDifficulty  = 50000 // This takes about 100s to finish the vdf
 	mainnetConsensusRatio = float64(0.66)
->>>>>>> edaf118d
 )
 
 // MainnetSchedule is the mainnet sharding configuration schedule.
@@ -72,7 +70,6 @@
 	return mainnetVdfDifficulty
 }
 
-<<<<<<< HEAD
 func (ms mainnetSchedule) MaxTxAmountLimit() *big.Int {
 	return big.NewInt(mainnetMaxTxAmountLimit)
 }
@@ -93,15 +90,13 @@
 	}
 }
 
-var mainnetReshardingEpoch = []*big.Int{big.NewInt(0), big.NewInt(mainnetV1Epoch)}
-=======
 // ConsensusRatio ratio of new nodes vs consensus total nodes
 func (ms mainnetSchedule) ConsensusRatio() float64 {
 	return mainnetConsensusRatio
 }
 
 var mainnetReshardingEpoch = []*big.Int{big.NewInt(0), big.NewInt(mainnetV1Epoch), big.NewInt(mainnetV2Epoch)}
->>>>>>> edaf118d
+
 var mainnetV0 = MustNewInstance(4, 150, 112, genesis.HarmonyAccounts, genesis.FoundationalNodeAccounts, mainnetReshardingEpoch)
 var mainnetV1 = MustNewInstance(4, 152, 112, genesis.HarmonyAccounts, genesis.FoundationalNodeAccountsV1, mainnetReshardingEpoch)
 var mainnetV2 = MustNewInstance(4, 200, 148, genesis.HarmonyAccounts, genesis.FoundationalNodeAccountsV2, mainnetReshardingEpoch)
