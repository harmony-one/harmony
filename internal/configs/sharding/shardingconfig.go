--- conflicted
+++ resolved
@@ -28,14 +28,12 @@
 	// ConsensusRatio ratio of new nodes vs consensus total nodes
 	ConsensusRatio() float64
 
-<<<<<<< HEAD
 	// TODO: remove it after randomness feature turned on mainnet
 	//RandomnessStartingEpoch returns starting epoch of randonness generation
 	RandomnessStartingEpoch() uint64
-=======
+
 	// FirstCrossLinkBlock returns the first cross link block number that will be accepted into beacon chain
 	FirstCrossLinkBlock() uint64
->>>>>>> 59d1a174
 }
 
 // Instance is one sharding configuration instance.
