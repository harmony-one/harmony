// Package shardingconfig defines types and utilities that deal with Harmony
// sharding configuration schedule.
package shardingconfig

import (
	"math/big"

	"github.com/harmony-one/harmony/internal/genesis"
)

// Schedule returns the sharding configuration instance for the given
// epoch.
type Schedule interface {
	InstanceForEpoch(epoch *big.Int) Instance

	// BlocksPerEpoch returns the number of blocks per each Epoch
	BlocksPerEpoch() uint64

	// CalcEpochNumber returns the epoch number based on the block number
	CalcEpochNumber(blockNum uint64) *big.Int

	// IsLastBlock check if the block is the last block in the epoch
	IsLastBlock(blockNum uint64) bool

	// VDFDifficulty returns number of iterations for VDF calculation
	VdfDifficulty() int

<<<<<<< HEAD
	// Max amount limit for a valid transaction
	MaxTxAmountLimit() *big.Int

	// Max number of transactions of a particular account per block level
	MaxTxsPerAccountInBlockLimit() uint64

	// Max total number of transactions in a block
	MaxTxsPerBlockLimit() int

	// configuration for throttling pending transactions
	TxsThrottleConfig() *TxsThrottleConfig
=======
	// ConsensusRatio ratio of new nodes vs consensus total nodes
	ConsensusRatio() float64
>>>>>>> edaf118d
}

// Instance is one sharding configuration instance.
type Instance interface {
	// NumShards returns the number of shards in the network.
	NumShards() uint32

	// NumNodesPerShard returns number of nodes in each shard.
	NumNodesPerShard() int

	// NumHarmonyOperatedNodesPerShard returns number of nodes in each shard
	// that are operated by Harmony.
	NumHarmonyOperatedNodesPerShard() int

	// HmyAccounts returns a list of Harmony accounts
	HmyAccounts() []genesis.DeployAccount

	// FnAccounts returns a list of Foundational node accounts
	FnAccounts() []genesis.DeployAccount

	// FindAccount returns the deploy account based on the blskey
	FindAccount(blsPubKey string) (bool, *genesis.DeployAccount)

	// ReshardingEpoch returns a list of Epoch while off-chain resharding happens
	ReshardingEpoch() []*big.Int
}

// TxThrottleFlag indicates the throttling flag for a particular transaction
type TxThrottleFlag int

// Enum for different TxThrottleFlag
const (
	Select TxThrottleFlag = iota
	Unselect
	Invalid
)

func (result TxThrottleFlag) String() string {
	switch result {
	case Select:
		return "Select"
	case Unselect:
		return "Unselect"
	case Invalid:
		return "Invalid"
	}
	return "Unknown"
}

// TxsThrottleConfig contains configuration for throttling pending transactions per node block
type TxsThrottleConfig struct {
	// Max amount limit for a valid transaction
	MaxTxAmountLimit *big.Int

	// Max number of transactions of a particular account per block level
	MaxTxsPerAccountInBlockLimit uint64

	// Max total number of transactions in a block
	MaxTxsPerBlockLimit int
}<|MERGE_RESOLUTION|>--- conflicted
+++ resolved
@@ -25,7 +25,6 @@
 	// VDFDifficulty returns number of iterations for VDF calculation
 	VdfDifficulty() int
 
-<<<<<<< HEAD
 	// Max amount limit for a valid transaction
 	MaxTxAmountLimit() *big.Int
 
@@ -37,10 +36,9 @@
 
 	// configuration for throttling pending transactions
 	TxsThrottleConfig() *TxsThrottleConfig
-=======
+
 	// ConsensusRatio ratio of new nodes vs consensus total nodes
 	ConsensusRatio() float64
->>>>>>> edaf118d
 }
 
 // Instance is one sharding configuration instance.
