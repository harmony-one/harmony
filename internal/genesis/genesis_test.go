package genesis

import (
	"bufio"
	"fmt"
	"os"
	"strconv"
	"strings"
	"testing"

	"github.com/btcsuite/btcutil/bech32"
	"github.com/harmony-one/bls/ffi/go/bls"
)

func TestString(t *testing.T) {
	_ = BeaconAccountPriKey()
}

func fileToLines(filePath string) (lines []string, err error) {
	f, err := os.Open(filePath)
	if err != nil {
		return
	}
	defer f.Close()

	scanner := bufio.NewScanner(f)
	for scanner.Scan() {
		lines = append(lines, scanner.Text())
	}
	err = scanner.Err()
	return
}

func testGenesisccounts(t *testing.T) {
	ones, err := fileToLines("one-acc.txt")
	if err != nil {
		t.Fatal("ReadFile failed", err)
	}

	bls, err := fileToLines("bls-pub.txt")
	if err != nil {
		t.Fatal("ReadFile failed", err)
	}

	index := 404
	for i, one := range ones {
		fmt.Printf("   {Index: \" %v \", Address: \"%v\", BlsPublicKey: \"%v\"},\n", index, one, bls[i])
		index++
	}
}

func TestCommitteeAccounts(test *testing.T) {
	testAccounts(test, FoundationalNodeAccounts)
<<<<<<< HEAD
	testAccounts(test, FoundationalNodeAccountsV1)
	testAccounts(test, HarmonyAccounts)
	testAccounts(test, TNHarmonyAccounts)
	testAccounts(test, TNFoundationalAccounts)
	testAccounts(test, PangaeaAccounts)
=======
	testAccounts(test, FoundationalNodeAccountsV0_1)
	testAccounts(test, FoundationalNodeAccountsV0_2)
	testAccounts(test, FoundationalNodeAccountsV0_3)
	testAccounts(test, FoundationalNodeAccountsV0_4)
	testAccounts(test, HarmonyAccounts)
	testAccounts(test, TNHarmonyAccounts)
	testAccounts(test, TNFoundationalAccounts)
>>>>>>> 33f8e198
}

func testAccounts(test *testing.T, accounts []DeployAccount) {
	index := 0
	for _, account := range accounts {
		accIndex, _ := strconv.Atoi(strings.Trim(account.Index, " "))
		if accIndex != index {
<<<<<<< HEAD
			test.Error("Account index not in sequence", account.Index)
=======
			test.Error("Account index", account.Index, "not in sequence")
>>>>>>> 33f8e198
		}
		index++

		_, _, err := bech32.Decode(account.Address)
		if err != nil {
<<<<<<< HEAD
			test.Error("Account address is not valid bech32 address", err)
=======
			test.Error("Account address", account.Address, "is not valid:", err)
>>>>>>> 33f8e198
		}

		pubKey := bls.PublicKey{}
		err = pubKey.DeserializeHexStr(account.BlsPublicKey)
		if err != nil {
<<<<<<< HEAD
			test.Error("Account bls public key is not valid", err)
=======
			test.Error("Account bls public key", account.BlsPublicKey, "is not valid:", err)
>>>>>>> 33f8e198
		}
	}
}<|MERGE_RESOLUTION|>--- conflicted
+++ resolved
@@ -51,13 +51,6 @@
 
 func TestCommitteeAccounts(test *testing.T) {
 	testAccounts(test, FoundationalNodeAccounts)
-<<<<<<< HEAD
-	testAccounts(test, FoundationalNodeAccountsV1)
-	testAccounts(test, HarmonyAccounts)
-	testAccounts(test, TNHarmonyAccounts)
-	testAccounts(test, TNFoundationalAccounts)
-	testAccounts(test, PangaeaAccounts)
-=======
 	testAccounts(test, FoundationalNodeAccountsV0_1)
 	testAccounts(test, FoundationalNodeAccountsV0_2)
 	testAccounts(test, FoundationalNodeAccountsV0_3)
@@ -65,7 +58,7 @@
 	testAccounts(test, HarmonyAccounts)
 	testAccounts(test, TNHarmonyAccounts)
 	testAccounts(test, TNFoundationalAccounts)
->>>>>>> 33f8e198
+	testAccounts(test, PangaeaAccounts)
 }
 
 func testAccounts(test *testing.T, accounts []DeployAccount) {
@@ -73,31 +66,19 @@
 	for _, account := range accounts {
 		accIndex, _ := strconv.Atoi(strings.Trim(account.Index, " "))
 		if accIndex != index {
-<<<<<<< HEAD
-			test.Error("Account index not in sequence", account.Index)
-=======
 			test.Error("Account index", account.Index, "not in sequence")
->>>>>>> 33f8e198
 		}
 		index++
 
 		_, _, err := bech32.Decode(account.Address)
 		if err != nil {
-<<<<<<< HEAD
-			test.Error("Account address is not valid bech32 address", err)
-=======
 			test.Error("Account address", account.Address, "is not valid:", err)
->>>>>>> 33f8e198
 		}
 
 		pubKey := bls.PublicKey{}
 		err = pubKey.DeserializeHexStr(account.BlsPublicKey)
 		if err != nil {
-<<<<<<< HEAD
-			test.Error("Account bls public key is not valid", err)
-=======
 			test.Error("Account bls public key", account.BlsPublicKey, "is not valid:", err)
->>>>>>> 33f8e198
 		}
 	}
 }