package apiv1

import (
	"context"
	"fmt"
	"math/big"
	"time"

	"github.com/ethereum/go-ethereum/common"
	"github.com/ethereum/go-ethereum/common/hexutil"
	"github.com/ethereum/go-ethereum/common/math"
	"github.com/ethereum/go-ethereum/rpc"
	"github.com/harmony-one/bls/ffi/go/bls"
	"github.com/harmony-one/harmony/block"
	"github.com/harmony-one/harmony/common/denominations"
	"github.com/harmony-one/harmony/consensus/quorum"
	"github.com/harmony-one/harmony/consensus/reward"
	"github.com/harmony-one/harmony/core"
	"github.com/harmony-one/harmony/core/types"
	"github.com/harmony-one/harmony/core/vm"
	internal_common "github.com/harmony-one/harmony/internal/common"
	"github.com/harmony-one/harmony/internal/params"
	"github.com/harmony-one/harmony/internal/utils"
	"github.com/harmony-one/harmony/numeric"
	"github.com/harmony-one/harmony/shard"
	"github.com/harmony-one/harmony/shard/committee"
	"github.com/harmony-one/harmony/staking/network"
	staking "github.com/harmony-one/harmony/staking/types"
	"github.com/pkg/errors"
)

const (
	defaultGasPrice     = denominations.Nano
	defaultFromAddress  = "0x0000000000000000000000000000000000000000"
	defaultBlocksPeriod = 15000
	validatorsPageSize  = 100
	initSupply          = int64(12600000000)
)

// PublicBlockChainAPI provides an API to access the Harmony blockchain.
// It offers only methods that operate on public data that is freely available to anyone.
type PublicBlockChainAPI struct {
	b Backend
}

// NewPublicBlockChainAPI creates a new Harmony blockchain API.
func NewPublicBlockChainAPI(b Backend) *PublicBlockChainAPI {
	return &PublicBlockChainAPI{b}
}

// BlockArgs is struct to include optional block formatting params.
type BlockArgs struct {
	WithSigners bool     `json:"withSigners"`
	InclTx      bool     `json:"inclTx"`
	FullTx      bool     `json:"fullTx"`
	Signers     []string `json:"signers"`
	InclStaking bool     `json:"inclStaking"`
}

func (s *PublicBlockChainAPI) isBeaconShard() error {
	if s.b.GetShardID() != shard.BeaconChainShardID {
		return ErrNotBeaconShard
	}
	return nil
}

func (s *PublicBlockChainAPI) isBlockGreaterThanLatest(blockNum rpc.BlockNumber) error {
	// rpc.BlockNumber is int64 (latest = -1. pending = -2) and currentBlockNum is uint64.
	// Most straightfoward to make sure to return nil error for latest and pending block num
	// since they are never greater than latest
	if blockNum != rpc.PendingBlockNumber &&
		blockNum != rpc.LatestBlockNumber &&
		uint64(blockNum) > s.b.CurrentBlock().NumberU64() {
		return ErrRequestedBlockTooHigh
	}
	return nil
}

// GetBlockByNumber returns the requested block. When blockNr is -1 the chain head is returned. When fullTx is true all
// transactions in the block are returned in full detail, otherwise only the transaction hash is returned.
func (s *PublicBlockChainAPI) GetBlockByNumber(ctx context.Context, blockNr rpc.BlockNumber, fullTx bool) (map[string]interface{}, error) {
	if err := s.isBlockGreaterThanLatest(blockNr); err != nil {
		return nil, err
	}
	block, err := s.b.BlockByNumber(ctx, blockNr)
	if block != nil {
		blockArgs := BlockArgs{WithSigners: false, InclTx: true, FullTx: fullTx, InclStaking: true}
		response, err := RPCMarshalBlock(block, blockArgs)
		if err == nil && blockNr == rpc.PendingBlockNumber {
			// Pending blocks need to nil out a few fields
			for _, field := range []string{"hash", "nonce", "miner"} {
				response[field] = nil
			}
		}
		return response, err
	}
	return nil, err
}

// GetBlockByHash returns the requested block. When fullTx is true all transactions in the block are returned in full
// detail, otherwise only the transaction hash is returned.
func (s *PublicBlockChainAPI) GetBlockByHash(ctx context.Context, blockHash common.Hash, fullTx bool) (map[string]interface{}, error) {
	block, err := s.b.GetBlock(ctx, blockHash)
	if block != nil {
		blockArgs := BlockArgs{WithSigners: false, InclTx: true, FullTx: fullTx, InclStaking: true}
		return RPCMarshalBlock(block, blockArgs)
	}
	return nil, err
}

// GetBlockByNumberNew returns the requested block. When blockNr is -1 the chain head is returned. When fullTx in blockArgs is true all
// transactions in the block are returned in full detail, otherwise only the transaction hash is returned. When withSigners in BlocksArgs is true
// it shows block signers for this block in list of one addresses.
func (s *PublicBlockChainAPI) GetBlockByNumberNew(ctx context.Context, blockNr rpc.BlockNumber, blockArgs BlockArgs) (map[string]interface{}, error) {
	if err := s.isBlockGreaterThanLatest(blockNr); err != nil {
		return nil, err
	}
	block, err := s.b.BlockByNumber(ctx, blockNr)
	blockArgs.InclTx = true
	if blockArgs.WithSigners {
		blockArgs.Signers, err = s.GetBlockSigners(ctx, blockNr)
		if err != nil {
			return nil, err
		}
	}
	if block != nil {
		response, err := RPCMarshalBlock(block, blockArgs)
		if err == nil && blockNr == rpc.PendingBlockNumber {
			// Pending blocks need to nil out a few fields
			for _, field := range []string{"hash", "nonce", "miner"} {
				response[field] = nil
			}
		}
		return response, err
	}
	return nil, err
}

// GetBlockByHashNew returns the requested block. When fullTx in blockArgs is true all transactions in the block are returned in full
// detail, otherwise only the transaction hash is returned. When withSigners in BlocksArgs is true
// it shows block signers for this block in list of one addresses.
func (s *PublicBlockChainAPI) GetBlockByHashNew(ctx context.Context, blockHash common.Hash, blockArgs BlockArgs) (map[string]interface{}, error) {
	block, err := s.b.GetBlock(ctx, blockHash)
	blockArgs.InclTx = true
	if blockArgs.WithSigners {
		blockArgs.Signers, err = s.GetBlockSigners(ctx, rpc.BlockNumber(block.NumberU64()))
		if err != nil {
			return nil, err
		}
	}
	if block != nil {
		return RPCMarshalBlock(block, blockArgs)
	}
	return nil, err
}

// GetBlocks method returns blocks in range blockStart, blockEnd just like GetBlockByNumber but all at once.
func (s *PublicBlockChainAPI) GetBlocks(ctx context.Context, blockStart rpc.BlockNumber, blockEnd rpc.BlockNumber, blockArgs BlockArgs) ([]map[string]interface{}, error) {
	result := make([]map[string]interface{}, 0)
	for i := blockStart; i <= blockEnd; i++ {
		block, err := s.b.BlockByNumber(ctx, i)
		blockArgs.InclTx = true
		if blockArgs.WithSigners {
			blockArgs.Signers, err = s.GetBlockSigners(ctx, rpc.BlockNumber(i))
			if err != nil {
				return nil, err
			}
		}
		if block != nil {
			rpcBlock, err := RPCMarshalBlock(block, blockArgs)
			if err == nil && i == rpc.PendingBlockNumber {
				// Pending blocks need to nil out a few fields
				for _, field := range []string{"hash", "nonce", "miner"} {
					rpcBlock[field] = nil
				}
			}
			result = append(result, rpcBlock)
		}
	}
	return result, nil
}

// GetValidators returns validators list for a particular epoch.
func (s *PublicBlockChainAPI) GetValidators(ctx context.Context, epoch int64) (map[string]interface{}, error) {
	committee, err := s.b.GetValidators(big.NewInt(epoch))
	if err != nil {
		return nil, err
	}
	balanceQueryBlock := shard.Schedule.EpochLastBlock(uint64(epoch))
	if balanceQueryBlock > s.b.CurrentBlock().NumberU64() {
		balanceQueryBlock = s.b.CurrentBlock().NumberU64()
	}
	validators := make([]map[string]interface{}, 0)
	for _, validator := range committee.Slots {
		oneAddress, err := internal_common.AddressToBech32(validator.EcdsaAddress)
		if err != nil {
			return nil, err
		}
		validatorBalance, err := s.getBalanceByBlockNumber(ctx, oneAddress, rpc.BlockNumber(balanceQueryBlock))
		if err != nil {
			return nil, err
		}
		validatorsFields := map[string]interface{}{
			"address": oneAddress,
			"balance": (*hexutil.Big)(validatorBalance),
		}
		validators = append(validators, validatorsFields)
	}
	result := map[string]interface{}{
		"shardID":    committee.ShardID,
		"validators": validators,
	}
	return result, nil
}

// GetValidatorKeys returns list of bls public keys in the committee for a particular epoch.
func (s *PublicBlockChainAPI) GetValidatorKeys(ctx context.Context, epoch int64) ([]string, error) {
	committee, err := s.b.GetValidators(big.NewInt(epoch))
	if err != nil {
		return nil, err
	}

	validators := make([]string, len(committee.Slots))
	for i, v := range committee.Slots {
		validators[i] = v.BLSPublicKey.Hex()
	}
	return validators, nil
}

// IsLastBlock checks if block is last epoch block.
func (s *PublicBlockChainAPI) IsLastBlock(blockNum uint64) (bool, error) {
	if err := s.isBeaconShard(); err != nil {
		return false, err
	}
	return shard.Schedule.IsLastBlock(blockNum), nil
}

// EpochLastBlock returns epoch last block.
func (s *PublicBlockChainAPI) EpochLastBlock(epoch uint64) (uint64, error) {
	if err := s.isBeaconShard(); err != nil {
		return 0, err
	}
	return shard.Schedule.EpochLastBlock(epoch), nil
}

// GetBlockSigners returns signers for a particular block.
func (s *PublicBlockChainAPI) GetBlockSigners(ctx context.Context, blockNr rpc.BlockNumber) ([]string, error) {
	if uint64(blockNr) == 0 {
		return []string{}, nil
	}
	if err := s.isBlockGreaterThanLatest(blockNr); err != nil {
		return nil, err
	}
	slots, mask, err := s.b.GetBlockSigners(ctx, blockNr)
	if err != nil {
		return nil, err
	}
	signers := []string{}
	for _, validator := range slots {
		oneAddress, err := internal_common.AddressToBech32(validator.EcdsaAddress)
		if err != nil {
			return nil, err
		}
		blsPublicKey := new(bls.PublicKey)
		validator.BLSPublicKey.ToLibBLSPublicKey(blsPublicKey)
		if ok, err := mask.KeyEnabled(blsPublicKey); err == nil && ok {
			signers = append(signers, oneAddress)
		}
	}
	return signers, nil
}

// GetBlockSignerKeys returns bls public keys that signed the block.
func (s *PublicBlockChainAPI) GetBlockSignerKeys(ctx context.Context, blockNr rpc.BlockNumber) ([]string, error) {
	if uint64(blockNr) == 0 {
		return []string{}, nil
	}
	if err := s.isBlockGreaterThanLatest(blockNr); err != nil {
		return nil, err
	}
	slots, mask, err := s.b.GetBlockSigners(ctx, blockNr)
	if err != nil {
		return nil, err
	}
	signers := []string{}
	for _, validator := range slots {
		blsPublicKey := new(bls.PublicKey)
		validator.BLSPublicKey.ToLibBLSPublicKey(blsPublicKey)
		if ok, err := mask.KeyEnabled(blsPublicKey); err == nil && ok {
			signers = append(signers, validator.BLSPublicKey.Hex())
		}
	}
	return signers, nil
}

// IsBlockSigner returns true if validator with address signed blockNr block.
func (s *PublicBlockChainAPI) IsBlockSigner(ctx context.Context, blockNr rpc.BlockNumber, address string) (bool, error) {
	if uint64(blockNr) == 0 {
		return false, nil
	}
	if err := s.isBlockGreaterThanLatest(blockNr); err != nil {
		return false, err
	}
	slots, mask, err := s.b.GetBlockSigners(ctx, blockNr)
	if err != nil {
		return false, err
	}
	for _, validator := range slots {
		oneAddress, err := internal_common.AddressToBech32(validator.EcdsaAddress)
		if err != nil {
			return false, err
		}
		if oneAddress != address {
			continue
		}
		blsPublicKey := new(bls.PublicKey)
		validator.BLSPublicKey.ToLibBLSPublicKey(blsPublicKey)
		if ok, err := mask.KeyEnabled(blsPublicKey); err == nil && ok {
			return true, nil
		}
	}
	return false, nil
}

// GetSignedBlocks returns how many blocks a particular validator signed for last defaultBlocksPeriod (3 hours ~ 1500 blocks).
func (s *PublicBlockChainAPI) GetSignedBlocks(ctx context.Context, address string) hexutil.Uint64 {
	totalSigned := uint64(0)
	lastBlock := uint64(0)
	blockHeight := uint64(s.BlockNumber())
	if blockHeight >= defaultBlocksPeriod {
		lastBlock = blockHeight - defaultBlocksPeriod + 1
	}
	for i := lastBlock; i <= blockHeight; i++ {
		signed, err := s.IsBlockSigner(ctx, rpc.BlockNumber(i), address)
		if err == nil && signed {
			totalSigned++
		}
	}
	return hexutil.Uint64(totalSigned)
}

// GetEpoch returns current epoch.
func (s *PublicBlockChainAPI) GetEpoch(ctx context.Context) hexutil.Uint64 {
	return hexutil.Uint64(s.LatestHeader(ctx).Epoch)
}

// GetLeader returns current shard leader.
func (s *PublicBlockChainAPI) GetLeader(ctx context.Context) string {
	return s.LatestHeader(ctx).Leader
}

// GetValidatorSelfDelegation returns validator stake.
func (s *PublicBlockChainAPI) GetValidatorSelfDelegation(ctx context.Context, address string) (hexutil.Uint64, error) {
	if err := s.isBeaconShard(); err != nil {
		return hexutil.Uint64(0), err
	}
	return hexutil.Uint64(s.b.GetValidatorSelfDelegation(internal_common.ParseAddr(address)).Uint64()), nil
}

// GetValidatorTotalDelegation returns total balace stacking for validator with delegation.
func (s *PublicBlockChainAPI) GetValidatorTotalDelegation(ctx context.Context, address string) (hexutil.Uint64, error) {
	if err := s.isBeaconShard(); err != nil {
		return hexutil.Uint64(0), err
	}
	delegations := s.b.GetDelegationsByValidator(internal_common.ParseAddr(address))
	totalStake := big.NewInt(0)
	for _, delegation := range delegations {
		totalStake.Add(totalStake, delegation.Amount)
	}
	// TODO: return more than uint64
	return hexutil.Uint64(totalStake.Uint64()), nil
}

// GetShardingStructure returns an array of sharding structures.
func (s *PublicBlockChainAPI) GetShardingStructure(ctx context.Context) ([]map[string]interface{}, error) {
	// Get header and number of shards.
	epoch := s.GetEpoch(ctx)
	numShard := shard.Schedule.InstanceForEpoch(big.NewInt(int64(epoch))).NumShards()

	// Return shareding structure for each case.
	return shard.Schedule.GetShardingStructure(int(numShard), int(s.b.GetShardID())), nil
}

// GetShardID returns shard ID of the requested node.
func (s *PublicBlockChainAPI) GetShardID(ctx context.Context) (int, error) {
	return int(s.b.GetShardID()), nil
}

// GetCode returns the code stored at the given address in the state for the given block number.
func (s *PublicBlockChainAPI) GetCode(ctx context.Context, addr string, blockNr rpc.BlockNumber) (hexutil.Bytes, error) {
	address := internal_common.ParseAddr(addr)
	state, _, err := s.b.StateAndHeaderByNumber(ctx, blockNr)
	if state == nil || err != nil {
		return nil, err
	}
	code := state.GetCode(address)
	return code, state.Error()
}

// GetStorageAt returns the storage from the state at the given address, key and
// block number. The rpc.LatestBlockNumber and rpc.PendingBlockNumber meta block
// numbers are also allowed.
func (s *PublicBlockChainAPI) GetStorageAt(ctx context.Context, addr string, key string, blockNr rpc.BlockNumber) (hexutil.Bytes, error) {
	address := internal_common.ParseAddr(addr)
	state, _, err := s.b.StateAndHeaderByNumber(ctx, blockNr)
	if state == nil || err != nil {
		return nil, err
	}
	res := state.GetState(address, common.HexToHash(key))
	return res[:], state.Error()
}

func (s *PublicBlockChainAPI) getBalanceByBlockNumber(ctx context.Context, address string, blockNr rpc.BlockNumber) (*hexutil.Big, error) {
	addr := internal_common.ParseAddr(address)
	balance, err := s.b.GetBalance(ctx, addr, blockNr)
	if balance == nil {
		return nil, err
	}
	return (*hexutil.Big)(balance), err
}

// GetBalanceByBlockNumber returns balance by block number.
func (s *PublicBlockChainAPI) GetBalanceByBlockNumber(ctx context.Context, address string, blockNr rpc.BlockNumber) (*hexutil.Big, error) {
	if err := s.isBlockGreaterThanLatest(blockNr); err != nil {
		return nil, err
	}
	return s.getBalanceByBlockNumber(ctx, address, blockNr)
}

// GetAccountNonce returns the nonce value of the given address for the given block number
func (s *PublicBlockChainAPI) GetAccountNonce(ctx context.Context, address string, blockNr rpc.BlockNumber) (uint64, error) {
	addr := internal_common.ParseAddr(address)
	return s.b.GetAccountNonce(ctx, addr, rpc.BlockNumber(blockNr))
}

// GetBalance returns the amount of Atto for the given address in the state of the
// given block number. The rpc.LatestBlockNumber and rpc.PendingBlockNumber meta
// block numbers are also allowed.
func (s *PublicBlockChainAPI) GetBalance(ctx context.Context, address string, blockNr rpc.BlockNumber) (*hexutil.Big, error) {
	return s.getBalanceByBlockNumber(ctx, address, rpc.BlockNumber(blockNr))
}

// BlockNumber returns the block number of the chain head.
func (s *PublicBlockChainAPI) BlockNumber() hexutil.Uint64 {
	header, _ := s.b.HeaderByNumber(context.Background(), rpc.LatestBlockNumber) // latest header should always be available
	if header == nil {
		return 0
	}
	return hexutil.Uint64(header.Number().Uint64())
}

// ResendCx requests that the egress receipt for the given cross-shard
// transaction be sent to the destination shard for credit.  This is used for
// unblocking a half-complete cross-shard transaction whose fund has been
// withdrawn already from the source shard but not credited yet in the
// destination account due to transient failures.
func (s *PublicBlockChainAPI) ResendCx(ctx context.Context, txID common.Hash) (bool, error) {
	_, success := s.b.ResendCx(ctx, txID)
	return success, nil
}

// Call executes the given transaction on the state for the given block number.
// It doesn't make and changes in the state/blockchain and is useful to execute and retrieve values.
func (s *PublicBlockChainAPI) Call(ctx context.Context, args CallArgs, blockNr rpc.BlockNumber) (hexutil.Bytes, error) {
	result, _, _, err := doCall(ctx, s.b, args, blockNr, vm.Config{}, 5*time.Second, s.b.RPCGasCap())
	return (hexutil.Bytes)(result), err
}

func doCall(ctx context.Context, b Backend, args CallArgs, blockNr rpc.BlockNumber, vmCfg vm.Config, timeout time.Duration, globalGasCap *big.Int) ([]byte, uint64, bool, error) {
	defer func(start time.Time) {
		utils.Logger().Debug().
			Dur("runtime", time.Since(start)).
			Msg("Executing EVM call finished")
	}(time.Now())

	state, header, err := b.StateAndHeaderByNumber(ctx, blockNr)
	if state == nil || err != nil {
		return nil, 0, false, err
	}
	// Set sender address or use a default if none specified
	var addr common.Address
	if args.From == nil {
		// TODO(ricl): this logic was borrowed from [go-ethereum](https://github.com/ethereum/go-ethereum/blob/f578d41ee6b3087f8021fd561a0b5665aea3dba6/internal/ethapi/api.go#L738)
		// [question](https://ethereum.stackexchange.com/questions/72979/why-does-the-docall-function-use-the-first-account-by-default)
		// Might need to reconsider the logic
		// if wallets := b.AccountManager().Wallets(); len(wallets) > 0 {
		// 	if accounts := wallets[0].Accounts(); len(accounts) > 0 {
		// 		addr = accounts[0].Address
		// 	}
		// }
		// The logic in ethereum is to pick a random address managed under the account manager.
		// Currently Harmony no longers support the account manager.
		// Any address does not affect the logic of this call.
		addr = common.HexToAddress(defaultFromAddress)
	} else {
		addr = *args.From
	}
	// Set default gas & gas price if none were set
	gas := uint64(math.MaxUint64 / 2)
	if args.Gas != nil {
		gas = uint64(*args.Gas)
	}
	if globalGasCap != nil && globalGasCap.Uint64() < gas {
		utils.Logger().Warn().
			Uint64("requested", gas).
			Uint64("cap", globalGasCap.Uint64()).
			Msg("Caller gas above allowance, capping")
		gas = globalGasCap.Uint64()
	}
	gasPrice := new(big.Int).SetUint64(defaultGasPrice)
	if args.GasPrice != nil {
		gasPrice = args.GasPrice.ToInt()
	}

	value := new(big.Int)
	if args.Value != nil {
		value = args.Value.ToInt()
	}

	var data []byte
	if args.Data != nil {
		data = []byte(*args.Data)
	}

	// Create new call message
	msg := types.NewMessage(addr, args.To, 0, value, gas, gasPrice, data, false)

	// Setup context so it may be cancelled the call has completed
	// or, in case of unmetered gas, setup a context with a timeout.
	var cancel context.CancelFunc
	if timeout > 0 {
		ctx, cancel = context.WithTimeout(ctx, timeout)
	} else {
		ctx, cancel = context.WithCancel(ctx)
	}
	// Make sure the context is cancelled when the call has completed
	// this makes sure resources are cleaned up.
	defer cancel()

	// Get a new instance of the EVM.
	evm, vmError, err := b.GetEVM(ctx, msg, state, header)
	if err != nil {
		return nil, 0, false, err
	}
	// Wait for the context to be done and cancel the evm. Even if the
	// EVM has finished, cancelling may be done (repeatedly)
	go func() {
		<-ctx.Done()
		evm.Cancel()
	}()

	// Setup the gas pool (also for unmetered requests)
	// and apply the message.
	gp := new(core.GasPool).AddGas(math.MaxUint64)
	res, gas, failed, err := core.ApplyMessage(evm, msg, gp)
	if err := vmError(); err != nil {
		return nil, 0, false, err
	}
	// If the timer caused an abort, return an appropriate error message
	if evm.Cancelled() {
		return nil, 0, false, fmt.Errorf("execution aborted (timeout = %v)", timeout)
	}
	return res, gas, failed, err
}

// LatestHeader returns the latest header information
func (s *PublicBlockChainAPI) LatestHeader(ctx context.Context) *HeaderInformation {
	header, _ := s.b.HeaderByNumber(context.Background(), rpc.LatestBlockNumber) // latest header should always be available
	return newHeaderInformation(header)
}

// GetTotalStaking returns total staking by validators, only meant to be called on beaconchain
// explorer node
func (s *PublicBlockChainAPI) GetTotalStaking() (*big.Int, error) {
	if err := s.isBeaconShard(); err != nil {
		return nil, err
	}
	return s.b.GetTotalStakingSnapshot(), nil
}

// GetMedianRawStakeSnapshot returns the raw median stake, only meant to be called on beaconchain
// explorer node
func (s *PublicBlockChainAPI) GetMedianRawStakeSnapshot() (
	*committee.CompletedEPoSRound, error,
) {
	if err := s.isBeaconShard(); err != nil {
		return nil, err
	}
	return s.b.GetMedianRawStakeSnapshot()
}

// GetLatestChainHeaders ..
func (s *PublicBlockChainAPI) GetLatestChainHeaders() *block.HeaderPair {
	return s.b.GetLatestChainHeaders()
}

// GetAllValidatorAddresses returns all validator addresses.
func (s *PublicBlockChainAPI) GetAllValidatorAddresses() ([]string, error) {
	if err := s.isBeaconShard(); err != nil {
		return nil, err
	}
	addresses := []string{}
	for _, addr := range s.b.GetAllValidatorAddresses() {
		oneAddr, _ := internal_common.AddressToBech32(addr)
		addresses = append(addresses, oneAddr)
	}
	return addresses, nil
}

// GetElectedValidatorAddresses returns elected validator addresses.
func (s *PublicBlockChainAPI) GetElectedValidatorAddresses() ([]string, error) {
	if err := s.isBeaconShard(); err != nil {
		return nil, err
	}
	addresses := []string{}
	for _, addr := range s.b.GetElectedValidatorAddresses() {
		oneAddr, _ := internal_common.AddressToBech32(addr)
		addresses = append(addresses, oneAddr)
	}
	return addresses, nil
}

// GetValidatorInformation returns information about a validator.
func (s *PublicBlockChainAPI) GetValidatorInformation(
	ctx context.Context, address string,
) (*staking.ValidatorRPCEnhanced, error) {
	if err := s.isBeaconShard(); err != nil {
		return nil, err
	}
	block, err := s.b.BlockByNumber(ctx, rpc.BlockNumber(rpc.LatestBlockNumber))
	if err != nil {
		return nil, errors.Wrapf(err, "could not retrieve the latest block information")
	}
	return s.b.GetValidatorInformation(
		internal_common.ParseAddr(address), block,
	)
}

// GetValidatorInformationByBlockNumber returns information about a validator.
func (s *PublicBlockChainAPI) GetValidatorInformationByBlockNumber(
	ctx context.Context, address string, blockNr rpc.BlockNumber,
) (*staking.ValidatorRPCEnhanced, error) {
	if err := s.isBeaconShard(); err != nil {
		return nil, err
	}
	if err := s.isBlockGreaterThanLatest(blockNr); err != nil {
		return nil, err
	}
	block, err := s.b.BlockByNumber(ctx, rpc.BlockNumber(blockNr))
	if err != nil {
		return nil, errors.Wrapf(err, "could not retrieve the block information for block number: %d", blockNr)
	}
	return s.b.GetValidatorInformation(
		internal_common.ParseAddr(address), block,
	)
}

func (s *PublicBlockChainAPI) getAllValidatorInformation(
	ctx context.Context, page int, blockNr rpc.BlockNumber,
) ([]*staking.ValidatorRPCEnhanced, error) {
	if page < -1 {
		return nil, errors.Errorf("page given %d cannot be less than -1", page)
	}
	addresses := s.b.GetAllValidatorAddresses()
	if page != -1 && len(addresses) <= page*validatorsPageSize {
		return make([]*staking.ValidatorRPCEnhanced, 0), nil
	}
	validatorsNum := len(addresses)
	start := 0
	if page != -1 {
		validatorsNum = validatorsPageSize
		start = page * validatorsPageSize
		if len(addresses)-start < validatorsPageSize {
			validatorsNum = len(addresses) - start
		}
	}
<<<<<<< HEAD
	validators := make([]*staking.ValidatorRPCEnhanced, validatorsNum)
=======
	validators := []*staking.ValidatorRPCEnhanced{}
>>>>>>> 18418a7e
	block, err := s.b.BlockByNumber(ctx, rpc.BlockNumber(blockNr))
	if err != nil {
		return nil, errors.Wrapf(err, "could not retrieve the block information for block number: %d", blockNr)
	}
	for i := start; i < start+validatorsNum; i++ {
		information, err := s.b.GetValidatorInformation(addresses[i], block)
		if err == nil {
			validators = append(validators, information)
		}
	}
	return validators, nil
}

// GetAllValidatorInformation returns information about all validators.
// If page is -1, return all instead of `validatorsPageSize` elements.
func (s *PublicBlockChainAPI) GetAllValidatorInformation(
	ctx context.Context, page int,
) ([]*staking.ValidatorRPCEnhanced, error) {
	if err := s.isBeaconShard(); err != nil {
		return nil, err
	}
	blockNr := s.b.CurrentBlock().NumberU64()

	// delete cache for previous block
	prevKey := fmt.Sprintf("all-info-%d", blockNr-1)
	s.b.SingleFlightForgetKey(prevKey)

	key := fmt.Sprintf("all-info-%d", blockNr)
	res, err := s.b.SingleFlightRequest(
		key,
		func() (interface{}, error) {
			return s.getAllValidatorInformation(ctx, page, rpc.LatestBlockNumber)
		},
	)
	if err != nil {
		return nil, err
	}
	return res.([]*staking.ValidatorRPCEnhanced), nil
}

// GetAllValidatorInformationByBlockNumber returns information about all validators.
// If page is -1, return all instead of `validatorsPageSize` elements.
func (s *PublicBlockChainAPI) GetAllValidatorInformationByBlockNumber(
	ctx context.Context, page int, blockNr rpc.BlockNumber,
) ([]*staking.ValidatorRPCEnhanced, error) {
	if err := s.isBeaconShard(); err != nil {
		return nil, err
	}
	if err := s.isBlockGreaterThanLatest(blockNr); err != nil {
		return nil, err
	}
	return s.getAllValidatorInformation(ctx, page, blockNr)
}

// GetAllDelegationInformation returns delegation information about `validatorsPageSize` validators,
// starting at `page*validatorsPageSize`.
// If page is -1, return all instead of `validatorsPageSize` elements.
func (s *PublicBlockChainAPI) GetAllDelegationInformation(ctx context.Context, page int) ([][]*RPCDelegation, error) {
	if err := s.isBeaconShard(); err != nil {
		return nil, err
	}
	if page < -1 {
		return make([][]*RPCDelegation, 0), nil
	}
	addresses := s.b.GetAllValidatorAddresses()
	if page != -1 && len(addresses) <= page*validatorsPageSize {
		return make([][]*RPCDelegation, 0), nil
	}
	validatorsNum := len(addresses)
	start := 0
	if page != -1 {
		validatorsNum = validatorsPageSize
		start = page * validatorsPageSize
		if len(addresses)-start < validatorsPageSize {
			validatorsNum = len(addresses) - start
		}
	}
	validators := make([][]*RPCDelegation, validatorsNum)
	var err error
	for i := start; i < start+validatorsNum; i++ {
		validators[i-start], err = s.GetDelegationsByValidator(ctx, addresses[i].String())
		if err != nil {
			return nil, err
		}
	}
	return validators, nil
}

// GetDelegationsByDelegator returns list of delegations for a delegator address.
func (s *PublicBlockChainAPI) GetDelegationsByDelegator(ctx context.Context, address string) ([]*RPCDelegation, error) {
	if err := s.isBeaconShard(); err != nil {
		return nil, err
	}
	delegatorAddress := internal_common.ParseAddr(address)
	validators, delegations := s.b.GetDelegationsByDelegator(delegatorAddress)
	result := []*RPCDelegation{}
	for i := range delegations {
		delegation := delegations[i]

		undelegations := make([]RPCUndelegation, len(delegation.Undelegations))

		for j := range delegation.Undelegations {
			undelegations = append(undelegations, RPCUndelegation{
				delegation.Undelegations[j].Amount,
				delegation.Undelegations[j].Epoch,
			})
		}
		valAddr, _ := internal_common.AddressToBech32(validators[i])
		delAddr, _ := internal_common.AddressToBech32(delegatorAddress)
		result = append(result, &RPCDelegation{
			valAddr,
			delAddr,
			delegation.Amount,
			delegation.Reward,
			undelegations,
		})
	}
	return result, nil
}

// GetDelegationsByDelegatorByBlockNumber returns list of delegations for a delegator address at given block number
func (s *PublicBlockChainAPI) GetDelegationsByDelegatorByBlockNumber(
	ctx context.Context, address string, blockNum rpc.BlockNumber,
) ([]*RPCDelegation, error) {
	if err := s.isBeaconShard(); err != nil {
		return nil, err
	}
	if err := s.isBlockGreaterThanLatest(blockNum); err != nil {
		return nil, err
	}
	delegatorAddress := internal_common.ParseAddr(address)
	block, err := s.b.BlockByNumber(ctx, rpc.BlockNumber(blockNum))
	if err != nil {
		return nil, errors.Wrapf(err, "could not retrieve the block information for block number: %d", blockNum)
	}
	validators, delegations := s.b.GetDelegationsByDelegatorByBlock(delegatorAddress, block)
	result := make([]*RPCDelegation, len(delegations))
	for i := range delegations {
		delegation := delegations[i]

		undelegations := make([]RPCUndelegation, len(delegation.Undelegations))

		for j := range delegation.Undelegations {
			undelegations[j] = RPCUndelegation{
				delegation.Undelegations[j].Amount,
				delegation.Undelegations[j].Epoch,
			}
		}
		valAddr, _ := internal_common.AddressToBech32(validators[i])
		delAddr, _ := internal_common.AddressToBech32(delegatorAddress)
		result[i] = &RPCDelegation{
			valAddr,
			delAddr,
			delegation.Amount,
			delegation.Reward,
			undelegations,
		}
	}
	return result, nil
}

// GetDelegationsByValidator returns list of delegations for a validator address.
func (s *PublicBlockChainAPI) GetDelegationsByValidator(ctx context.Context, address string) ([]*RPCDelegation, error) {
	if err := s.isBeaconShard(); err != nil {
		return nil, err
	}
	validatorAddress := internal_common.ParseAddr(address)
	delegations := s.b.GetDelegationsByValidator(validatorAddress)
	result := make([]*RPCDelegation, 0)
	for _, delegation := range delegations {

		undelegations := []RPCUndelegation{}

		for j := range delegation.Undelegations {
			undelegations = append(undelegations, RPCUndelegation{
				delegation.Undelegations[j].Amount,
				delegation.Undelegations[j].Epoch,
			})
		}
		valAddr, _ := internal_common.AddressToBech32(validatorAddress)
		delAddr, _ := internal_common.AddressToBech32(delegation.DelegatorAddress)
		result = append(result, &RPCDelegation{
			valAddr,
			delAddr,
			delegation.Amount,
			delegation.Reward,
			undelegations,
		})
	}
	return result, nil
}

// GetDelegationByDelegatorAndValidator returns a delegation for delegator and validator.
func (s *PublicBlockChainAPI) GetDelegationByDelegatorAndValidator(ctx context.Context, address string, validator string) (*RPCDelegation, error) {
	if err := s.isBeaconShard(); err != nil {
		return nil, err
	}
	delegatorAddress := internal_common.ParseAddr(address)
	validatorAddress := internal_common.ParseAddr(validator)
	validators, delegations := s.b.GetDelegationsByDelegator(delegatorAddress)
	for i := range delegations {
		if validators[i] != validatorAddress {
			continue
		}
		delegation := delegations[i]

		undelegations := []RPCUndelegation{}

		for j := range delegation.Undelegations {
			undelegations = append(undelegations, RPCUndelegation{
				delegation.Undelegations[j].Amount,
				delegation.Undelegations[j].Epoch,
			})
		}
		valAddr, _ := internal_common.AddressToBech32(validatorAddress)
		delAddr, _ := internal_common.AddressToBech32(delegatorAddress)
		return &RPCDelegation{
			valAddr,
			delAddr,
			delegation.Amount,
			delegation.Reward,
			undelegations,
		}, nil
	}
	return nil, nil
}

// doEstimateGas ..
func doEstimateGas(ctx context.Context, b Backend, args CallArgs, gasCap *big.Int) (hexutil.Uint64, error) {
	// Binary search the gas requirement, as it may be higher than the amount used
	var (
		lo  = params.TxGas - 1
		hi  uint64
		cap uint64
	)
	blockNum := rpc.LatestBlockNumber
	if args.Gas != nil && uint64(*args.Gas) >= params.TxGas {
		hi = uint64(*args.Gas)
	} else {
		// Retrieve the block to act as the gas ceiling
		block, err := b.BlockByNumber(ctx, blockNum)
		if err != nil {
			return 0, err
		}
		hi = block.GasLimit()
	}
	if gasCap != nil && hi > gasCap.Uint64() {
		// log.Warn("Caller gas above allowance, capping", "requested", hi, "cap", gasCap)
		hi = gasCap.Uint64()
	}
	cap = hi

	// Use zero-address if none other is available
	if args.From == nil {
		args.From = &common.Address{}
	}
	// Create a helper to check if a gas allowance results in an executable transaction
	executable := func(gas uint64) bool {
		args.Gas = (*hexutil.Uint64)(&gas)

		_, _, failed, err := doCall(ctx, b, args, blockNum, vm.Config{}, 0, big.NewInt(int64(cap)))
		if err != nil || failed {
			return false
		}
		return true
	}
	// Execute the binary search and hone in on an executable gas limit
	for lo+1 < hi {
		mid := (hi + lo) / 2
		if !executable(mid) {
			lo = mid
		} else {
			hi = mid
		}
	}
	// Reject the transaction as invalid if it still fails at the highest allowance
	if hi == cap {
		if !executable(hi) {
			return 0, fmt.Errorf("gas required exceeds allowance (%d) or always failing transaction", cap)
		}
	}
	return hexutil.Uint64(hi), nil
}

// EstimateGas returns an estimate of the amount of gas needed to execute the
// given transaction against the current pending block.
func (s *PublicBlockChainAPI) EstimateGas(ctx context.Context, args CallArgs) (hexutil.Uint64, error) {
	return doEstimateGas(ctx, s.b, args, nil)
}

// GetCurrentUtilityMetrics ..
func (s *PublicBlockChainAPI) GetCurrentUtilityMetrics() (*network.UtilityMetric, error) {
	if err := s.isBeaconShard(); err != nil {
		return nil, err
	}
	return s.b.GetCurrentUtilityMetrics()
}

// GetSuperCommittees ..
func (s *PublicBlockChainAPI) GetSuperCommittees() (*quorum.Transition, error) {
	if err := s.isBeaconShard(); err != nil {
		return nil, err
	}
	return s.b.GetSuperCommittees()
}

// GetCurrentBadBlocks ..
func (s *PublicBlockChainAPI) GetCurrentBadBlocks() []core.BadBlock {
	return s.b.GetCurrentBadBlocks()
}

// GetTotalSupply ..
func (s *PublicBlockChainAPI) GetTotalSupply() (numeric.Dec, error) {
	return numeric.NewDec(initSupply), nil
}

// GetCirculatingSupply ..
func (s *PublicBlockChainAPI) GetCirculatingSupply() (numeric.Dec, error) {
	timestamp := time.Now()
	return numeric.NewDec(initSupply).Mul(reward.PercentageForTimeStamp(timestamp.Unix())), nil
}

// GetStakingNetworkInfo ..
func (s *PublicBlockChainAPI) GetStakingNetworkInfo(
	ctx context.Context,
) (*StakingNetworkInfo, error) {
	if err := s.isBeaconShard(); err != nil {
		return nil, err
	}
	totalStaking, _ := s.GetTotalStaking()
	round, _ := s.GetMedianRawStakeSnapshot()
	epoch := s.LatestHeader(ctx).Epoch
	epochLastBlock, _ := s.EpochLastBlock(epoch)
	totalSupply, _ := s.GetTotalSupply()
	circulatingSupply, _ := s.GetCirculatingSupply()
	return &StakingNetworkInfo{
		TotalSupply:       totalSupply,
		CirculatingSupply: circulatingSupply,
		EpochLastBlock:    epochLastBlock,
		TotalStaking:      totalStaking,
		MedianRawStake:    round.MedianStake,
	}, nil
}

// GetLastCrossLinks ..
func (s *PublicBlockChainAPI) GetLastCrossLinks() ([]*types.CrossLink, error) {
	if err := s.isBeaconShard(); err != nil {
		return nil, err
	}
	return s.b.GetLastCrossLinks()
}<|MERGE_RESOLUTION|>--- conflicted
+++ resolved
@@ -674,11 +674,7 @@
 			validatorsNum = len(addresses) - start
 		}
 	}
-<<<<<<< HEAD
-	validators := make([]*staking.ValidatorRPCEnhanced, validatorsNum)
-=======
 	validators := []*staking.ValidatorRPCEnhanced{}
->>>>>>> 18418a7e
 	block, err := s.b.BlockByNumber(ctx, rpc.BlockNumber(blockNr))
 	if err != nil {
 		return nil, errors.Wrapf(err, "could not retrieve the block information for block number: %d", blockNr)
