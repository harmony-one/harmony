package apiv1

import (
	"context"
	"errors"
	"fmt"
	"math/big"
	"time"

	"github.com/ethereum/go-ethereum/common"
	"github.com/ethereum/go-ethereum/common/hexutil"
	"github.com/ethereum/go-ethereum/common/math"
	"github.com/ethereum/go-ethereum/rpc"
	"github.com/harmony-one/bls/ffi/go/bls"
	"github.com/harmony-one/harmony/common/denominations"
	"github.com/harmony-one/harmony/core"
	"github.com/harmony-one/harmony/core/types"
	"github.com/harmony-one/harmony/core/vm"
	internal_bls "github.com/harmony-one/harmony/crypto/bls"
	internal_common "github.com/harmony-one/harmony/internal/common"
	"github.com/harmony-one/harmony/internal/params"
	"github.com/harmony-one/harmony/internal/utils"
	"github.com/harmony-one/harmony/shard"
	"github.com/harmony-one/harmony/staking/network"
	staking "github.com/harmony-one/harmony/staking/types"
)

const (
	defaultGasPrice     = denominations.Nano
	defaultFromAddress  = "0x0000000000000000000000000000000000000000"
	defaultBlocksPeriod = 15000
)

// PublicBlockChainAPI provides an API to access the Harmony blockchain.
// It offers only methods that operate on public data that is freely available to anyone.
type PublicBlockChainAPI struct {
	b Backend
}

// NewPublicBlockChainAPI creates a new Harmony blockchain API.
func NewPublicBlockChainAPI(b Backend) *PublicBlockChainAPI {
	return &PublicBlockChainAPI{b}
}

// BlockArgs is struct to include optional block formatting params.
type BlockArgs struct {
	WithSigners bool     `json:"withSigners"`
	InclTx      bool     `json:"inclTx"`
	FullTx      bool     `json:"fullTx"`
	Signers     []string `json:"signers"`
	InclStaking bool     `json:"inclStaking"`
}

// GetBlockByNumber returns the requested block. When blockNr is -1 the chain head is returned. When fullTx is true all
// transactions in the block are returned in full detail, otherwise only the transaction hash is returned.
func (s *PublicBlockChainAPI) GetBlockByNumber(ctx context.Context, blockNr rpc.BlockNumber, fullTx bool) (map[string]interface{}, error) {
	block, err := s.b.BlockByNumber(ctx, blockNr)
	if block != nil {
		blockArgs := BlockArgs{WithSigners: false, InclTx: true, FullTx: fullTx, InclStaking: true}
		response, err := RPCMarshalBlock(block, blockArgs)
		if err == nil && blockNr == rpc.PendingBlockNumber {
			// Pending blocks need to nil out a few fields
			for _, field := range []string{"hash", "nonce", "miner"} {
				response[field] = nil
			}
		}
		return response, err
	}
	return nil, err
}

// GetBlockByHash returns the requested block. When fullTx is true all transactions in the block are returned in full
// detail, otherwise only the transaction hash is returned.
func (s *PublicBlockChainAPI) GetBlockByHash(ctx context.Context, blockHash common.Hash, fullTx bool) (map[string]interface{}, error) {
	block, err := s.b.GetBlock(ctx, blockHash)
	if block != nil {
		blockArgs := BlockArgs{WithSigners: false, InclTx: true, FullTx: fullTx, InclStaking: true}
		return RPCMarshalBlock(block, blockArgs)
	}
	return nil, err
}

// GetBlockByNumberNew returns the requested block. When blockNr is -1 the chain head is returned. When fullTx in blockArgs is true all
// transactions in the block are returned in full detail, otherwise only the transaction hash is returned. When withSigners in BlocksArgs is true
// it shows block signers for this block in list of one addresses.
func (s *PublicBlockChainAPI) GetBlockByNumberNew(ctx context.Context, blockNr rpc.BlockNumber, blockArgs BlockArgs) (map[string]interface{}, error) {
	block, err := s.b.BlockByNumber(ctx, blockNr)
	blockArgs.InclTx = true
	if blockArgs.WithSigners {
		blockArgs.Signers, err = s.GetBlockSigners(ctx, blockNr)
		if err != nil {
			return nil, err
		}
	}
	if block != nil {
		response, err := RPCMarshalBlock(block, blockArgs)
		if err == nil && blockNr == rpc.PendingBlockNumber {
			// Pending blocks need to nil out a few fields
			for _, field := range []string{"hash", "nonce", "miner"} {
				response[field] = nil
			}
		}
		return response, err
	}
	return nil, err
}

// GetBlockByHashNew returns the requested block. When fullTx in blockArgs is true all transactions in the block are returned in full
// detail, otherwise only the transaction hash is returned. When withSigners in BlocksArgs is true
// it shows block signers for this block in list of one addresses.
func (s *PublicBlockChainAPI) GetBlockByHashNew(ctx context.Context, blockHash common.Hash, blockArgs BlockArgs) (map[string]interface{}, error) {
	block, err := s.b.GetBlock(ctx, blockHash)
	blockArgs.InclTx = true
	if blockArgs.WithSigners {
		blockArgs.Signers, err = s.GetBlockSigners(ctx, rpc.BlockNumber(block.NumberU64()))
		if err != nil {
			return nil, err
		}
	}
	if block != nil {
		return RPCMarshalBlock(block, blockArgs)
	}
	return nil, err
}

// GetBlocks method returns blocks in range blockStart, blockEnd just like GetBlockByNumber but all at once.
func (s *PublicBlockChainAPI) GetBlocks(ctx context.Context, blockStart rpc.BlockNumber, blockEnd rpc.BlockNumber, blockArgs BlockArgs) ([]map[string]interface{}, error) {
	result := make([]map[string]interface{}, 0)
	for i := blockStart; i <= blockEnd; i++ {
		block, err := s.b.BlockByNumber(ctx, i)
		blockArgs.InclTx = true
		if blockArgs.WithSigners {
			blockArgs.Signers, err = s.GetBlockSigners(ctx, rpc.BlockNumber(i))
			if err != nil {
				return nil, err
			}
		}
		if block != nil {
			rpcBlock, err := RPCMarshalBlock(block, blockArgs)
			if err == nil && i == rpc.PendingBlockNumber {
				// Pending blocks need to nil out a few fields
				for _, field := range []string{"hash", "nonce", "miner"} {
					rpcBlock[field] = nil
				}
			}
			result = append(result, rpcBlock)
		}
	}
	return result, nil
}

// GetValidators returns validators list for a particular epoch.
func (s *PublicBlockChainAPI) GetValidators(ctx context.Context, epoch int64) (map[string]interface{}, error) {
	committee, err := s.b.GetValidators(big.NewInt(epoch))
	if err != nil {
		return nil, err
	}
	validators := make([]map[string]interface{}, 0)
	for _, validator := range committee.Slots {
		validatorBalance, err := s.b.GetBalance(validator.EcdsaAddress)
		if err != nil {
			return nil, err
		}
		oneAddress, err := internal_common.AddressToBech32(validator.EcdsaAddress)
		if err != nil {
			return nil, err
		}
		validatorsFields := map[string]interface{}{
			"address": oneAddress,
			"balance": (*hexutil.Big)(validatorBalance),
		}
		validators = append(validators, validatorsFields)
	}
	result := map[string]interface{}{
		"shardID":    committee.ShardID,
		"validators": validators,
	}
	return result, nil
}

// GetBlockSigners returns signers for a particular block.
func (s *PublicBlockChainAPI) GetBlockSigners(ctx context.Context, blockNr rpc.BlockNumber) ([]string, error) {
	if uint64(blockNr) == 0 || uint64(blockNr) >= uint64(s.BlockNumber()) {
		return make([]string, 0), nil
	}
	block, err := s.b.BlockByNumber(ctx, blockNr)
	if err != nil {
		return nil, err
	}
	blockWithSigners, err := s.b.BlockByNumber(ctx, blockNr+1)
	if err != nil {
		return nil, err
	}
	committee, err := s.b.GetValidators(block.Epoch())
	if err != nil {
		return nil, err
	}
	pubkeys := make([]*bls.PublicKey, len(committee.Slots))
	for i, validator := range committee.Slots {
		pubkeys[i] = new(bls.PublicKey)
		validator.BlsPublicKey.ToLibBLSPublicKey(pubkeys[i])
	}
	result := make([]string, 0)
	mask, err := internal_bls.NewMask(pubkeys, nil)
	if err != nil {
		return result, err
	}
	if err != nil {
		return result, err
	}
	err = mask.SetMask(blockWithSigners.Header().LastCommitBitmap())
	if err != nil {
		return result, err
	}
	for _, validator := range committee.Slots {
		oneAddress, err := internal_common.AddressToBech32(validator.EcdsaAddress)
		if err != nil {
			return result, err
		}
		blsPublicKey := new(bls.PublicKey)
		validator.BlsPublicKey.ToLibBLSPublicKey(blsPublicKey)
		if ok, err := mask.KeyEnabled(blsPublicKey); err == nil && ok {
			result = append(result, oneAddress)
		}
	}
	return result, nil
}

// IsBlockSigner returns true if validator with address signed blockNr block.
func (s *PublicBlockChainAPI) IsBlockSigner(ctx context.Context, blockNr rpc.BlockNumber, address string) (bool, error) {
	if uint64(blockNr) == 0 || uint64(blockNr) >= uint64(s.BlockNumber()) {
		return false, nil
	}
	block, err := s.b.BlockByNumber(ctx, blockNr)
	if err != nil {
		return false, err
	}
	blockWithSigners, err := s.b.BlockByNumber(ctx, blockNr+1)
	if err != nil {
		return false, err
	}
	committee, err := s.b.GetValidators(block.Epoch())
	if err != nil {
		return false, err
	}
	pubkeys := make([]*bls.PublicKey, len(committee.Slots))
	for i, validator := range committee.Slots {
		pubkeys[i] = new(bls.PublicKey)
		validator.BlsPublicKey.ToLibBLSPublicKey(pubkeys[i])
	}
	mask, err := internal_bls.NewMask(pubkeys, nil)
	if err != nil {
		return false, err
	}
	err = mask.SetMask(blockWithSigners.Header().LastCommitBitmap())
	if err != nil {
		return false, err
	}
	for _, validator := range committee.Slots {
		oneAddress, err := internal_common.AddressToBech32(validator.EcdsaAddress)
		if err != nil {
			return false, err
		}
		if oneAddress != address {
			continue
		}
		blsPublicKey := new(bls.PublicKey)
		validator.BlsPublicKey.ToLibBLSPublicKey(blsPublicKey)
		if ok, err := mask.KeyEnabled(blsPublicKey); err == nil && ok {
			return true, nil
		}
	}
	return false, nil
}

// GetSignedBlocks returns how many blocks a particular validator signed for last defaultBlocksPeriod (3 hours ~ 1500 blocks).
func (s *PublicBlockChainAPI) GetSignedBlocks(ctx context.Context, address string) hexutil.Uint64 {
	totalSigned := uint64(0)
	lastBlock := uint64(0)
	blockHeight := uint64(s.BlockNumber())
	if blockHeight >= defaultBlocksPeriod {
		lastBlock = blockHeight - defaultBlocksPeriod + 1
	}
	for i := lastBlock; i <= blockHeight; i++ {
		signed, err := s.IsBlockSigner(ctx, rpc.BlockNumber(i), address)
		if err == nil && signed {
			totalSigned++
		}
	}
	return hexutil.Uint64(totalSigned)
}

// GetEpoch returns current epoch.
func (s *PublicBlockChainAPI) GetEpoch(ctx context.Context) hexutil.Uint64 {
	return hexutil.Uint64(s.LatestHeader(ctx).Epoch)
}

// GetLeader returns current shard leader.
func (s *PublicBlockChainAPI) GetLeader(ctx context.Context) string {
	return s.LatestHeader(ctx).Leader
}

// GetValidatorSelfDelegation returns validator stake.
func (s *PublicBlockChainAPI) GetValidatorSelfDelegation(ctx context.Context, address string) hexutil.Uint64 {
	return hexutil.Uint64(s.b.GetValidatorSelfDelegation(internal_common.ParseAddr(address)).Uint64())
}

// GetValidatorTotalDelegation returns total balace stacking for validator with delegation.
func (s *PublicBlockChainAPI) GetValidatorTotalDelegation(ctx context.Context, address string) hexutil.Uint64 {
	delegations := s.b.GetDelegationsByValidator(internal_common.ParseAddr(address))
	totalStake := big.NewInt(0)
	for _, delegation := range delegations {
		totalStake.Add(totalStake, delegation.Amount)
	}
	// TODO: return more than uint64
	return hexutil.Uint64(totalStake.Uint64())
}

// GetShardingStructure returns an array of sharding structures.
func (s *PublicBlockChainAPI) GetShardingStructure(ctx context.Context) ([]map[string]interface{}, error) {
	// Get header and number of shards.
	epoch := s.GetEpoch(ctx)
	numShard := shard.Schedule.InstanceForEpoch(big.NewInt(int64(epoch))).NumShards()

	// Return shareding structure for each case.
	return shard.Schedule.GetShardingStructure(int(numShard), int(s.b.GetShardID())), nil
}

// GetShardID returns shard ID of the requested node.
func (s *PublicBlockChainAPI) GetShardID(ctx context.Context) (int, error) {
	return int(s.b.GetShardID()), nil
}

// GetCode returns the code stored at the given address in the state for the given block number.
func (s *PublicBlockChainAPI) GetCode(ctx context.Context, addr string, blockNr rpc.BlockNumber) (hexutil.Bytes, error) {
	address := internal_common.ParseAddr(addr)
	state, _, err := s.b.StateAndHeaderByNumber(ctx, blockNr)
	if state == nil || err != nil {
		return nil, err
	}
	code := state.GetCode(address)
	return code, state.Error()
}

// GetStorageAt returns the storage from the state at the given address, key and
// block number. The rpc.LatestBlockNumber and rpc.PendingBlockNumber meta block
// numbers are also allowed.
func (s *PublicBlockChainAPI) GetStorageAt(ctx context.Context, addr string, key string, blockNr rpc.BlockNumber) (hexutil.Bytes, error) {
	address := internal_common.ParseAddr(addr)
	state, _, err := s.b.StateAndHeaderByNumber(ctx, blockNr)
	if state == nil || err != nil {
		return nil, err
	}
	res := state.GetState(address, common.HexToHash(key))
	return res[:], state.Error()
}

// GetBalance returns the amount of Nano for the given address in the state of the
// given block number. The rpc.LatestBlockNumber and rpc.PendingBlockNumber meta
// block numbers are also allowed.
func (s *PublicBlockChainAPI) GetBalance(ctx context.Context, address string, blockNr rpc.BlockNumber) (*hexutil.Big, error) {
	// TODO: currently only get latest balance. Will add complete logic later.
	addr := internal_common.ParseAddr(address)
	balance, err := s.b.GetBalance(addr)
	if balance == nil {
		return nil, err
	}
	return (*hexutil.Big)(balance), err
}

// BlockNumber returns the block number of the chain head.
func (s *PublicBlockChainAPI) BlockNumber() hexutil.Uint64 {
	header, _ := s.b.HeaderByNumber(context.Background(), rpc.LatestBlockNumber) // latest header should always be available
	return hexutil.Uint64(header.Number().Uint64())
}

// ResendCx requests that the egress receipt for the given cross-shard
// transaction be sent to the destination shard for credit.  This is used for
// unblocking a half-complete cross-shard transaction whose fund has been
// withdrawn already from the source shard but not credited yet in the
// destination account due to transient failures.
func (s *PublicBlockChainAPI) ResendCx(ctx context.Context, txID common.Hash) (bool, error) {
	_, success := s.b.ResendCx(ctx, txID)
	return success, nil
}

// Call executes the given transaction on the state for the given block number.
// It doesn't make and changes in the state/blockchain and is useful to execute and retrieve values.
func (s *PublicBlockChainAPI) Call(ctx context.Context, args CallArgs, blockNr rpc.BlockNumber) (hexutil.Bytes, error) {
	result, _, _, err := doCall(ctx, s.b, args, blockNr, vm.Config{}, 5*time.Second, s.b.RPCGasCap())
	return (hexutil.Bytes)(result), err
}

func doCall(ctx context.Context, b Backend, args CallArgs, blockNr rpc.BlockNumber, vmCfg vm.Config, timeout time.Duration, globalGasCap *big.Int) ([]byte, uint64, bool, error) {
	defer func(start time.Time) {
		utils.Logger().Debug().
			Dur("runtime", time.Since(start)).
			Msg("Executing EVM call finished")
	}(time.Now())

	state, header, err := b.StateAndHeaderByNumber(ctx, blockNr)
	if state == nil || err != nil {
		return nil, 0, false, err
	}
	// Set sender address or use a default if none specified
	var addr common.Address
	if args.From == nil {
		// TODO(ricl): this logic was borrowed from [go-ethereum](https://github.com/ethereum/go-ethereum/blob/f578d41ee6b3087f8021fd561a0b5665aea3dba6/internal/ethapi/api.go#L738)
		// [question](https://ethereum.stackexchange.com/questions/72979/why-does-the-docall-function-use-the-first-account-by-default)
		// Might need to reconsider the logic
		// if wallets := b.AccountManager().Wallets(); len(wallets) > 0 {
		// 	if accounts := wallets[0].Accounts(); len(accounts) > 0 {
		// 		addr = accounts[0].Address
		// 	}
		// }
		// The logic in ethereum is to pick a random address managed under the account manager.
		// Currently Harmony no longers support the account manager.
		// Any address does not affect the logic of this call.
		addr = common.HexToAddress(defaultFromAddress)
	} else {
		addr = *args.From
	}
	// Set default gas & gas price if none were set
	gas := uint64(math.MaxUint64 / 2)
	if args.Gas != nil {
		gas = uint64(*args.Gas)
	}
	if globalGasCap != nil && globalGasCap.Uint64() < gas {
		utils.Logger().Warn().
			Uint64("requested", gas).
			Uint64("cap", globalGasCap.Uint64()).
			Msg("Caller gas above allowance, capping")
		gas = globalGasCap.Uint64()
	}
	gasPrice := new(big.Int).SetUint64(defaultGasPrice)
	if args.GasPrice != nil {
		gasPrice = args.GasPrice.ToInt()
	}

	value := new(big.Int)
	if args.Value != nil {
		value = args.Value.ToInt()
	}

	var data []byte
	if args.Data != nil {
		data = []byte(*args.Data)
	}

	// Create new call message
	msg := types.NewMessage(addr, args.To, 0, value, gas, gasPrice, data, false)

	// Setup context so it may be cancelled the call has completed
	// or, in case of unmetered gas, setup a context with a timeout.
	var cancel context.CancelFunc
	if timeout > 0 {
		ctx, cancel = context.WithTimeout(ctx, timeout)
	} else {
		ctx, cancel = context.WithCancel(ctx)
	}
	// Make sure the context is cancelled when the call has completed
	// this makes sure resources are cleaned up.
	defer cancel()

	// Get a new instance of the EVM.
	evm, vmError, err := b.GetEVM(ctx, msg, state, header)
	if err != nil {
		return nil, 0, false, err
	}
	// Wait for the context to be done and cancel the evm. Even if the
	// EVM has finished, cancelling may be done (repeatedly)
	go func() {
		<-ctx.Done()
		evm.Cancel()
	}()

	// Setup the gas pool (also for unmetered requests)
	// and apply the message.
	gp := new(core.GasPool).AddGas(math.MaxUint64)
	res, gas, failed, err := core.ApplyMessage(evm, msg, gp)
	if err := vmError(); err != nil {
		return nil, 0, false, err
	}
	// If the timer caused an abort, return an appropriate error message
	if evm.Cancelled() {
		return nil, 0, false, fmt.Errorf("execution aborted (timeout = %v)", timeout)
	}
	return res, gas, failed, err
}

// LatestHeader returns the latest header information
func (s *PublicBlockChainAPI) LatestHeader(ctx context.Context) *HeaderInformation {
	header, _ := s.b.HeaderByNumber(context.Background(), rpc.LatestBlockNumber) // latest header should always be available
	return newHeaderInformation(header)
}

var (
	errNotBeaconChainShard = errors.New("cannot call this rpc on non beaconchain node")
)

// GetMedianRawStakeSnapshot returns the raw median stake, only meant to be called on beaconchain
// explorer node
func (s *PublicBlockChainAPI) GetMedianRawStakeSnapshot() (*big.Int, error) {
	if s.b.GetShardID() == shard.BeaconChainShardID {
		return s.b.GetMedianRawStakeSnapshot(), nil
	}
	return nil, errNotBeaconChainShard
}

// GetAllValidatorAddresses returns all validator addresses.
func (s *PublicBlockChainAPI) GetAllValidatorAddresses() ([]string, error) {
	addresses := []string{}
	for _, addr := range s.b.GetAllValidatorAddresses() {
		oneAddr, _ := internal_common.AddressToBech32(addr)
		addresses = append(addresses, oneAddr)
	}
	return addresses, nil
}

// GetActiveValidatorAddresses returns active validator addresses.
func (s *PublicBlockChainAPI) GetActiveValidatorAddresses() ([]string, error) {
	addresses := []string{}
	for _, addr := range s.b.GetActiveValidatorAddresses() {
		oneAddr, _ := internal_common.AddressToBech32(addr)
		addresses = append(addresses, oneAddr)
	}
	return addresses, nil
}

// GetValidatorMetrics ..
func (s *PublicBlockChainAPI) GetValidatorMetrics(ctx context.Context, address string) (*staking.ValidatorStats, error) {
	validatorAddress := internal_common.ParseAddr(address)
	stats := s.b.GetValidatorStats(validatorAddress)
	if stats == nil {
		return nil, fmt.Errorf("validator stats not found: %s", validatorAddress.Hex())
	}
	return stats, nil
}

// GetValidatorInformation returns information about a validator.
func (s *PublicBlockChainAPI) GetValidatorInformation(ctx context.Context, address string) (*staking.Validator, error) {
	validatorAddress := internal_common.ParseAddr(address)
	validator := s.b.GetValidatorInformation(validatorAddress)
	if validator == nil {
		return nil, fmt.Errorf("validator not found: %s", validatorAddress.Hex())
	}
	return validator, nil
}

// GetDelegationsByDelegator returns list of delegations for a delegator address.
func (s *PublicBlockChainAPI) GetDelegationsByDelegator(ctx context.Context, address string) ([]*RPCDelegation, error) {
	delegatorAddress := internal_common.ParseAddr(address)
	validators, delegations := s.b.GetDelegationsByDelegator(delegatorAddress)
	result := []*RPCDelegation{}
	for i := range delegations {
		delegation := delegations[i]

		undelegations := []RPCUndelegation{}

		for j := range delegation.Undelegations {
			undelegations = append(undelegations, RPCUndelegation{
				delegation.Undelegations[j].Amount,
				delegation.Undelegations[j].Epoch,
			})
		}
		valAddr, _ := internal_common.AddressToBech32(validators[i])
		delAddr, _ := internal_common.AddressToBech32(delegatorAddress)
		result = append(result, &RPCDelegation{
			valAddr,
			delAddr,
			delegation.Amount,
			delegation.Reward,
			undelegations,
		})
	}
	return result, nil
}

// GetDelegationsByValidator returns list of delegations for a validator address.
func (s *PublicBlockChainAPI) GetDelegationsByValidator(ctx context.Context, address string) ([]*RPCDelegation, error) {
	validatorAddress := internal_common.ParseAddr(address)
	delegations := s.b.GetDelegationsByValidator(validatorAddress)
	result := make([]*RPCDelegation, 0)
	for _, delegation := range delegations {

		undelegations := []RPCUndelegation{}

		for j := range delegation.Undelegations {
			undelegations = append(undelegations, RPCUndelegation{
				delegation.Undelegations[j].Amount,
				delegation.Undelegations[j].Epoch,
			})
		}
		valAddr, _ := internal_common.AddressToBech32(validatorAddress)
		delAddr, _ := internal_common.AddressToBech32(delegation.DelegatorAddress)
		result = append(result, &RPCDelegation{
			valAddr,
			delAddr,
			delegation.Amount,
			delegation.Reward,
			undelegations,
		})
	}
	return result, nil
}

// GetDelegationByDelegatorAndValidator returns a delegation for delegator and validator.
func (s *PublicBlockChainAPI) GetDelegationByDelegatorAndValidator(ctx context.Context, address string, validator string) (*RPCDelegation, error) {
	delegatorAddress := internal_common.ParseAddr(address)
	validatorAddress := internal_common.ParseAddr(validator)
	validators, delegations := s.b.GetDelegationsByDelegator(delegatorAddress)
	for i := range delegations {
		if validators[i] != validatorAddress {
			continue
		}
		delegation := delegations[i]

		undelegations := []RPCUndelegation{}

		for j := range delegation.Undelegations {
			undelegations = append(undelegations, RPCUndelegation{
				delegation.Undelegations[j].Amount,
				delegation.Undelegations[j].Epoch,
			})
		}
		valAddr, _ := internal_common.AddressToBech32(validatorAddress)
		delAddr, _ := internal_common.AddressToBech32(delegatorAddress)
		return &RPCDelegation{
			valAddr,
			delAddr,
			delegation.Amount,
			delegation.Reward,
			undelegations,
		}, nil
	}
	return nil, nil
}

<<<<<<< HEAD
// DoEstimateGas ..
func DoEstimateGas(ctx context.Context, b Backend, args CallArgs, blockNrOrHash uint64, gasCap *big.Int) (hexutil.Uint64, error) {
	// Binary search the gas requirement, as it may be higher than the amount used
	var (
		lo  uint64 = params.TxGas - 1
		hi  uint64
		cap uint64
	)
	if args.Gas != nil && uint64(*args.Gas) >= params.TxGas {
		hi = uint64(*args.Gas)
	} else {
		// Retrieve the block to act as the gas ceiling
		block := types.Block{}
		hi = block.GasLimit()
	}
	if gasCap != nil && hi > gasCap.Uint64() {
		// log.Warn("Caller gas above allowance, capping", "requested", hi, "cap", gasCap)
		hi = gasCap.Uint64()
	}
	cap = hi

	// Set sender address or use a default if none specified
	if args.From == nil {
		if wallets := b.AccountManager().Wallets(); len(wallets) > 0 {
			if accounts := wallets[0].Accounts(); len(accounts) > 0 {
				args.From = &accounts[0].Address
			}
		}
	}
	// Use zero-address if none other is available
	if args.From == nil {
		args.From = &common.Address{}
	}
	// Create a helper to check if a gas allowance results in an executable transaction
	executable := func(gas uint64) bool {
		args.Gas = (*hexutil.Uint64)(&gas)

		_, _, failed, err := doCall(ctx, b, args, rpc.PendingBlockNumber, vm.Config{}, 0, gasCap)
		if err != nil || failed {
			return false
		}
		return true
	}
	// Execute the binary search and hone in on an executable gas limit
	for lo+1 < hi {
		mid := (hi + lo) / 2
		if !executable(mid) {
			lo = mid
		} else {
			hi = mid
		}
	}
	// Reject the transaction as invalid if it still fails at the highest allowance
	if hi == cap {
		if !executable(hi) {
			return 0, fmt.Errorf("gas required exceeds allowance (%d) or always failing transaction", cap)
		}
	}
	return hexutil.Uint64(hi), nil
}

// EstimateGas returns an estimate of the amount of gas needed to execute the
// given transaction against the current pending block.
func (s *PublicBlockChainAPI) EstimateGas(ctx context.Context, args CallArgs) (hexutil.Uint64, error) {
	return DoEstimateGas(ctx, s.b, args, 199, s.b.RPCGasCap())
=======
// GetCurrentUtilityMetrics ..
func (s *PublicBlockChainAPI) GetCurrentUtilityMetrics() (*network.UtilityMetric, error) {
	if s.b.GetShardID() == shard.BeaconChainShardID {
		return s.b.GetCurrentUtilityMetrics()
	}
	return nil, errNotBeaconChainShard
>>>>>>> 25b2b5fd
}<|MERGE_RESOLUTION|>--- conflicted
+++ resolved
@@ -636,7 +636,6 @@
 	return nil, nil
 }
 
-<<<<<<< HEAD
 // DoEstimateGas ..
 func DoEstimateGas(ctx context.Context, b Backend, args CallArgs, blockNrOrHash uint64, gasCap *big.Int) (hexutil.Uint64, error) {
 	// Binary search the gas requirement, as it may be higher than the amount used
@@ -702,12 +701,12 @@
 // given transaction against the current pending block.
 func (s *PublicBlockChainAPI) EstimateGas(ctx context.Context, args CallArgs) (hexutil.Uint64, error) {
 	return DoEstimateGas(ctx, s.b, args, 199, s.b.RPCGasCap())
-=======
+}
+
 // GetCurrentUtilityMetrics ..
 func (s *PublicBlockChainAPI) GetCurrentUtilityMetrics() (*network.UtilityMetric, error) {
 	if s.b.GetShardID() == shard.BeaconChainShardID {
 		return s.b.GetCurrentUtilityMetrics()
 	}
 	return nil, errNotBeaconChainShard
->>>>>>> 25b2b5fd
 }