--- conflicted
+++ resolved
@@ -65,11 +65,8 @@
 		SHA3Epoch:                  big.NewInt(725), // Around Mon Oct 11 2021, 19:00 UTC
 		HIP6And8Epoch:              big.NewInt(725), // Around Mon Oct 11 2021, 19:00 UTC
 		StakingPrecompileEpoch:     big.NewInt(871), // Around Tue Feb 11 2022
-<<<<<<< HEAD
 		ChainIdFixEpoch:            EpochTBD,
-=======
 		SlotsLimitedEpoch:          EpochTBD,        // epoch to enable HIP-16
->>>>>>> 67cb4d96
 	}
 
 	// TestnetChainConfig contains the chain parameters to run a node on the harmony test network.
@@ -103,11 +100,8 @@
 		SHA3Epoch:                  big.NewInt(74570),
 		HIP6And8Epoch:              big.NewInt(74570),
 		StakingPrecompileEpoch:     big.NewInt(75175),
-<<<<<<< HEAD
 		ChainIdFixEpoch:            EpochTBD,
-=======
 		SlotsLimitedEpoch:          big.NewInt(75684), // epoch to enable HIP-16, around Mon, 02 May 2022 08:18:45 UTC with 2s block time
->>>>>>> 67cb4d96
 	}
 
 	// PangaeaChainConfig contains the chain parameters for the Pangaea network.
@@ -142,11 +136,8 @@
 		SHA3Epoch:                  big.NewInt(0),
 		HIP6And8Epoch:              big.NewInt(0),
 		StakingPrecompileEpoch:     big.NewInt(2), // same as staking
-<<<<<<< HEAD
 		ChainIdFixEpoch:            big.NewInt(0),
-=======
 		SlotsLimitedEpoch:          EpochTBD,      // epoch to enable HIP-16
->>>>>>> 67cb4d96
 	}
 
 	// PartnerChainConfig contains the chain parameters for the Partner network.
@@ -181,11 +172,8 @@
 		SHA3Epoch:                  big.NewInt(0),
 		HIP6And8Epoch:              big.NewInt(0),
 		StakingPrecompileEpoch:     big.NewInt(2),
-<<<<<<< HEAD
 		ChainIdFixEpoch:            big.NewInt(0),
-=======
 		SlotsLimitedEpoch:          EpochTBD, // epoch to enable HIP-16
->>>>>>> 67cb4d96
 	}
 
 	// StressnetChainConfig contains the chain parameters for the Stress test network.
@@ -220,11 +208,8 @@
 		SHA3Epoch:                  big.NewInt(0),
 		HIP6And8Epoch:              big.NewInt(0),
 		StakingPrecompileEpoch:     big.NewInt(2),
-<<<<<<< HEAD
 		ChainIdFixEpoch:            big.NewInt(0),
-=======
 		SlotsLimitedEpoch:          EpochTBD, // epoch to enable HIP-16
->>>>>>> 67cb4d96
 	}
 
 	// LocalnetChainConfig contains the chain parameters to run for local development.
@@ -258,11 +243,8 @@
 		SHA3Epoch:                  big.NewInt(0),
 		HIP6And8Epoch:              EpochTBD, // Never enable it for localnet as localnet has no external validator setup
 		StakingPrecompileEpoch:     big.NewInt(2),
-<<<<<<< HEAD
 		ChainIdFixEpoch:            big.NewInt(0),
-=======
 		SlotsLimitedEpoch:          EpochTBD, // epoch to enable HIP-16
->>>>>>> 67cb4d96
 	}
 
 	// AllProtocolChanges ...
@@ -298,11 +280,8 @@
 		big.NewInt(0),                      // SHA3Epoch
 		big.NewInt(0),                      // HIP6And8Epoch
 		big.NewInt(0),                      // StakingPrecompileEpoch
-<<<<<<< HEAD
 		big.NewInt(0),                      // ChainIdFixEpoch
-=======
 		big.NewInt(0),                      // SlotsLimitedEpoch
->>>>>>> 67cb4d96
 	}
 
 	// TestChainConfig ...
@@ -338,11 +317,8 @@
 		big.NewInt(0),        // SHA3Epoch
 		big.NewInt(0),        // HIP6And8Epoch
 		big.NewInt(0),        // StakingPrecompileEpoch
-<<<<<<< HEAD
 		big.NewInt(0),        // ChainIdFixEpoch
-=======
 		big.NewInt(0),        // SlotsLimitedEpoch
->>>>>>> 67cb4d96
 	}
 
 	// TestRules ...
@@ -461,13 +437,11 @@
 	// StakingPrecompileEpoch is the first epoch to support the staking precompiles
 	StakingPrecompileEpoch *big.Int `json:"staking-precompile-epoch,omitempty"`
 
-<<<<<<< HEAD
 	// ChainIdFixEpoch is the first epoch to return ethereum compatible chain id by ChainID() op code
 	ChainIdFixEpoch *big.Int `json:"chain-id-fix-epoch,omitempty"`
-=======
+	
 	// SlotsLimitedEpoch is the first epoch to enable HIP-16.
 	SlotsLimitedEpoch *big.Int `json:"slots-limit-epoch,omitempty"`
->>>>>>> 67cb4d96
 }
 
 // String implements the fmt.Stringer interface.
