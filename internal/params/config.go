--- conflicted
+++ resolved
@@ -36,7 +36,6 @@
 var (
 	// MainnetChainConfig is the chain parameters to run a node on the main network.
 	MainnetChainConfig = &ChainConfig{
-<<<<<<< HEAD
 		ChainID:                    MainnetChainID,
 		EthCompatibleChainID:       EthMainnetShard0ChainID,
 		EthCompatibleShard0ChainID: EthMainnetShard0ChainID,
@@ -47,34 +46,16 @@
 		QuickUnlockEpoch:           big.NewInt(191),
 		FiveSecondsEpoch:           big.NewInt(230),
 		TwoSecondsEpoch:            big.NewInt(366), // Around Tuesday Dec 8th 2020, 8AM PST
-		SixtyPercentEpoch:          big.NewInt(432), // Around Wednesday Jan 27 2021, 10PM PST
+		SixtyPercentEpoch:          big.NewInt(434), // Around Friday Jan 29 2021, 10AM PST
 		RedelegationEpoch:          big.NewInt(290),
 		EIP155Epoch:                big.NewInt(28),
 		S3Epoch:                    big.NewInt(28),
 		IstanbulEpoch:              big.NewInt(314),
 		ReceiptLogEpoch:            big.NewInt(101),
-=======
-		ChainID:              MainnetChainID,
-		EthCompatibleChainID: EthMainnetChainID,
-		CrossTxEpoch:         big.NewInt(28),
-		CrossLinkEpoch:       big.NewInt(186),
-		StakingEpoch:         big.NewInt(186),
-		PreStakingEpoch:      big.NewInt(185),
-		QuickUnlockEpoch:     big.NewInt(191),
-		FiveSecondsEpoch:     big.NewInt(230),
-		TwoSecondsEpoch:      big.NewInt(366), // Around Tuesday Dec 8th 2020, 8AM PST
-		SixtyPercentEpoch:    big.NewInt(434), // Around Friday Jan 29 2021, 10AM PST
-		RedelegationEpoch:    big.NewInt(290),
-		EIP155Epoch:          big.NewInt(28),
-		S3Epoch:              big.NewInt(28),
-		IstanbulEpoch:        big.NewInt(314),
-		ReceiptLogEpoch:      big.NewInt(101),
->>>>>>> 6112100e
 	}
 
 	// TestnetChainConfig contains the chain parameters to run a node on the harmony test network.
 	TestnetChainConfig = &ChainConfig{
-<<<<<<< HEAD
 		ChainID:                    TestnetChainID,
 		EthCompatibleChainID:       EthTestnetShard0ChainID,
 		EthCompatibleShard0ChainID: EthTestnetShard0ChainID,
@@ -85,29 +66,12 @@
 		QuickUnlockEpoch:           big.NewInt(0),
 		FiveSecondsEpoch:           big.NewInt(16500),
 		TwoSecondsEpoch:            big.NewInt(73000),
-		SixtyPercentEpoch:          big.NewInt(73273),
+		SixtyPercentEpoch:          big.NewInt(73280),
 		RedelegationEpoch:          big.NewInt(36500),
 		EIP155Epoch:                big.NewInt(0),
 		S3Epoch:                    big.NewInt(0),
 		IstanbulEpoch:              big.NewInt(43800),
 		ReceiptLogEpoch:            big.NewInt(0),
-=======
-		ChainID:              TestnetChainID,
-		EthCompatibleChainID: EthTestnetChainID,
-		CrossTxEpoch:         big.NewInt(0),
-		CrossLinkEpoch:       big.NewInt(2),
-		StakingEpoch:         big.NewInt(2),
-		PreStakingEpoch:      big.NewInt(1),
-		QuickUnlockEpoch:     big.NewInt(0),
-		FiveSecondsEpoch:     big.NewInt(16500),
-		TwoSecondsEpoch:      big.NewInt(73000),
-		SixtyPercentEpoch:    big.NewInt(73280),
-		RedelegationEpoch:    big.NewInt(36500),
-		EIP155Epoch:          big.NewInt(0),
-		S3Epoch:              big.NewInt(0),
-		IstanbulEpoch:        big.NewInt(43800),
-		ReceiptLogEpoch:      big.NewInt(0),
->>>>>>> 6112100e
 	}
 
 	// PangaeaChainConfig contains the chain parameters for the Pangaea network.
