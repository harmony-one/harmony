--- conflicted
+++ resolved
@@ -38,26 +38,15 @@
 
 	// TestnetChainConfig contains the chain parameters to run a node on the harmony test network.
 	TestnetChainConfig = &ChainConfig{
-<<<<<<< HEAD
-		ChainID:         TestnetChainID,
-		CrossTxEpoch:    big.NewInt(0),
-		CrossLinkEpoch:  big.NewInt(2),
-		StakingEpoch:    big.NewInt(2),
-		PreStakingEpoch: big.NewInt(1),
-		EIP155Epoch:     big.NewInt(0),
-		S3Epoch:         big.NewInt(0),
-		ReceiptLogEpoch: big.NewInt(0),
-=======
 		ChainID:          TestnetChainID,
 		CrossTxEpoch:     big.NewInt(0),
-		CrossLinkEpoch:   big.NewInt(4),
-		StakingEpoch:     big.NewInt(4),
-		PreStakingEpoch:  big.NewInt(2),
-		QuickUnlockEpoch: big.NewInt(0),
-		EIP155Epoch:      big.NewInt(0),
-		S3Epoch:          big.NewInt(0),
-		ReceiptLogEpoch:  big.NewInt(0),
->>>>>>> f322342b
+		CrossLinkEpoch:   big.NewInt(2),
+		StakingEpoch:     big.NewInt(2),
+		PreStakingEpoch:  big.NewInt(1),
+		QuickUnlockEpoch: big.NewInt(0),
+		EIP155Epoch:      big.NewInt(0),
+		S3Epoch:          big.NewInt(0),
+		ReceiptLogEpoch:  big.NewInt(0),
 	}
 
 	// PangaeaChainConfig contains the chain parameters for the Pangaea network.
