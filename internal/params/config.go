--- conflicted
+++ resolved
@@ -75,13 +75,8 @@
 		ValidatorCodeFixEpoch:                 big.NewInt(1535), // 2023-07-20 05:51:07+00:00
 		HIP30Epoch:                            big.NewInt(1673), // 2023-11-02 17:30:00+00:00
 		BlockGas30MEpoch:                      big.NewInt(1673), // 2023-11-02 17:30:00+00:00
-<<<<<<< HEAD
 		TopMaxRateEpoch:                       big.NewInt(1976), // around 2024-06-20 00:06:05  UTC
-		MaxRateEpoch:                          EpochTBD,
-=======
-		TopMaxRateEpoch:                       EpochTBD,
 		MaxRateEpoch:                          big.NewInt(1733),
->>>>>>> 601f06f1
 		DevnetExternalEpoch:                   EpochTBD,
 	}
 
