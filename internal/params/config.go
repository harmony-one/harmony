package params

import (
	"fmt"
	"math/big"
	"sync"

	"github.com/ethereum/go-ethereum/common"
)

// Well-known chain IDs.
var (
	MainnetChainID            = big.NewInt(1)
	TestnetChainID            = big.NewInt(2)
	PangaeaChainID            = big.NewInt(3)
	PartnerChainID            = big.NewInt(4)
	StressnetChainID          = big.NewInt(5)
	TestChainID               = big.NewInt(99)  // not a real network
	AllProtocolChangesChainID = big.NewInt(100) // not a real network

	// EthMainnetShard0ChainID to be reserved unique chain ID for eth compatible chains.
	EthMainnetShard0ChainID            = big.NewInt(1666600000)
	EthTestnetShard0ChainID            = big.NewInt(1666700000)
	EthPangaeaShard0ChainID            = big.NewInt(1666800000)
	EthPartnerShard0ChainID            = big.NewInt(1666900000)
	EthStressnetShard0ChainID          = big.NewInt(1667000000)
	EthTestShard0ChainID               = big.NewInt(1667100000) // not a real network
	EthAllProtocolChangesShard0ChainID = big.NewInt(1667200000) // not a real network
)

// EpochTBD is a large, “not anytime soon” epoch.  It used as a placeholder
// until the exact epoch is decided.
var EpochTBD = big.NewInt(10000000)
var once sync.Once

var (
	// MainnetChainConfig is the chain parameters to run a node on the main network.
	MainnetChainConfig = &ChainConfig{
		ChainID:                               MainnetChainID,
		EthCompatibleChainID:                  EthMainnetShard0ChainID,
		EthCompatibleShard0ChainID:            EthMainnetShard0ChainID,
		EthCompatibleEpoch:                    big.NewInt(442), // Around Thursday Feb 4th 2020, 10AM PST
		CrossTxEpoch:                          big.NewInt(28),
		CrossLinkEpoch:                        big.NewInt(186),
		AggregatedRewardEpoch:                 big.NewInt(689), // Around Wed Sept 15th 2021 with 3.5s block time
		StakingEpoch:                          big.NewInt(186),
		PreStakingEpoch:                       big.NewInt(185),
		QuickUnlockEpoch:                      big.NewInt(191),
		FiveSecondsEpoch:                      big.NewInt(230),
		TwoSecondsEpoch:                       big.NewInt(366), // Around Tuesday Dec 8th 2020, 8AM PST
		SixtyPercentEpoch:                     big.NewInt(530), // Around Monday Apr 12th 2021, 22:30 UTC
		RedelegationEpoch:                     big.NewInt(290),
		NoEarlyUnlockEpoch:                    big.NewInt(530), // Around Monday Apr 12th 2021, 22:30 UTC
		VRFEpoch:                              big.NewInt(631), // Around Wed July 7th 2021
		PrevVRFEpoch:                          big.NewInt(689), // Around Wed Sept 15th 2021 with 3.5s block time
		MinDelegation100Epoch:                 big.NewInt(631), // Around Wed July 7th 2021
		MinCommissionRateEpoch:                big.NewInt(631), // Around Wed July 7th 2021
		MinCommissionPromoPeriod:              big.NewInt(100),
		EPoSBound35Epoch:                      big.NewInt(631), // Around Wed July 7th 2021
		EIP155Epoch:                           big.NewInt(28),
		S3Epoch:                               big.NewInt(28),
		DataCopyFixEpoch:                      big.NewInt(689), // Around Wed Sept 15th 2021 with 3.5s block time
		IstanbulEpoch:                         big.NewInt(314),
		ReceiptLogEpoch:                       big.NewInt(101),
		SHA3Epoch:                             big.NewInt(725),  // Around Mon Oct 11 2021, 19:00 UTC
		HIP6And8Epoch:                         big.NewInt(725),  // Around Mon Oct 11 2021, 19:00 UTC
		StakingPrecompileEpoch:                big.NewInt(871),  // Around Tue Feb 11 2022
		ChainIdFixEpoch:                       big.NewInt(1323), // Around Wed 8 Feb 11:30PM UTC
		SlotsLimitedEpoch:                     big.NewInt(999),  // Around Fri, 27 May 2022 09:41:02 UTC with 2s block time
		CrossShardXferPrecompileEpoch:         big.NewInt(1323), // Around Wed 8 Feb 11:30PM UTC
		AllowlistEpoch:                        EpochTBD,
		LeaderRotationInternalValidatorsEpoch: EpochTBD,
		LeaderRotationExternalValidatorsEpoch: EpochTBD,
		FeeCollectEpoch:                       big.NewInt(1535), // 2023-07-20 05:51:07+00:00
		ValidatorCodeFixEpoch:                 big.NewInt(1535), // 2023-07-20 05:51:07+00:00
		HIP30Epoch:                            big.NewInt(1673), // 2023-11-02 17:30:00+00:00
		NoNilDelegationsEpoch:                 EpochTBD,
		BlockGas30MEpoch:                      big.NewInt(1673), // 2023-11-02 17:30:00+00:00
		MaxRateEpoch:                          EpochTBD,
	}

	// TestnetChainConfig contains the chain parameters to run a node on the harmony test network.
	TestnetChainConfig = &ChainConfig{
		ChainID:                               TestnetChainID,
		EthCompatibleChainID:                  EthTestnetShard0ChainID,
		EthCompatibleShard0ChainID:            EthTestnetShard0ChainID,
		EthCompatibleEpoch:                    big.NewInt(0),
		CrossTxEpoch:                          big.NewInt(0),
		CrossLinkEpoch:                        big.NewInt(2),
		AggregatedRewardEpoch:                 big.NewInt(2),
		StakingEpoch:                          big.NewInt(2),
		PreStakingEpoch:                       big.NewInt(1),
		QuickUnlockEpoch:                      big.NewInt(0),
		FiveSecondsEpoch:                      big.NewInt(0),
		TwoSecondsEpoch:                       big.NewInt(2),
		SixtyPercentEpoch:                     big.NewInt(2),
		RedelegationEpoch:                     big.NewInt(2),
		NoEarlyUnlockEpoch:                    big.NewInt(2),
		VRFEpoch:                              big.NewInt(2),
		PrevVRFEpoch:                          big.NewInt(2),
		MinDelegation100Epoch:                 big.NewInt(2),
		MinCommissionRateEpoch:                big.NewInt(2),
		MinCommissionPromoPeriod:              big.NewInt(2),
		EPoSBound35Epoch:                      big.NewInt(2),
		EIP155Epoch:                           big.NewInt(0),
		S3Epoch:                               big.NewInt(0),
		DataCopyFixEpoch:                      big.NewInt(0),
		IstanbulEpoch:                         big.NewInt(0),
		ReceiptLogEpoch:                       big.NewInt(0),
		SHA3Epoch:                             big.NewInt(0),
		HIP6And8Epoch:                         big.NewInt(2),
		StakingPrecompileEpoch:                big.NewInt(2),
		SlotsLimitedEpoch:                     big.NewInt(2),
		ChainIdFixEpoch:                       big.NewInt(0),
		CrossShardXferPrecompileEpoch:         big.NewInt(2),
		AllowlistEpoch:                        big.NewInt(2),
		LeaderRotationInternalValidatorsEpoch: EpochTBD,
		LeaderRotationExternalValidatorsEpoch: EpochTBD,
		FeeCollectEpoch:                       big.NewInt(1296), // 2023-04-28 07:14:20+00:00
		ValidatorCodeFixEpoch:                 big.NewInt(1296), // 2023-04-28 07:14:20+00:00
		HIP30Epoch:                            big.NewInt(2176), // 2023-10-12 10:00:00+00:00
		NoNilDelegationsEpoch:                 EpochTBD,
		BlockGas30MEpoch:                      big.NewInt(2176), // 2023-10-12 10:00:00+00:00
<<<<<<< HEAD

=======
		MaxRateEpoch:                          EpochTBD,
>>>>>>> 02e2fee4
	}
	// PangaeaChainConfig contains the chain parameters for the Pangaea network.
	// All features except for CrossLink are enabled at launch.
	PangaeaChainConfig = &ChainConfig{
		ChainID:                               PangaeaChainID,
		EthCompatibleChainID:                  EthPangaeaShard0ChainID,
		EthCompatibleShard0ChainID:            EthPangaeaShard0ChainID,
		EthCompatibleEpoch:                    big.NewInt(0),
		CrossTxEpoch:                          big.NewInt(0),
		CrossLinkEpoch:                        big.NewInt(2),
		AggregatedRewardEpoch:                 big.NewInt(3),
		StakingEpoch:                          big.NewInt(2),
		PreStakingEpoch:                       big.NewInt(1),
		QuickUnlockEpoch:                      big.NewInt(0),
		FiveSecondsEpoch:                      big.NewInt(0),
		TwoSecondsEpoch:                       big.NewInt(0),
		SixtyPercentEpoch:                     big.NewInt(0),
		RedelegationEpoch:                     big.NewInt(0),
		NoEarlyUnlockEpoch:                    big.NewInt(0),
		VRFEpoch:                              big.NewInt(0),
		PrevVRFEpoch:                          big.NewInt(0),
		MinDelegation100Epoch:                 big.NewInt(0),
		MinCommissionRateEpoch:                big.NewInt(0),
		MinCommissionPromoPeriod:              big.NewInt(10),
		EPoSBound35Epoch:                      big.NewInt(0),
		EIP155Epoch:                           big.NewInt(0),
		S3Epoch:                               big.NewInt(0),
		DataCopyFixEpoch:                      big.NewInt(0),
		IstanbulEpoch:                         big.NewInt(0),
		ReceiptLogEpoch:                       big.NewInt(0),
		SHA3Epoch:                             big.NewInt(0),
		HIP6And8Epoch:                         big.NewInt(0),
		StakingPrecompileEpoch:                big.NewInt(2), // same as staking
		ChainIdFixEpoch:                       big.NewInt(0),
		SlotsLimitedEpoch:                     EpochTBD, // epoch to enable HIP-16
		CrossShardXferPrecompileEpoch:         big.NewInt(1),
		AllowlistEpoch:                        EpochTBD,
		LeaderRotationInternalValidatorsEpoch: EpochTBD,
		LeaderRotationExternalValidatorsEpoch: EpochTBD,
		FeeCollectEpoch:                       EpochTBD,
		ValidatorCodeFixEpoch:                 EpochTBD,
		HIP30Epoch:                            EpochTBD,
		NoNilDelegationsEpoch:                 EpochTBD,
		BlockGas30MEpoch:                      big.NewInt(0),
		MaxRateEpoch:                          EpochTBD,
	}

	// PartnerChainConfig contains the chain parameters for the Partner network.
	// This is the Devnet config
	PartnerChainConfig = &ChainConfig{
		ChainID:                               PartnerChainID,
		EthCompatibleChainID:                  EthPartnerShard0ChainID,
		EthCompatibleShard0ChainID:            EthPartnerShard0ChainID,
		EthCompatibleEpoch:                    big.NewInt(0),
		CrossTxEpoch:                          big.NewInt(0),
		CrossLinkEpoch:                        big.NewInt(2),
		AggregatedRewardEpoch:                 big.NewInt(3),
		StakingEpoch:                          big.NewInt(2),
		PreStakingEpoch:                       big.NewInt(1),
		QuickUnlockEpoch:                      big.NewInt(0),
		FiveSecondsEpoch:                      big.NewInt(0),
		TwoSecondsEpoch:                       big.NewInt(0),
		SixtyPercentEpoch:                     EpochTBD,
		RedelegationEpoch:                     big.NewInt(0),
		NoEarlyUnlockEpoch:                    big.NewInt(0),
		VRFEpoch:                              big.NewInt(0),
		PrevVRFEpoch:                          big.NewInt(0),
		MinDelegation100Epoch:                 big.NewInt(0),
		MinCommissionRateEpoch:                big.NewInt(0),
		MinCommissionPromoPeriod:              big.NewInt(10),
		EPoSBound35Epoch:                      big.NewInt(0),
		EIP155Epoch:                           big.NewInt(0),
		S3Epoch:                               big.NewInt(0),
		DataCopyFixEpoch:                      big.NewInt(0),
		IstanbulEpoch:                         big.NewInt(0),
		ReceiptLogEpoch:                       big.NewInt(0),
		SHA3Epoch:                             big.NewInt(0),
		HIP6And8Epoch:                         big.NewInt(0),
		StakingPrecompileEpoch:                big.NewInt(5),
		ChainIdFixEpoch:                       big.NewInt(5),
		SlotsLimitedEpoch:                     EpochTBD, // epoch to enable HIP-16
		CrossShardXferPrecompileEpoch:         big.NewInt(5),
		AllowlistEpoch:                        EpochTBD,
		LeaderRotationInternalValidatorsEpoch: big.NewInt(2379),
		LeaderRotationExternalValidatorsEpoch: EpochTBD,
		FeeCollectEpoch:                       big.NewInt(5),
		ValidatorCodeFixEpoch:                 big.NewInt(5),
		HIP30Epoch:                            big.NewInt(7),
		BlockGas30MEpoch:                      big.NewInt(7),
<<<<<<< HEAD
		NoNilDelegationsEpoch:                 EpochTBD,
=======
		MaxRateEpoch:                          EpochTBD,
>>>>>>> 02e2fee4
	}

	// StressnetChainConfig contains the chain parameters for the Stress test network.
	// All features except for CrossLink are enabled at launch.
	StressnetChainConfig = &ChainConfig{
		ChainID:                               StressnetChainID,
		EthCompatibleChainID:                  EthStressnetShard0ChainID,
		EthCompatibleShard0ChainID:            EthStressnetShard0ChainID,
		EthCompatibleEpoch:                    big.NewInt(0),
		CrossTxEpoch:                          big.NewInt(0),
		CrossLinkEpoch:                        big.NewInt(2),
		AggregatedRewardEpoch:                 big.NewInt(3),
		StakingEpoch:                          big.NewInt(2),
		PreStakingEpoch:                       big.NewInt(1),
		QuickUnlockEpoch:                      big.NewInt(0),
		FiveSecondsEpoch:                      big.NewInt(0),
		TwoSecondsEpoch:                       big.NewInt(0),
		SixtyPercentEpoch:                     big.NewInt(10),
		RedelegationEpoch:                     big.NewInt(0),
		NoEarlyUnlockEpoch:                    big.NewInt(0),
		VRFEpoch:                              big.NewInt(0),
		PrevVRFEpoch:                          big.NewInt(0),
		MinDelegation100Epoch:                 big.NewInt(0),
		MinCommissionRateEpoch:                big.NewInt(0),
		MinCommissionPromoPeriod:              big.NewInt(10),
		EPoSBound35Epoch:                      big.NewInt(0),
		EIP155Epoch:                           big.NewInt(0),
		S3Epoch:                               big.NewInt(0),
		DataCopyFixEpoch:                      big.NewInt(0),
		IstanbulEpoch:                         big.NewInt(0),
		ReceiptLogEpoch:                       big.NewInt(0),
		SHA3Epoch:                             big.NewInt(0),
		HIP6And8Epoch:                         big.NewInt(0),
		StakingPrecompileEpoch:                big.NewInt(2),
		ChainIdFixEpoch:                       big.NewInt(0),
		SlotsLimitedEpoch:                     EpochTBD, // epoch to enable HIP-16
		CrossShardXferPrecompileEpoch:         big.NewInt(1),
		AllowlistEpoch:                        EpochTBD,
		FeeCollectEpoch:                       EpochTBD,
		LeaderRotationInternalValidatorsEpoch: EpochTBD,
		LeaderRotationExternalValidatorsEpoch: EpochTBD,
		ValidatorCodeFixEpoch:                 EpochTBD,
		HIP30Epoch:                            EpochTBD,
		NoNilDelegationsEpoch:                 big.NewInt(2),
		BlockGas30MEpoch:                      big.NewInt(0),
		MaxRateEpoch:                          EpochTBD,
	}

	// LocalnetChainConfig contains the chain parameters to run for local development.
	LocalnetChainConfig = &ChainConfig{
		ChainID:                               TestnetChainID,
		EthCompatibleChainID:                  EthTestnetShard0ChainID,
		EthCompatibleShard0ChainID:            EthTestnetShard0ChainID,
		EthCompatibleEpoch:                    big.NewInt(0),
		CrossTxEpoch:                          big.NewInt(0),
		CrossLinkEpoch:                        big.NewInt(2),
		AggregatedRewardEpoch:                 big.NewInt(3),
		StakingEpoch:                          big.NewInt(2),
		PreStakingEpoch:                       big.NewInt(0),
		QuickUnlockEpoch:                      big.NewInt(0),
		FiveSecondsEpoch:                      big.NewInt(0),
		TwoSecondsEpoch:                       big.NewInt(0),
		SixtyPercentEpoch:                     EpochTBD, // Never enable it for localnet as localnet has no external validator setup
		RedelegationEpoch:                     big.NewInt(0),
		NoEarlyUnlockEpoch:                    big.NewInt(0),
		VRFEpoch:                              big.NewInt(0),
		PrevVRFEpoch:                          big.NewInt(0),
		MinDelegation100Epoch:                 big.NewInt(0),
		MinCommissionRateEpoch:                big.NewInt(0),
		MinCommissionPromoPeriod:              big.NewInt(10),
		EPoSBound35Epoch:                      big.NewInt(0),
		EIP155Epoch:                           big.NewInt(0),
		S3Epoch:                               big.NewInt(0),
		DataCopyFixEpoch:                      big.NewInt(0),
		IstanbulEpoch:                         big.NewInt(0),
		ReceiptLogEpoch:                       big.NewInt(0),
		SHA3Epoch:                             big.NewInt(0),
		HIP6And8Epoch:                         EpochTBD, // Never enable it for localnet as localnet has no external validator setup
		StakingPrecompileEpoch:                big.NewInt(2),
		ChainIdFixEpoch:                       big.NewInt(0),
		SlotsLimitedEpoch:                     EpochTBD, // epoch to enable HIP-16
		CrossShardXferPrecompileEpoch:         big.NewInt(1),
		AllowlistEpoch:                        EpochTBD,
		LeaderRotationInternalValidatorsEpoch: big.NewInt(5),
		LeaderRotationExternalValidatorsEpoch: big.NewInt(6),
		FeeCollectEpoch:                       big.NewInt(2),
		ValidatorCodeFixEpoch:                 big.NewInt(2),
		HIP30Epoch:                            EpochTBD,
		NoNilDelegationsEpoch:                 big.NewInt(2),
		BlockGas30MEpoch:                      big.NewInt(0),
		MaxRateEpoch:                          EpochTBD,
	}

	// AllProtocolChanges ...
	// This configuration is intentionally not using keyed fields to force anyone
	// adding flags to the config to also have to set these fields.
	AllProtocolChanges = &ChainConfig{
		AllProtocolChangesChainID,          // ChainID
		EthAllProtocolChangesShard0ChainID, // EthCompatibleChainID
		EthAllProtocolChangesShard0ChainID, // EthCompatibleShard0ChainID
		big.NewInt(0),                      // EthCompatibleEpoch
		big.NewInt(0),                      // CrossTxEpoch
		big.NewInt(0),                      // CrossLinkEpoch
		big.NewInt(0),                      // AggregatedRewardEpoch
		big.NewInt(0),                      // StakingEpoch
		big.NewInt(0),                      // PreStakingEpoch
		big.NewInt(0),                      // QuickUnlockEpoch
		big.NewInt(0),                      // FiveSecondsEpoch
		big.NewInt(0),                      // TwoSecondsEpoch
		big.NewInt(0),                      // SixtyPercentEpoch
		big.NewInt(0),                      // RedelegationEpoch
		big.NewInt(0),                      // NoEarlyUnlockEpoch
		big.NewInt(0),                      // VRFEpoch
		big.NewInt(0),                      // PrevVRFEpoch
		big.NewInt(0),                      // MinDelegation100Epoch
		big.NewInt(0),                      // MinCommissionRateEpoch
		big.NewInt(10),                     // MinCommissionPromoPeriod
		big.NewInt(0),                      // EPoSBound35Epoch
		big.NewInt(0),                      // EIP155Epoch
		big.NewInt(0),                      // S3Epoch
		big.NewInt(0),                      // DataCopyFixEpoch
		big.NewInt(0),                      // IstanbulEpoch
		big.NewInt(0),                      // ReceiptLogEpoch
		big.NewInt(0),                      // SHA3Epoch
		big.NewInt(0),                      // HIP6And8Epoch
		big.NewInt(0),                      // StakingPrecompileEpoch
		big.NewInt(0),                      // ChainIdFixEpoch
		big.NewInt(0),                      // SlotsLimitedEpoch
		big.NewInt(1),                      // CrossShardXferPrecompileEpoch
		big.NewInt(0),                      // AllowlistEpoch
		big.NewInt(1),                      // LeaderRotationExternalNonBeaconLeaders
		big.NewInt(1),                      // LeaderRotationExternalBeaconLeaders
		big.NewInt(0),                      // FeeCollectEpoch
		big.NewInt(0),                      // ValidatorCodeFixEpoch
		big.NewInt(0),                      // BlockGas30M
<<<<<<< HEAD
		big.NewInt(0),                      // HIP30Epoch
		big.NewInt(0),                      // NoNilDelegationsEpoch
=======
		big.NewInt(0),                      // BlockGas30M
		big.NewInt(0),                      // MaxRateEpoch
>>>>>>> 02e2fee4
	}

	// TestChainConfig ...
	// This configuration is intentionally not using keyed fields to force anyone
	// adding flags to the config to also have to set these fields.
	TestChainConfig = &ChainConfig{
		TestChainID,          // ChainID
		EthTestShard0ChainID, // EthCompatibleChainID
		EthTestShard0ChainID, // EthCompatibleShard0ChainID
		big.NewInt(0),        // EthCompatibleEpoch
		big.NewInt(0),        // CrossTxEpoch
		big.NewInt(0),        // CrossLinkEpoch
		big.NewInt(0),        // AggregatedRewardEpoch
		big.NewInt(0),        // StakingEpoch
		big.NewInt(0),        // PreStakingEpoch
		big.NewInt(0),        // QuickUnlockEpoch
		big.NewInt(0),        // FiveSecondsEpoch
		big.NewInt(0),        // TwoSecondsEpoch
		big.NewInt(0),        // SixtyPercentEpoch
		big.NewInt(0),        // RedelegationEpoch
		big.NewInt(0),        // NoEarlyUnlockEpoch
		big.NewInt(0),        // VRFEpoch
		big.NewInt(0),        // PrevVRFEpoch
		big.NewInt(0),        // MinDelegation100Epoch
		big.NewInt(0),        // MinCommissionRateEpoch
		big.NewInt(10),       // MinCommissionPromoPeriod
		big.NewInt(0),        // EPoSBound35Epoch
		big.NewInt(0),        // EIP155Epoch
		big.NewInt(0),        // S3Epoch
		big.NewInt(0),        // DataCopyFixEpoch
		big.NewInt(0),        // IstanbulEpoch
		big.NewInt(0),        // ReceiptLogEpoch
		big.NewInt(0),        // SHA3Epoch
		big.NewInt(0),        // HIP6And8Epoch
		big.NewInt(0),        // StakingPrecompileEpoch
		big.NewInt(0),        // ChainIdFixEpoch
		big.NewInt(0),        // SlotsLimitedEpoch
		big.NewInt(1),        // CrossShardXferPrecompileEpoch
		big.NewInt(0),        // AllowlistEpoch
		big.NewInt(1),        // LeaderRotationExternalNonBeaconLeaders
		big.NewInt(1),        // LeaderRotationExternalBeaconLeaders
		big.NewInt(0),        // FeeCollectEpoch
		big.NewInt(0),        // ValidatorCodeFixEpoch
		big.NewInt(0),        // HIP30Epoch
		big.NewInt(0),        // NoNilDelegationsEpoch
		big.NewInt(0),        // BlockGas30M
		big.NewInt(0),        // MaxRateEpoch
	}

	// TestRules ...
	TestRules = TestChainConfig.Rules(new(big.Int))
)

func init() {
	MainnetChainConfig.mustValid()
	TestnetChainConfig.mustValid()
	PangaeaChainConfig.mustValid()
	PartnerChainConfig.mustValid()
	StressnetChainConfig.mustValid()
	LocalnetChainConfig.mustValid()
}

// TrustedCheckpoint represents a set of post-processed trie roots (CHT and
// BloomTrie) associated with the appropriate section index and head hash. It is
// used to start light syncing from this checkpoint and avoid downloading the
// entire header chain while still being able to securely access old headers/logs.
type TrustedCheckpoint struct {
	Name         string      `json:"-"`
	SectionIndex uint64      `json:"sectionIndex"`
	SectionHead  common.Hash `json:"sectionHead"`
	CHTRoot      common.Hash `json:"chtRoot"`
	BloomRoot    common.Hash `json:"bloomRoot"`
}

// ChainConfig is the core config which determines the blockchain settings.
//
// ChainConfig is stored in the database on a per block basis. This means
// that any network, identified by its genesis block, can have its own
// set of configuration options.
type ChainConfig struct {
	// ChainId identifies the current chain and is used for replay protection
	ChainID *big.Int `json:"chain-id"`

	// EthCompatibleChainID identifies the chain id used for ethereum compatible transactions
	EthCompatibleChainID *big.Int `json:"eth-compatible-chain-id"`

	// EthCompatibleShard0ChainID identifies the shard 0 chain id used for ethereum compatible transactions
	EthCompatibleShard0ChainID *big.Int `json:"eth-compatible-shard-0-chain-id"`

	// EthCompatibleEpoch is the epoch where ethereum-compatible transaction starts being
	// processed.
	EthCompatibleEpoch *big.Int `json:"eth-compatible-epoch,omitempty"`

	// CrossTxEpoch is the epoch where cross-shard transaction starts being
	// processed.
	CrossTxEpoch *big.Int `json:"cross-tx-epoch,omitempty"`

	// CrossLinkEpoch is the epoch where beaconchain starts containing
	// cross-shard links.
	CrossLinkEpoch *big.Int `json:"cross-link-epoch,omitempty"`

	// AggregatedRewardEpoch is the epoch when block rewards are distributed every 64 blocks
	AggregatedRewardEpoch *big.Int `json:"aggregated-reward-epoch,omitempty"`

	// StakingEpoch is the epoch when shard assign takes staking into account
	StakingEpoch *big.Int `json:"staking-epoch,omitempty"`

	// PreStakingEpoch is the epoch we allow staking transactions
	PreStakingEpoch *big.Int `json:"prestaking-epoch,omitempty"`

	// QuickUnlockEpoch is the epoch when undelegation will be unlocked at the current epoch
	QuickUnlockEpoch *big.Int `json:"quick-unlock-epoch,omitempty"`

	// FiveSecondsEpoch is the epoch when block time is reduced to 5 seconds
	// and block rewards adjusted to 17.5 ONE/block
	FiveSecondsEpoch *big.Int `json:"five-seconds-epoch,omitempty"`

	// TwoSecondsEpoch is the epoch when block time is reduced to 2 seconds
	// and block rewards adjusted to 7 ONE/block
	TwoSecondsEpoch *big.Int `json:"two-seconds-epoch,omitempty"`

	// SixtyPercentEpoch is the epoch when internal voting power reduced from 68% to 60%
	SixtyPercentEpoch *big.Int `json:"sixty-percent-epoch,omitempty"`

	// RedelegationEpoch is the epoch when redelegation is supported and undelegation locking time
	// is restored to 7 epoch
	RedelegationEpoch *big.Int `json:"redelegation-epoch,omitempty"`

	// NoEarlyUnlockEpoch is the epoch when the early unlock of undelegated token from validators who were elected for
	// more than 7 epochs is disabled
	NoEarlyUnlockEpoch *big.Int `json:"no-early-unlock-epoch,omitempty"`

	// VRFEpoch is the epoch when VRF randomness is enabled
	VRFEpoch *big.Int `json:"vrf-epoch,omitempty"`

	// PrevVRFEpoch is the epoch when previous VRF randomness can be fetched
	PrevVRFEpoch *big.Int `json:"prev-vrf-epoch,omitempty"`

	// MinDelegation100Epoch is the epoch when min delegation is reduced from 1000 ONE to 100 ONE
	MinDelegation100Epoch *big.Int `json:"min-delegation-100-epoch,omitempty"`

	// MinCommissionRateEpoch is the epoch when policy for minimum comission rate of 5% is started
	MinCommissionRateEpoch *big.Int `json:"min-commission-rate-epoch,omitempty"`

	// MinCommissionPromoPeriod is the number of epochs when newly elected validators can have 0% commission
	MinCommissionPromoPeriod *big.Int `json:"commission-promo-period,omitempty"`

	// EPoSBound35Epoch is the epoch when the EPoS bound parameter c is changed from 15% to 35%
	EPoSBound35Epoch *big.Int `json:"epos-bound-35-epoch,omitempty"`

	// EIP155 hard fork epoch (include EIP158 too)
	EIP155Epoch *big.Int `json:"eip155-epoch,omitempty"`

	// S3 epoch is the first epoch containing S3 mainnet and all ethereum update up to Constantinople
	S3Epoch *big.Int `json:"s3-epoch,omitempty"`

	// DataCopyFix epoch is the first epoch containing fix for evm datacopy bug.
	DataCopyFixEpoch *big.Int `json:"data-copy-fix-epoch,omitempty"`

	// Istanbul epoch
	IstanbulEpoch *big.Int `json:"istanbul-epoch,omitempty"`

	// ReceiptLogEpoch is the first epoch support receiptlog
	ReceiptLogEpoch *big.Int `json:"receipt-log-epoch,omitempty"`

	// IsSHA3Epoch is the first epoch in supporting SHA3 FIPS-202 standard
	SHA3Epoch *big.Int `json:"sha3-epoch,omitempty"`

	// IsHIP6And8Epoch is the first epoch to support HIP-6 and HIP-8
	HIP6And8Epoch *big.Int `json:"hip6_8-epoch,omitempty"`

	// StakingPrecompileEpoch is the first epoch to support the staking precompiles
	StakingPrecompileEpoch *big.Int `json:"staking-precompile-epoch,omitempty"`

	// ChainIdFixEpoch is the first epoch to return ethereum compatible chain id by ChainID() op code
	ChainIdFixEpoch *big.Int `json:"chain-id-fix-epoch,omitempty"`

	// SlotsLimitedEpoch is the first epoch to enable HIP-16.
	SlotsLimitedEpoch *big.Int `json:"slots-limit-epoch,omitempty"`

	// CrossShardXferPrecompileEpoch is the first epoch to feature cross shard transfer precompile
	CrossShardXferPrecompileEpoch *big.Int `json:"cross-shard-xfer-precompile-epoch,omitempty"`

	// AllowlistEpoch is the first epoch to support allowlist of HIP18
	AllowlistEpoch *big.Int

	// The first epoch at the end of which stale delegations are removed
	NoNilDelegationsEpoch *big.Int `json:"no-nil-delegations-epoch,omitempty"`

	LeaderRotationInternalValidatorsEpoch *big.Int `json:"leader-rotation-internal-validators,omitempty"`

	LeaderRotationExternalValidatorsEpoch *big.Int `json:"leader-rotation-external-validators,omitempty"`

	// FeeCollectEpoch is the first epoch that enables txn fees to be collected into the community-managed account.
	// It should >= StakingEpoch.
	// Before StakingEpoch, txn fees are paid to miner/leader.
	// Then before FeeCollectEpoch, txn fees are burned.
	// After FeeCollectEpoch, txn fees paid to FeeCollector account.
	FeeCollectEpoch *big.Int

	// ValidatorCodeFixEpoch is the first epoch that fixes the issue of validator code
	// being available in Solidity. This is a temporary fix until we have a better
	// solution.
	// Contracts can check the (presence of) validator code by calling the following:
	// extcodesize, extcodecopy and extcodehash.
	ValidatorCodeFixEpoch *big.Int `json:"validator-code-fix-epoch,omitempty"`

	// The epoch at which HIP30 goes into effect.
	// 1. Number of shards decrease from 4 to 2 (mainnet and localnet)
	// 2. Split emission into 75% for staking rewards, and 25% for recovery (all nets)
	// 3. Change from 250 to 200 nodes for remaining shards (mainnet and localnet)
	// 4. Change the minimum validator commission from 5 to 7% (all nets)
	HIP30Epoch *big.Int `json:"hip30-epoch,omitempty"`

	BlockGas30MEpoch *big.Int `json:"block-gas-30m-epoch,omitempty"`

	// MaxRateEpoch will make sure the validator max-rate is at least equal to the minRate + the validator max-rate-increase
	MaxRateEpoch *big.Int `json:"max-rate-epoch,omitempty"`
}

// String implements the fmt.Stringer interface.
func (c *ChainConfig) String() string {
	// use string1 + string2 here instead of concatening in the end
	return fmt.Sprintf("{ChainID: %v "+
		"EthCompatibleChainID: %v "+
		"EIP155: %v "+
		"CrossTx: %v "+
		"Staking: %v "+
		"CrossLink: %v "+
		"ReceiptLog: %v "+
		"SHA3Epoch: %v "+
		"StakingPrecompileEpoch: %v "+
		"ChainIdFixEpoch: %v "+
		"CrossShardXferPrecompileEpoch: %v "+
		"NoNilDelegationsEpoch: %v}",
		c.ChainID,
		c.EthCompatibleChainID,
		c.EIP155Epoch,
		c.CrossTxEpoch,
		c.StakingEpoch,
		c.CrossLinkEpoch,
		c.ReceiptLogEpoch,
		c.SHA3Epoch,
		c.StakingPrecompileEpoch,
		c.ChainIdFixEpoch,
		c.CrossShardXferPrecompileEpoch,
		c.NoNilDelegationsEpoch,
	)
}

// check if ChainConfig is valid, it will panic if config is invalid. it should only be called in init()
func (c *ChainConfig) mustValid() {
	require := func(cond bool, err string) {
		if !cond {
			panic(err)
		}
	}
	// to ensure at least RewardFrequency blocks have passed
	require(c.AggregatedRewardEpoch.Cmp(common.Big0) > 0,
		"must satisfy: AggregatedRewardEpoch > 0",
	)
	// before staking epoch, fees were sent to coinbase
	require(c.FeeCollectEpoch.Cmp(c.StakingEpoch) >= 0,
		"must satisfy: FeeCollectEpoch >= StakingEpoch")
	// obvious
	require(c.PreStakingEpoch.Cmp(c.StakingEpoch) < 0,
		"must satisfy: PreStakingEpoch < StakingEpoch")
	// delegations can be made starting at PreStakingEpoch
	require(c.StakingPrecompileEpoch.Cmp(c.PreStakingEpoch) >= 0,
		"must satisfy: StakingPrecompileEpoch >= PreStakingEpoch")
	// main functionality must come before the precompile
	// see AcceptsCrossTx for why > and not >=
	require(c.CrossShardXferPrecompileEpoch.Cmp(c.CrossTxEpoch) > 0,
		"must satisfy: CrossShardXferPrecompileEpoch > CrossTxEpoch")
	// the fix is applied only on the Solidity level, so you need eth compat
	require(c.ValidatorCodeFixEpoch.Cmp(c.EthCompatibleEpoch) >= 0,
		"must satisfy: ValidatorCodeFixEpoch >= EthCompatibleEpoch")
	// we accept validator creation transactions starting at PreStakingEpoch
	require(c.ValidatorCodeFixEpoch.Cmp(c.PreStakingEpoch) >= 0,
		"must satisfy: ValidatorCodeFixEpoch >= PreStakingEpoch")
	// staking epoch must pass for validator count reduction
	require(c.HIP30Epoch.Cmp(c.StakingEpoch) > 0,
		"must satisfy: HIP30Epoch > StakingEpoch")
	// min commission increase 2.0 must happen on or after 1.0
	require(c.HIP30Epoch.Cmp(c.MinCommissionRateEpoch) >= 0,
		"must satisfy: HIP30Epoch > MinCommissionRateEpoch")
	// the HIP30 split distribution of rewards is only implemented
	// for the post aggregated epoch
	require(c.HIP30Epoch.Cmp(c.AggregatedRewardEpoch) >= 0,
		"must satisfy: HIP30Epoch >= MinCommissionRateEpoch")
	// the migration of shard 2 and 3 balances assumes S3
	require(c.HIP30Epoch.Cmp(c.S3Epoch) >= 0,
		"must satisfy: HIP30Epoch >= S3Epoch")
	// capabilities required to transfer balance across shards
	require(c.HIP30Epoch.Cmp(c.CrossTxEpoch) > 0,
		"must satisfy: HIP30Epoch > CrossTxEpoch")
}

// IsEIP155 returns whether epoch is either equal to the EIP155 fork epoch or greater.
func (c *ChainConfig) IsEIP155(epoch *big.Int) bool {
	return isForked(c.EIP155Epoch, epoch)
}

// AcceptsCrossTx returns whether cross-shard transaction is accepted in the
// given epoch.
//
// Note that this is different from comparing epoch against CrossTxEpoch.
// Cross-shard transaction is accepted from CrossTxEpoch+1 and on, in order to
// allow for all shards to roll into CrossTxEpoch and become able to handle
// ingress receipts.  In other words, cross-shard transaction fields are
// introduced and ingress receipts are processed at CrossTxEpoch, but the shard
// does not accept cross-shard transactions from clients until CrossTxEpoch+1.
func (c *ChainConfig) AcceptsCrossTx(epoch *big.Int) bool {
	crossTxEpoch := new(big.Int).Add(c.CrossTxEpoch, common.Big1)
	return isForked(crossTxEpoch, epoch)
}

// HasCrossTxFields returns whether blocks in the given epoch includes
// cross-shard transaction fields.
func (c *ChainConfig) HasCrossTxFields(epoch *big.Int) bool {
	return isForked(c.CrossTxEpoch, epoch)
}

// IsEthCompatible determines whether it is ethereum compatible epoch
func (c *ChainConfig) IsEthCompatible(epoch *big.Int) bool {
	return isForked(c.EthCompatibleEpoch, epoch)
}

// IsAggregatedRewardEpoch determines whether it is the epoch when rewards are distributed every 64 blocks
func (c *ChainConfig) IsAggregatedRewardEpoch(epoch *big.Int) bool {
	return isForked(c.AggregatedRewardEpoch, epoch)
}

// IsStaking determines whether it is staking epoch
func (c *ChainConfig) IsStaking(epoch *big.Int) bool {
	return isForked(c.StakingEpoch, epoch)
}

// IsSlotsLimited determines whether HIP-16 is enabled
func (c *ChainConfig) IsSlotsLimited(epoch *big.Int) bool {
	return isForked(c.SlotsLimitedEpoch, epoch)
}

// IsFiveSeconds determines whether it is the epoch to change to 5 seconds block time
func (c *ChainConfig) IsFiveSeconds(epoch *big.Int) bool {
	return isForked(c.FiveSecondsEpoch, epoch)
}

// IsTwoSeconds determines whether it is the epoch to change to 3 seconds block time
func (c *ChainConfig) IsTwoSeconds(epoch *big.Int) bool {
	return isForked(c.TwoSecondsEpoch, epoch)
}

// IsSixtyPercent determines whether it is the epoch to reduce internal voting power to 60%
func (c *ChainConfig) IsSixtyPercent(epoch *big.Int) bool {
	return isForked(c.SixtyPercentEpoch, epoch)
}

// IsRedelegation determines whether it is the epoch to support redelegation
func (c *ChainConfig) IsRedelegation(epoch *big.Int) bool {
	return isForked(c.RedelegationEpoch, epoch)
}

// IsNoEarlyUnlock determines whether it is the epoch to stop early unlock
func (c *ChainConfig) IsNoEarlyUnlock(epoch *big.Int) bool {
	return isForked(c.NoEarlyUnlockEpoch, epoch)
}

// IsVRF determines whether it is the epoch to enable vrf
func (c *ChainConfig) IsVRF(epoch *big.Int) bool {
	return isForked(c.VRFEpoch, epoch)
}

// IsPrevVRF determines whether it is the epoch to enable previous vrf
func (c *ChainConfig) IsPrevVRF(epoch *big.Int) bool {
	return isForked(c.PrevVRFEpoch, epoch)
}

// IsMinDelegation100 determines whether it is the epoch to reduce min delegation to 100
func (c *ChainConfig) IsMinDelegation100(epoch *big.Int) bool {
	return isForked(c.MinDelegation100Epoch, epoch)
}

// IsMinCommissionRate determines whether it is the epoch to start the policy of 5% min commission
func (c *ChainConfig) IsMinCommissionRate(epoch *big.Int) bool {
	return isForked(c.MinCommissionRateEpoch, epoch)
}

// IsEPoSBound35 determines whether it is the epoch to extend the EPoS bound to 35%
func (c *ChainConfig) IsEPoSBound35(epoch *big.Int) bool {
	return isForked(c.EPoSBound35Epoch, epoch)
}

// IsPreStaking determines whether staking transactions are allowed
func (c *ChainConfig) IsPreStaking(epoch *big.Int) bool {
	return isForked(c.PreStakingEpoch, epoch)
}

// IsQuickUnlock determines whether it's the epoch when the undelegation should be unlocked at end of current epoch
func (c *ChainConfig) IsQuickUnlock(epoch *big.Int) bool {
	return isForked(c.QuickUnlockEpoch, epoch)
}

// IsCrossLink returns whether epoch is either equal to the CrossLink fork epoch or greater.
func (c *ChainConfig) IsCrossLink(epoch *big.Int) bool {
	return isForked(c.CrossLinkEpoch, epoch)
}

// IsS3 returns whether epoch is either equal to the S3 fork epoch or greater.
func (c *ChainConfig) IsS3(epoch *big.Int) bool {
	return isForked(c.S3Epoch, epoch)
}

// IsDataCopyFixEpoch returns whether epoch has the fix for DataCopy evm bug.
func (c *ChainConfig) IsDataCopyFixEpoch(epoch *big.Int) bool {
	return isForked(c.DataCopyFixEpoch, epoch)
}

// IsIstanbul returns whether epoch is either equal to the Istanbul fork epoch or greater.
func (c *ChainConfig) IsIstanbul(epoch *big.Int) bool {
	return isForked(c.IstanbulEpoch, epoch)
}

// IsReceiptLog returns whether epoch is either equal to the ReceiptLog fork epoch or greater.
func (c *ChainConfig) IsReceiptLog(epoch *big.Int) bool {
	return isForked(c.ReceiptLogEpoch, epoch)
}

// IsSHA3 returns whether epoch is either equal to the IsSHA3 fork epoch or greater.
func (c *ChainConfig) IsSHA3(epoch *big.Int) bool {
	return isForked(c.SHA3Epoch, epoch)
}

// IsHIP6And8Epoch determines whether it is the epoch to support
// HIP-6: reduce the internal voting power from 60% to 49%
// HIP-8: increase external nodes from 800 to 900
func (c *ChainConfig) IsHIP6And8Epoch(epoch *big.Int) bool {
	return isForked(c.HIP6And8Epoch, epoch)
}

// IsStakingPrecompile determines whether staking
// precompiles are available in the EVM
func (c *ChainConfig) IsStakingPrecompile(epoch *big.Int) bool {
	return isForked(c.StakingPrecompileEpoch, epoch)
}

// IsNoNilDelegations determines whether to clear
// nil delegations regularly (and of course also once)
func (c *ChainConfig) IsNoNilDelegations(epoch *big.Int) bool {
	return isForked(c.NoNilDelegationsEpoch, epoch)
}

// IsCrossShardXferPrecompile determines whether the
// Cross Shard Transfer Precompile is available in the EVM
func (c *ChainConfig) IsCrossShardXferPrecompile(epoch *big.Int) bool {
	return isForked(c.CrossShardXferPrecompileEpoch, epoch)
}

// IsChainIdFix returns whether epoch is either equal to the ChainId Fix fork epoch or greater.
func (c *ChainConfig) IsChainIdFix(epoch *big.Int) bool {
	return isForked(c.ChainIdFixEpoch, epoch)
}

// IsAllowlistEpoch determines whether IsAllowlist of HIP18 is enabled
func (c *ChainConfig) IsAllowlistEpoch(epoch *big.Int) bool {
	return isForked(c.AllowlistEpoch, epoch)
}

func (c *ChainConfig) IsLeaderRotationInternalValidators(epoch *big.Int) bool {
	return isForked(c.LeaderRotationInternalValidatorsEpoch, epoch)
}

func (c *ChainConfig) IsBlockGas30M(epoch *big.Int) bool {
	return isForked(c.BlockGas30MEpoch, epoch)
}

func (c *ChainConfig) IsLeaderRotationExternalValidatorsAllowed(epoch *big.Int) bool {
	return isForked(c.LeaderRotationExternalValidatorsEpoch, epoch)
}

// IsFeeCollectEpoch determines whether Txn Fees will be collected into the community-managed account.
func (c *ChainConfig) IsFeeCollectEpoch(epoch *big.Int) bool {
	return isForked(c.FeeCollectEpoch, epoch)
}

func (c *ChainConfig) IsValidatorCodeFix(epoch *big.Int) bool {
	return isForked(c.ValidatorCodeFixEpoch, epoch)
}

func (c *ChainConfig) IsHIP30(epoch *big.Int) bool {
	return isForked(c.HIP30Epoch, epoch)
}

func (c *ChainConfig) IsMaxRate(epoch *big.Int) bool {
	return isForked(c.MaxRateEpoch, epoch)
}

// During this epoch, shards 2 and 3 will start sending
// their balances over to shard 0 or 1.
func (c *ChainConfig) IsOneEpochBeforeHIP30(epoch *big.Int) bool {
	return new(big.Int).Sub(c.HIP30Epoch, epoch).Cmp(common.Big1) == 0
}

// UpdateEthChainIDByShard update the ethChainID based on shard ID.
func UpdateEthChainIDByShard(shardID uint32) {
	once.Do(func() {
		MainnetChainConfig.EthCompatibleChainID = big.NewInt(0).Add(MainnetChainConfig.EthCompatibleChainID, big.NewInt(int64(shardID)))
		TestnetChainConfig.EthCompatibleChainID = big.NewInt(0).Add(TestnetChainConfig.EthCompatibleChainID, big.NewInt(int64(shardID)))
		PangaeaChainConfig.EthCompatibleChainID = big.NewInt(0).Add(PangaeaChainConfig.EthCompatibleChainID, big.NewInt(int64(shardID)))
		PartnerChainConfig.EthCompatibleChainID = big.NewInt(0).Add(PartnerChainConfig.EthCompatibleChainID, big.NewInt(int64(shardID)))
		StressnetChainConfig.EthCompatibleChainID = big.NewInt(0).Add(StressnetChainConfig.EthCompatibleChainID, big.NewInt(int64(shardID)))
		LocalnetChainConfig.EthCompatibleChainID = big.NewInt(0).Add(LocalnetChainConfig.EthCompatibleChainID, big.NewInt(int64(shardID)))
		AllProtocolChanges.EthCompatibleChainID = big.NewInt(0).Add(AllProtocolChanges.EthCompatibleChainID, big.NewInt(int64(shardID)))
		TestChainConfig.EthCompatibleChainID = big.NewInt(0).Add(TestChainConfig.EthCompatibleChainID, big.NewInt(int64(shardID)))
	})
}

// IsEthCompatible returns whether the chainID is for ethereum compatible txn or not
func IsEthCompatible(chainID *big.Int) bool {
	return chainID.Cmp(EthMainnetShard0ChainID) >= 0
}

// GasTable returns the gas table corresponding to the current phase (homestead or homestead reprice).
//
// The returned GasTable's fields shouldn't, under any circumstances, be changed.
func (c *ChainConfig) GasTable(epoch *big.Int) GasTable {
	if epoch == nil {
		return GasTableR3
	}
	switch {
	case c.IsS3(epoch):
		return GasTableS3
	default:
		return GasTableR3
	}
}

// isForked returns whether a fork scheduled at epoch s is active at the given head epoch.
func isForked(s, epoch *big.Int) bool {
	if s == nil || epoch == nil {
		return false
	}
	return s.Cmp(epoch) <= 0
}

// Rules wraps ChainConfig and is merely syntactic sugar or can be used for functions
// that do not have or require information about the block.
//
// Rules is a one time interface meaning that it shouldn't be used in between transition
// phases.
type Rules struct {
	ChainID    *big.Int
	EthChainID *big.Int
	// gas
	IsS3,
	// precompiles
	IsIstanbul, IsVRF, IsPrevVRF, IsSHA3,
	IsStakingPrecompile, IsCrossShardXferPrecompile,
	// eip-155 chain id fix
	IsChainIdFix bool
	IsValidatorCodeFix bool
	IsNoNilDelegations bool
}

// Rules ensures c's ChainID is not nil.
// The Rules object is only used by The EVM
func (c *ChainConfig) Rules(epoch *big.Int) Rules {
	chainID := c.ChainID
	if chainID == nil {
		chainID = new(big.Int)
	}
	ethChainID := c.EthCompatibleChainID
	if ethChainID == nil {
		ethChainID = new(big.Int)
	}
	return Rules{
		ChainID:                    new(big.Int).Set(chainID),
		EthChainID:                 new(big.Int).Set(ethChainID),
		IsS3:                       c.IsS3(epoch),
		IsIstanbul:                 c.IsIstanbul(epoch),
		IsVRF:                      c.IsVRF(epoch),
		IsPrevVRF:                  c.IsPrevVRF(epoch),
		IsSHA3:                     c.IsSHA3(epoch),
		IsStakingPrecompile:        c.IsStakingPrecompile(epoch),
		IsCrossShardXferPrecompile: c.IsCrossShardXferPrecompile(epoch),
		IsChainIdFix:               c.IsChainIdFix(epoch),
		IsValidatorCodeFix:         c.IsValidatorCodeFix(epoch),
		IsNoNilDelegations:         c.IsNoNilDelegations(epoch),
	}
}<|MERGE_RESOLUTION|>--- conflicted
+++ resolved
@@ -121,11 +121,7 @@
 		HIP30Epoch:                            big.NewInt(2176), // 2023-10-12 10:00:00+00:00
 		NoNilDelegationsEpoch:                 EpochTBD,
 		BlockGas30MEpoch:                      big.NewInt(2176), // 2023-10-12 10:00:00+00:00
-<<<<<<< HEAD
-
-=======
 		MaxRateEpoch:                          EpochTBD,
->>>>>>> 02e2fee4
 	}
 	// PangaeaChainConfig contains the chain parameters for the Pangaea network.
 	// All features except for CrossLink are enabled at launch.
@@ -215,11 +211,8 @@
 		ValidatorCodeFixEpoch:                 big.NewInt(5),
 		HIP30Epoch:                            big.NewInt(7),
 		BlockGas30MEpoch:                      big.NewInt(7),
-<<<<<<< HEAD
 		NoNilDelegationsEpoch:                 EpochTBD,
-=======
 		MaxRateEpoch:                          EpochTBD,
->>>>>>> 02e2fee4
 	}
 
 	// StressnetChainConfig contains the chain parameters for the Stress test network.
@@ -355,13 +348,9 @@
 		big.NewInt(0),                      // FeeCollectEpoch
 		big.NewInt(0),                      // ValidatorCodeFixEpoch
 		big.NewInt(0),                      // BlockGas30M
-<<<<<<< HEAD
 		big.NewInt(0),                      // HIP30Epoch
 		big.NewInt(0),                      // NoNilDelegationsEpoch
-=======
-		big.NewInt(0),                      // BlockGas30M
 		big.NewInt(0),                      // MaxRateEpoch
->>>>>>> 02e2fee4
 	}
 
 	// TestChainConfig ...
