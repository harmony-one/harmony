package shardchain

import (
	"math/big"
	"sync"

	"github.com/harmony-one/harmony/shard"

	"github.com/ethereum/go-ethereum/common"
	"github.com/ethereum/go-ethereum/ethdb"
	"github.com/harmony-one/harmony/consensus/engine"
	"github.com/harmony-one/harmony/core"
	"github.com/harmony-one/harmony/core/rawdb"
	"github.com/harmony-one/harmony/core/vm"
	"github.com/harmony-one/harmony/internal/params"
	"github.com/harmony-one/harmony/internal/utils"
	"github.com/pkg/errors"
)

// Collection is a collection of per-shard blockchains.
type Collection interface {
	// ShardChain returns the blockchain for the given shard,
	// opening one as necessary.
<<<<<<< HEAD
	ShardChain(shardID uint32, options ...core.Options) (*core.BlockChain, error)
=======
	ShardChain(shardID uint32) (core.BlockChain, error)
>>>>>>> 06de7dcd

	// CloseShardChain closes the given shard chain.
	CloseShardChain(shardID uint32) error

	// Close closes all shard chains.
	Close() error
}

// CollectionImpl is the main implementation of the shard chain collection.
// See the Collection interface for details.
type CollectionImpl struct {
	dbFactory    DBFactory
	dbInit       DBInitializer
	engine       engine.Engine
	mtx          sync.Mutex
	pool         map[uint32]core.BlockChain
	disableCache map[uint32]bool
	chainConfig  *params.ChainConfig
}

// NewCollection creates and returns a new shard chain collection.
//
// dbFactory is the shard chain database factory to use.
//
// dbInit is the shard chain initializer to use when the database returned by
// the factory is brand new (empty).
func NewCollection(
	dbFactory DBFactory, dbInit DBInitializer, engine engine.Engine,
	chainConfig *params.ChainConfig,
) *CollectionImpl {
	return &CollectionImpl{
		dbFactory:    dbFactory,
		dbInit:       dbInit,
		engine:       engine,
		pool:         make(map[uint32]core.BlockChain),
		disableCache: make(map[uint32]bool),
		chainConfig:  chainConfig,
	}
}

// ShardChain returns the blockchain for the given shard,
// opening one as necessary.
<<<<<<< HEAD
func (sc *CollectionImpl) ShardChain(shardID uint32, options ...core.Options) (*core.BlockChain, error) {
=======
func (sc *CollectionImpl) ShardChain(shardID uint32) (core.BlockChain, error) {
>>>>>>> 06de7dcd
	sc.mtx.Lock()
	defer sc.mtx.Unlock()
	if bc, ok := sc.pool[shardID]; ok {
		return bc, nil
	}
	var db ethdb.Database
	defer func() {
		if db != nil {
			db.Close()
		}
	}()
	var err error
	if db, err = sc.dbFactory.NewChainDB(shardID); err != nil {
		// NewChainDB may return incompletely initialized DB;
		// avoid closing it.
		db = nil
		return nil, errors.Wrap(err, "cannot open chain database")
	}
	if rawdb.ReadCanonicalHash(db, 0) == (common.Hash{}) {
		utils.Logger().Info().
			Uint32("shardID", shardID).
			Msg("initializing a new chain database")
		if err := sc.dbInit.InitChainDB(db, shardID); err != nil {
			return nil, errors.Wrapf(err, "cannot initialize a new chain database")
		}
	}
	var cacheConfig *core.CacheConfig
	if sc.disableCache[shardID] {
		cacheConfig = &core.CacheConfig{Disabled: true}
		utils.Logger().Info().
			Uint32("shardID", shardID).
			Msg("disable cache, running in archival mode")
	}

	chainConfig := *sc.chainConfig

	if shardID == shard.BeaconChainShardID {
		// For beacon chain inside a shard chain, need to reset the eth chainID to shard 0's eth chainID in the config
		chainConfig.EthCompatibleChainID = big.NewInt(chainConfig.EthCompatibleShard0ChainID.Int64())
	}

	opts := core.Options{}
	if len(options) == 1 {
		opts = options[0]
	}
	bc, err := core.NewBlockChainWithOptions(
		db, cacheConfig, &chainConfig, sc.engine, vm.Config{}, nil, opts,
	)
	if err != nil {
		return nil, errors.Wrapf(err, "cannot create blockchain")
	}
	db = nil // don't close
	sc.pool[shardID] = bc
	return bc, nil
}

// DisableCache disables caching mode for newly opened chains.
// It does not affect already open chains.  For best effect,
// use this immediately after creating collection.
func (sc *CollectionImpl) DisableCache(shardID uint32) {
	if sc.disableCache == nil {
		sc.disableCache = make(map[uint32]bool)
	}
	sc.disableCache[shardID] = true
}

// CloseShardChain closes the given shard chain.
func (sc *CollectionImpl) CloseShardChain(shardID uint32) error {
	sc.mtx.Lock()
	defer sc.mtx.Unlock()
	bc, ok := sc.pool[shardID]
	if !ok {
		return errors.Errorf("shard chain not found %d", shardID)
	}
	utils.Logger().Info().
		Uint32("shardID", shardID).
		Msg("closing shard chain")
	delete(sc.pool, shardID)
	bc.Stop()
	bc.ChainDb().Close()
	utils.Logger().Info().
		Uint32("shardID", shardID).
		Msg("closed shard chain")
	return nil
}

// Close closes all shard chains.
func (sc *CollectionImpl) Close() error {
	newPool := make(map[uint32]core.BlockChain)
	sc.mtx.Lock()
	oldPool := sc.pool
	sc.pool = newPool
	sc.mtx.Unlock()
	for shardID, bc := range oldPool {
		utils.Logger().Info().
			Uint32("shardID", shardID).
			Msg("closing shard chain")
		bc.Stop()
		bc.ChainDb().Close()
		utils.Logger().Info().
			Uint32("shardID", shardID).
			Msg("closed shard chain")
	}
	return nil
}<|MERGE_RESOLUTION|>--- conflicted
+++ resolved
@@ -21,11 +21,7 @@
 type Collection interface {
 	// ShardChain returns the blockchain for the given shard,
 	// opening one as necessary.
-<<<<<<< HEAD
-	ShardChain(shardID uint32, options ...core.Options) (*core.BlockChain, error)
-=======
-	ShardChain(shardID uint32) (core.BlockChain, error)
->>>>>>> 06de7dcd
+	ShardChain(shardID uint32, options ...core.Options) (core.BlockChain, error)
 
 	// CloseShardChain closes the given shard chain.
 	CloseShardChain(shardID uint32) error
@@ -68,11 +64,7 @@
 
 // ShardChain returns the blockchain for the given shard,
 // opening one as necessary.
-<<<<<<< HEAD
-func (sc *CollectionImpl) ShardChain(shardID uint32, options ...core.Options) (*core.BlockChain, error) {
-=======
-func (sc *CollectionImpl) ShardChain(shardID uint32) (core.BlockChain, error) {
->>>>>>> 06de7dcd
+func (sc *CollectionImpl) ShardChain(shardID uint32, options ...core.Options) (core.BlockChain, error) {
 	sc.mtx.Lock()
 	defer sc.mtx.Unlock()
 	if bc, ok := sc.pool[shardID]; ok {
