package utils

import (
	"time"
)

// TimeoutState indicates the state of Timeout class
type TimeoutState int

// Enum for different TimeoutState
const (
	Active TimeoutState = iota
	Inactive
	Expired
)

// Timeout is the implementation of timeout
type Timeout struct {
	state TimeoutState
	d     time.Duration
	start time.Time
}

// NewTimeout creates a new timeout class
func NewTimeout(d time.Duration) *Timeout {
	timeout := Timeout{state: Inactive, d: d, start: time.Now()}
	return &timeout
}

// Start starts the timeout clock
func (timeout *Timeout) Start() {
	timeout.state = Active
	timeout.start = time.Now()
}

// Stop stops the timeout clock
func (timeout *Timeout) Stop() {
	timeout.state = Inactive
	timeout.start = time.Now()
}

<<<<<<< HEAD
// CheckExpire checks whether the timeout is reached/expired
func (timeout *Timeout) CheckExpire() bool {
	if timeout.state == Active && time.Since(timeout.start) > timeout.d {
=======
// Expired checks whether the timeout is reached/expired
func (timeout *Timeout) Expired(now time.Time) bool {
	if timeout.state == Active && now.Sub(timeout.start) > timeout.d {
>>>>>>> 550a022e
		timeout.state = Expired
	}
	if timeout.state == Expired {
		return true
	}
	return false
}

// Duration returns the duration period of timeout
func (timeout *Timeout) Duration() time.Duration {
	return timeout.d
}

// SetDuration set new duration for the timer
func (timeout *Timeout) SetDuration(nd time.Duration) {
	timeout.d = nd
}

// IsActive checks whether timeout clock is active;
// A timeout is active means it's not stopped caused by stop
// and also not expired with time elapses longer than duration from start
func (timeout *Timeout) IsActive() bool {
	return timeout.state == Active
}<|MERGE_RESOLUTION|>--- conflicted
+++ resolved
@@ -39,15 +39,9 @@
 	timeout.start = time.Now()
 }
 
-<<<<<<< HEAD
-// CheckExpire checks whether the timeout is reached/expired
-func (timeout *Timeout) CheckExpire() bool {
-	if timeout.state == Active && time.Since(timeout.start) > timeout.d {
-=======
 // Expired checks whether the timeout is reached/expired
 func (timeout *Timeout) Expired(now time.Time) bool {
 	if timeout.state == Active && now.Sub(timeout.start) > timeout.d {
->>>>>>> 550a022e
 		timeout.state = Expired
 	}
 	if timeout.state == Expired {
