package node

import (
	"context"
	"crypto/ecdsa"
	"fmt"
	"math/big"
	"os"
	"strings"
	"sync"
	"sync/atomic"
	"time"

	"github.com/ethereum/go-ethereum/common"
	"github.com/harmony-one/bls/ffi/go/bls"
	proto_node "github.com/harmony-one/harmony/api/proto/node"
	"github.com/harmony-one/harmony/consensus"
	"github.com/harmony-one/harmony/core"
	"github.com/harmony-one/harmony/core/rawdb"
	"github.com/harmony-one/harmony/core/types"
	"github.com/harmony-one/harmony/internal/chain"
	common2 "github.com/harmony-one/harmony/internal/common"
	nodeconfig "github.com/harmony-one/harmony/internal/configs/node"
	"github.com/harmony-one/harmony/internal/params"
	"github.com/harmony-one/harmony/internal/shardchain"
	"github.com/harmony-one/harmony/internal/utils"
	"github.com/harmony-one/harmony/node/relay"
	"github.com/harmony-one/harmony/node/worker"
	"github.com/harmony-one/harmony/p2p"
	"github.com/harmony-one/harmony/shard"
	"github.com/harmony-one/harmony/shard/committee"
	staking "github.com/harmony-one/harmony/staking/types"
	ipfs_interface "github.com/ipfs/interface-go-ipfs-core"
	libp2p_peer "github.com/libp2p/go-libp2p-core/peer"
	"github.com/pkg/errors"
	"golang.org/x/sync/semaphore"
)

// State ..
type State = string

// All constants except the NodeLeader below are for validators only.
const (
	WaitToJoin        State = "wait-to-join"        // Node contacted BeaconChain, wait to join Shard
	NotInSync         State = "not-in-sync"         // Node out of sync, might be just joined Shard or offline for a period of time
	ReadyForConsensus State = "ready-for-consensus" // Node is ready for doing consensus
)

const (
	// NumTryBroadCast is the number of times trying to broadcast
	NumTryBroadCast = 3
)

// Node represents a protocol-participating node in the network
type Node struct {
	Consensus          *consensus.Consensus
	sender             *senderWrapper
	BeaconBlockChannel chan *types.Block // The channel to send beacon blocks for non-beaconchain nodes
	IncomingBlocks     chan *types.Block
	Gossiper           *relay.BroadCaster
	// All the receipts received but not yet processed for Consensus
	pendingCXReceipts map[string]*types.CXReceiptsProof
	pendingCXMutex    sync.Mutex
	// Shard databases
	shardChains           shardchain.Collection
	Peer                  *p2p.Peer
	State                 atomic.Value // State of the Node
	incomingSyncingBlocks chan *types.Block
	TxPool                *core.TxPool
	CxPool                *core.CxPool // pool for missing cross shard receipts resend
	Worker, BeaconWorker  *worker.Worker
	// The p2p host used to send/receive p2p messages
	host *p2p.Host
	// Service manager.
	ContractDeployerKey          *ecdsa.PrivateKey
	ContractDeployerCurrentNonce uint64 // The nonce of the deployer contract at current block
	ContractAddresses            []common.Address
	// node configuration, including group ID, shard ID, etc
	NodeConfig *nodeconfig.ConfigType
	// Chain configuration.
	chainConfig params.ChainConfig
	// map of service type to its message channel.
<<<<<<< HEAD
	isFirstTime bool // the node was started with a fresh database
	// Last 1024 staking transaction error, only in memory
	errorSink struct {
		sync.Mutex
		failedStakingTxns *ring.Ring
		failedTxns        *ring.Ring
	}
=======
	serviceMessageChan  map[service.Type]chan *msg_pb.Message
	isFirstTime         bool // the node was started with a fresh database
>>>>>>> bb538ce6
	unixTimeAtNodeStart int64
	// KeysToAddrs holds the addresses of bls keys run by the node
	KeysToAddrs      map[string]common.Address
	keysToAddrsEpoch *big.Int
	keysToAddrsMutex sync.Mutex
	// TransactionErrorSink contains error messages for any failed transaction, in memory only
	TransactionErrorSink *types.TransactionErrorSink
}

// Blockchain returns the blockchain for the node's current shard.
func (node *Node) Blockchain() *core.BlockChain {
	shardID := node.NodeConfig.ShardID
	bc, err := node.shardChains.ShardChain(shardID)
	if err != nil {
		utils.Logger().Error().
			Uint32("shardID", shardID).
			Err(err).
			Msg("cannot get shard chain")
	}
	return bc
}

// Beaconchain returns the beaconchain from node.
func (node *Node) Beaconchain() *core.BlockChain {
	bc, err := node.shardChains.ShardChain(shard.BeaconChainShardID)
	if err != nil {
		utils.Logger().Error().Err(err).Msg("cannot get beaconchain")
	}
	return bc
}

// TODO: make this batch more transactions
func (node *Node) tryBroadcast(tx *types.Transaction) {
	msg := proto_node.ConstructTransactionListMessageAccount(types.Transactions{tx})

	shardGroupID := nodeconfig.NewGroupIDByShardID(nodeconfig.ShardID(tx.ShardID()))
	utils.Logger().Info().Str("shardGroupID", string(shardGroupID)).Msg("tryBroadcast")

	for attempt := 0; attempt < NumTryBroadCast; attempt++ {
		if err := node.host.SendMessageToGroups([]nodeconfig.GroupID{shardGroupID},
			p2p.ConstructMessage(msg)); err != nil && attempt < NumTryBroadCast {
			utils.Logger().Error().Int("attempt", attempt).Msg("Error when trying to broadcast tx")
		} else {
			break
		}
	}
}

func (node *Node) tryBroadcastStaking(stakingTx *staking.StakingTransaction) {
	msg := proto_node.ConstructStakingTransactionListMessageAccount(staking.StakingTransactions{stakingTx})

	shardGroupID := nodeconfig.NewGroupIDByShardID(
		nodeconfig.ShardID(shard.BeaconChainShardID),
	) // broadcast to beacon chain
	utils.Logger().Info().Str("shardGroupID", string(shardGroupID)).Msg("tryBroadcastStaking")

	for attempt := 0; attempt < NumTryBroadCast; attempt++ {
		if err := node.host.SendMessageToGroups([]nodeconfig.GroupID{shardGroupID},
			p2p.ConstructMessage(msg)); err != nil && attempt < NumTryBroadCast {
			utils.Logger().Error().Int("attempt", attempt).Msg("Error when trying to broadcast staking tx")
		} else {
			break
		}
	}
}

// Add new transactions to the pending transaction list.
func (node *Node) addPendingTransactions(newTxs types.Transactions) []error {
	poolTxs := types.PoolTransactions{}
	for _, tx := range newTxs {
		poolTxs = append(poolTxs, tx)
	}
	errs := node.TxPool.AddRemotes(poolTxs)

	pendingCount, queueCount := node.TxPool.Stats()
	utils.Logger().Info().
		Int("length of newTxs", len(newTxs)).
		Int("totalPending", pendingCount).
		Int("totalQueued", queueCount).
		Msg("Got more transactions")
	return errs
}

// Add new staking transactions to the pending staking transaction list.
func (node *Node) addPendingStakingTransactions(newStakingTxs staking.StakingTransactions) []error {
	if node.NodeConfig.ShardID == shard.BeaconChainShardID &&
		node.Blockchain().Config().IsPreStaking(node.Blockchain().CurrentHeader().Epoch()) {
		poolTxs := types.PoolTransactions{}
		for _, tx := range newStakingTxs {
			poolTxs = append(poolTxs, tx)
		}
		errs := node.TxPool.AddRemotes(poolTxs)
		pendingCount, queueCount := node.TxPool.Stats()
		utils.Logger().Info().
			Int("length of newStakingTxs", len(poolTxs)).
			Int("totalPending", pendingCount).
			Int("totalQueued", queueCount).
			Msg("Got more staking transactions")
		return errs
	}
	return make([]error, len(newStakingTxs))
}

// AddPendingStakingTransaction staking transactions
func (node *Node) AddPendingStakingTransaction(
	newStakingTx *staking.StakingTransaction,
) error {
	if node.NodeConfig.ShardID == shard.BeaconChainShardID {
		errs := node.addPendingStakingTransactions(staking.StakingTransactions{newStakingTx})
		for i := range errs {
			if errs[i] != nil {
				return errs[i]
			}
		}
		utils.Logger().Info().Str("Hash", newStakingTx.Hash().Hex()).Msg("Broadcasting Staking Tx")
		node.tryBroadcastStaking(newStakingTx)
	}
	return nil
}

// AddPendingTransaction adds one new transaction to the pending transaction list.
// This is only called from SDK.
func (node *Node) AddPendingTransaction(newTx *types.Transaction) error {
	if newTx.ShardID() == node.NodeConfig.ShardID {
		errs := node.addPendingTransactions(types.Transactions{newTx})
		for i := range errs {
			if errs[i] != nil {
				return errs[i]
			}
		}
		utils.Logger().Info().Str("Hash", newTx.Hash().Hex()).Msg("Broadcasting Tx")
		node.tryBroadcast(newTx)
	}
	return nil
}

// AddPendingReceipts adds one receipt message to pending list.
func (node *Node) AddPendingReceipts(receipts *types.CXReceiptsProof) {
	node.pendingCXMutex.Lock()
	defer node.pendingCXMutex.Unlock()

	if receipts.ContainsEmptyField() {
		utils.Logger().Info().
			Int("totalPendingReceipts", len(node.pendingCXReceipts)).
			Msg("CXReceiptsProof contains empty field")
		return
	}

	blockNum := receipts.Header.Number().Uint64()
	shardID := receipts.Header.ShardID()

	// Sanity checks

	if err := node.Blockchain().Validator().ValidateCXReceiptsProof(receipts); err != nil {
		if !strings.Contains(err.Error(), rawdb.MsgNoShardStateFromDB) {
			utils.Logger().Error().Err(err).Msg("[AddPendingReceipts] Invalid CXReceiptsProof")
			return
		}
	}

	// cross-shard receipt should not be coming from our shard
	if s := node.Consensus.ShardID; s == shardID {
		utils.Logger().Info().
			Uint32("my-shard", s).
			Uint32("receipt-shard", shardID).
			Msg("ShardID of incoming receipt was same as mine")
		return
	}

	if e := receipts.Header.Epoch(); blockNum == 0 ||
		!node.Blockchain().Config().AcceptsCrossTx(e) {
		utils.Logger().Info().
			Uint64("incoming-epoch", e.Uint64()).
			Msg("Incoming receipt had meaningless epoch")
		return
	}

	key := utils.GetPendingCXKey(shardID, blockNum)

	// DDoS protection
	const maxCrossTxnSize = 4096
	if s := len(node.pendingCXReceipts); s >= maxCrossTxnSize {
		utils.Logger().Info().
			Int("pending-cx-receipts-size", s).
			Int("pending-cx-receipts-limit", maxCrossTxnSize).
			Msg("Current pending cx-receipts reached size limit")
		return
	}

	if _, ok := node.pendingCXReceipts[key]; ok {
		utils.Logger().Info().
			Int("totalPendingReceipts", len(node.pendingCXReceipts)).
			Msg("Already Got Same Receipt message")
		return
	}
	node.pendingCXReceipts[key] = receipts
	utils.Logger().Info().
		Int("totalPendingReceipts", len(node.pendingCXReceipts)).
		Msg("Got ONE more receipt message")
}

const maxWaitBootstrap = 90 * time.Second

// BootstrapConsensus is the a goroutine to check number of peers and start the consensus
func (node *Node) BootstrapConsensus() error {
	haveEnoughPeers := make(chan struct{})
	errored := make(chan error)
	t := time.NewTimer(maxWaitBootstrap)
	defer t.Stop()

	go func() {
		min := node.Consensus.MinPeers

		for {
			current := 0
			time.Sleep(2 * time.Second)
			conns, err := node.host.CoreAPI.Swarm().Peers(context.Background())

			if err != nil {
				errored <- err
				return
			}

			for _, conn := range conns {
				protocols, err := node.host.IPFSNode.PeerHost.Peerstore().SupportsProtocols(
					conn.ID(), p2p.Protocol,
				)

				if err != nil {
					errored <- err
					return
				}

				for _, protocol := range protocols {
					if protocol == p2p.Protocol {
						utils.Logger().Info().
							Str("peer-id", conn.ID().Pretty()).
							Msg("peer supports hmy protocol")

						current++
						break
					}
				}

				if current >= min-2 {
					utils.Logger().Info().
						Int("have", current).
						Int("needed", min).
						Msg("got enough peers for consensus")
					haveEnoughPeers <- struct{}{}
					return
				}
			}

		}
	}()

	select {
	case err := <-errored:
		return err
	case <-haveEnoughPeers:
		node.Consensus.SetNextBlockDue(time.Now().Add(consensus.BlockTime))
		node.Consensus.ProposalNewBlock <- struct{}{}
		utils.Logger().Info().Msg("have enough peers to kick off consensus")
		return nil
	case <-t.C:
		return errors.New("exceeded 60 seconds waiting for enough min peers")
	}
}

// StartP2PMessageHandling kicks off the node message handling
func (node *Node) StartP2PMessageHandling() error {
	allTopics := node.host.AllSubscriptions()
	if len(allTopics) == 0 {
		return errors.New("have no topics to listen to")
	}
	weighted := make([]*semaphore.Weighted, len(allTopics))
	const maxMessageHandlers = 200
	ctx := context.Background()
	ownID := node.host.IPFSNode.PeerHost.ID()
	errChan := make(chan error)

	for i, named := range allTopics {
		topicName, sub := named.Topic, named.Sub
		weighted[i] = semaphore.NewWeighted(maxMessageHandlers)
		msgChan := make(chan ipfs_interface.PubSubMessage)

		go func(msgChan chan ipfs_interface.PubSubMessage, sem *semaphore.Weighted) {
			for msg := range msgChan {
				payload := msg.Data()
				if len(payload) < p2pMsgPrefixSize {
					continue
				}
				m := msg
				if sem.TryAcquire(1) {
					go func() {
						node.HandleMessage(
							payload[p2pMsgPrefixSize:], m.From(), topicName,
						)
						sem.Release(1)
					}()
				}
			}
		}(msgChan, weighted[i])

		go func(msgChan chan ipfs_interface.PubSubMessage) {
			for {
				nextMsg, err := sub.Next(ctx)
				if err != nil {
					errChan <- err
					continue
				}
				if nextMsg.From() == ownID {
					continue
				}
				msgChan <- nextMsg
			}
		}(msgChan)
	}

	for err := range errChan {
		utils.Logger().Info().Err(err).Msg("issue while handling incoming p2p message")
	}
	// NOTE never gets here
	return nil
}

const sinkSize = 4096

// New creates a new node.
func New(
	host *p2p.Host,
	consensusObj *consensus.Consensus,
	chainDBFactory shardchain.DBFactory,
	blacklist map[common.Address]struct{},
	isArchival bool,
<<<<<<< HEAD
	configUsed *nodeconfig.ConfigType,
) (*Node, error) {

	var state atomic.Value
	state.Store(WaitToJoin)

	networkType := configUsed.GetNetworkType()
	chainConfig := nodeconfig.ChainConfig(networkType)

	node := &Node{
		sender: &senderWrapper{
			strmap: map[libp2p_peer.ID]*messageSender{},
		},
		host:                  host,
		Consensus:             consensusObj,
		Gossiper:              relay.NewBroadCaster(configUsed, host),
		incomingSyncingBlocks: make(chan *types.Block),
		NodeConfig:            configUsed,
		chainConfig:           chainConfig,
		Peer:                  host.OwnPeer,
		unixTimeAtNodeStart:   time.Now().Unix(),
		CxPool:                core.NewCxPool(core.CxPoolSize),
		pendingCXReceipts:     map[string]*types.CXReceiptsProof{},
		BeaconBlockChannel:    make(chan *types.Block),
		IncomingBlocks:        make(chan *types.Block),
		State:                 state,
		errorSink: struct {
			sync.Mutex
			failedStakingTxns *ring.Ring
			failedTxns        *ring.Ring
		}{sync.Mutex{}, ring.New(sinkSize), ring.New(sinkSize)},
=======
) *Node {
	node := Node{}
	node.unixTimeAtNodeStart = time.Now().Unix()
	node.TransactionErrorSink = types.NewTransactionErrorSink()
	// Get the node config that's created in the harmony.go program.
	if consensusObj != nil {
		node.NodeConfig = nodeconfig.GetShardConfig(consensusObj.ShardID)
	} else {
		node.NodeConfig = nodeconfig.GetDefaultConfig()
	}

	copy(node.syncID[:], GenerateRandomString(SyncIDLength))
	if host != nil {
		node.host = host
		node.SelfPeer = host.GetSelfPeer()
>>>>>>> bb538ce6
	}

	collection := shardchain.NewCollection(
		chainDBFactory, &genesisInitializer{node}, chain.Engine, &chainConfig,
	)

	if isArchival {
		collection.DisableCache()
	}
	node.shardChains = collection

	if node.Consensus != nil {
		// Load the chains.
		blockchain := node.Blockchain() // this also sets node.isFirstTime if the DB is fresh
		beaconChain := node.Beaconchain()
		if b1, b2 := beaconChain == nil, blockchain == nil; b1 || b2 {
			shardID := node.NodeConfig.ShardID
			// HACK get the real error reason
			if _, err := node.shardChains.ShardChain(shardID); err != nil {
				return nil, errors.Wrapf(err,
					"beaconchain-is-nil:%t shardchain-is-nil:%t",
					b1, b2,
				)
			}
		}

		txPoolConfig := core.DefaultTxPoolConfig
		txPoolConfig.Blacklist = blacklist
<<<<<<< HEAD
		node.TxPool = core.NewTxPool(txPoolConfig, node.Blockchain().Config(), blockchain,
			func(payload []types.RPCTransactionError) {
				if len(payload) > 0 {
					node.errorSink.Lock()
					for i := range payload {
						node.errorSink.failedTxns.Value = payload[i]
						node.errorSink.failedTxns = node.errorSink.failedTxns.Next()
					}
					node.errorSink.Unlock()
				}
			},
			func(payload []staking.RPCTransactionError) {
				node.errorSink.Lock()
				for i := range payload {
					node.errorSink.failedStakingTxns.Value = payload[i]
					node.errorSink.failedStakingTxns = node.errorSink.failedStakingTxns.Next()
				}
				node.errorSink.Unlock()
			},
		)
=======
		node.TxPool = core.NewTxPool(txPoolConfig, node.Blockchain().Config(), blockchain, node.TransactionErrorSink)
		node.CxPool = core.NewCxPool(core.CxPoolSize)
>>>>>>> bb538ce6
		node.Worker = worker.New(node.Blockchain().Config(), blockchain, chain.Engine)

		if node.Blockchain().ShardID() != shard.BeaconChainShardID {
			node.BeaconWorker = worker.New(
				node.Beaconchain().Config(), beaconChain, chain.Engine,
			)
		}

		chain.Engine.SetBeaconchain(beaconChain)
		// the sequence number is the next block number to be added in consensus protocol, which is
		// always one more than current chain header block
		node.Consensus.SetBlockNum(blockchain.CurrentBlock().NumberU64() + 1)

		// Add Faucet contract to all shards, so that on testnet, we can demo wallet in explorer
		if networkType != nodeconfig.Mainnet {
			if node.isFirstTime {
				// Setup one time smart contracts
				node.AddFaucetContractToPendingTransactions()
			}
		}
	}

	utils.Logger().Info().
		Interface("genesis block header", node.Blockchain().GetHeaderByNumber(0)).
		Msg("Genesis block hash")
	// Broadcast double-signers reported by consensus
	if node.Consensus != nil {
		go node.handleSlashChan()
	}

	node.NodeConfig.SetBeaconGroupID(
		nodeconfig.NewGroupIDByShardID(shard.BeaconChainShardID),
	)

	return node, nil
}

// InitConsensusWithValidators initialize shard state
// from latest epoch and update committee pub
// keys for consensus
func (node *Node) InitConsensusWithValidators() (err error) {
	if node.Consensus == nil {
		utils.Logger().Error().
			Msg("[InitConsensusWithValidators] consenus is nil; Cannot figure out shardID")
		return errors.New(
			"[InitConsensusWithValidators] consenus is nil; Cannot figure out shardID",
		)
	}
	shardID := node.Consensus.ShardID
	blockNum := node.Blockchain().CurrentBlock().NumberU64()
	node.Consensus.SetMode(consensus.Listening)
	epoch := shard.Schedule.CalcEpochNumber(blockNum)
	utils.Logger().Info().
		Uint64("blockNum", blockNum).
		Uint32("shardID", shardID).
		Uint64("epoch", epoch.Uint64()).
		Msg("[InitConsensusWithValidators] Try To Get PublicKeys")
	shardState, err := committee.WithStakingEnabled.Compute(
		epoch, node.Consensus.ChainReader,
	)
	if err != nil {
		utils.Logger().Err(err).
			Uint64("blockNum", blockNum).
			Uint32("shardID", shardID).
			Uint64("epoch", epoch.Uint64()).
			Msg("[InitConsensusWithValidators] Failed getting shard state")
		return err
	}
	subComm, err := shardState.FindCommitteeByID(shardID)
	if err != nil {
		return err
	}
	pubKeys, err := subComm.BLSPublicKeys()
	if err != nil {
		utils.Logger().Error().
			Uint32("shardID", shardID).
			Uint64("blockNum", blockNum).
			Msg("[InitConsensusWithValidators] PublicKeys is Empty, Cannot update public keys")
		return errors.Wrapf(
			err,
			"[InitConsensusWithValidators] PublicKeys is Empty, Cannot update public keys",
		)
	}

	for _, key := range pubKeys {
		if node.Consensus.PubKey.Contains(key) {
			utils.Logger().Info().
				Uint64("blockNum", blockNum).
				Int("numPubKeys", len(pubKeys)).
				Msg("[InitConsensusWithValidators] Successfully updated public keys")
			node.Consensus.UpdatePublicKeys(pubKeys)
			node.Consensus.SetMode(consensus.Normal)
			return nil
		}
	}
	return nil
}

// ShutDown gracefully shut down the node server and dump the in-memory blockchain state into DB.
func (node *Node) ShutDown() {
	node.Blockchain().Stop()
	node.Beaconchain().Stop()
	const msg = "Successfully shut down!\n"
	utils.Logger().Print(msg)
	fmt.Print(msg)
	os.Exit(0)
}

func (node *Node) populateSelfAddresses(epoch *big.Int) {
	// reset the self addresses
	node.KeysToAddrs = map[string]common.Address{}
	node.keysToAddrsEpoch = epoch

	shardID := node.Consensus.ShardID
	shardState, err := node.Consensus.ChainReader.ReadShardState(epoch)
	if err != nil {
		utils.Logger().Error().Err(err).
			Int64("epoch", epoch.Int64()).
			Uint32("shard-id", shardID).
			Msg("[PopulateSelfAddresses] failed to read shard")
		return
	}

	committee, err := shardState.FindCommitteeByID(shardID)
	if err != nil {
		utils.Logger().Error().Err(err).
			Int64("epoch", epoch.Int64()).
			Uint32("shard-id", shardID).
			Msg("[PopulateSelfAddresses] failed to find shard committee")
		return
	}

	for _, blskey := range node.Consensus.PubKey.PublicKey {
		blsStr := blskey.SerializeToHexStr()
		shardkey := shard.FromLibBLSPublicKeyUnsafe(blskey)
		if shardkey == nil {
			utils.Logger().Error().
				Int64("epoch", epoch.Int64()).
				Uint32("shard-id", shardID).
				Str("blskey", blsStr).
				Msg("[PopulateSelfAddresses] failed to get shard key from bls key")
			return
		}
		addr, err := committee.AddressForBLSKey(*shardkey)
		if err != nil {
			utils.Logger().Error().Err(err).
				Int64("epoch", epoch.Int64()).
				Uint32("shard-id", shardID).
				Str("blskey", blsStr).
				Msg("[PopulateSelfAddresses] could not find address")
			return
		}
		node.KeysToAddrs[blsStr] = *addr
		utils.Logger().Debug().
			Int64("epoch", epoch.Int64()).
			Uint32("shard-id", shardID).
			Str("bls-key", blsStr).
			Str("address", common2.MustAddressToBech32(*addr)).
			Msg("[PopulateSelfAddresses]")
	}
}

// GetAddressForBLSKey retrieves the ECDSA address associated with bls key for epoch
func (node *Node) GetAddressForBLSKey(blskey *bls.PublicKey, epoch *big.Int) common.Address {
	// populate if first time setting or new epoch
	node.keysToAddrsMutex.Lock()
	defer node.keysToAddrsMutex.Unlock()
	if node.keysToAddrsEpoch == nil || epoch.Cmp(node.keysToAddrsEpoch) != 0 {
		node.populateSelfAddresses(epoch)
	}
	blsStr := blskey.SerializeToHexStr()
	addr, ok := node.KeysToAddrs[blsStr]
	if !ok {
		return common.Address{}
	}
	return addr
}

// GetAddresses retrieves all ECDSA addresses of the bls keys for epoch
func (node *Node) GetAddresses(epoch *big.Int) map[string]common.Address {
	// populate if first time setting or new epoch
	node.keysToAddrsMutex.Lock()
	defer node.keysToAddrsMutex.Unlock()
	if node.keysToAddrsEpoch == nil || epoch.Cmp(node.keysToAddrsEpoch) != 0 {
		node.populateSelfAddresses(epoch)
	}
	// self addresses map can never be nil
	return node.KeysToAddrs
}

// ForceJoiningTopics ..
func (node *Node) ForceJoiningTopics() error {
	groups := []nodeconfig.GroupID{
		node.NodeConfig.GetShardGroupID(),
		nodeconfig.NewClientGroupIDByShardID(shard.BeaconChainShardID),
	}
	return node.host.SendMessageToGroups(groups, []byte{})
}<|MERGE_RESOLUTION|>--- conflicted
+++ resolved
@@ -1,6 +1,7 @@
 package node
 
 import (
+	"container/ring"
 	"context"
 	"crypto/ecdsa"
 	"fmt"
@@ -64,6 +65,7 @@
 	// Shard databases
 	shardChains           shardchain.Collection
 	Peer                  *p2p.Peer
+	TransactionErrorSink  *types.TransactionErrorSink
 	State                 atomic.Value // State of the Node
 	incomingSyncingBlocks chan *types.Block
 	TxPool                *core.TxPool
@@ -80,7 +82,6 @@
 	// Chain configuration.
 	chainConfig params.ChainConfig
 	// map of service type to its message channel.
-<<<<<<< HEAD
 	isFirstTime bool // the node was started with a fresh database
 	// Last 1024 staking transaction error, only in memory
 	errorSink struct {
@@ -88,17 +89,11 @@
 		failedStakingTxns *ring.Ring
 		failedTxns        *ring.Ring
 	}
-=======
-	serviceMessageChan  map[service.Type]chan *msg_pb.Message
-	isFirstTime         bool // the node was started with a fresh database
->>>>>>> bb538ce6
 	unixTimeAtNodeStart int64
 	// KeysToAddrs holds the addresses of bls keys run by the node
 	KeysToAddrs      map[string]common.Address
 	keysToAddrsEpoch *big.Int
 	keysToAddrsMutex sync.Mutex
-	// TransactionErrorSink contains error messages for any failed transaction, in memory only
-	TransactionErrorSink *types.TransactionErrorSink
 }
 
 // Blockchain returns the blockchain for the node's current shard.
@@ -428,7 +423,6 @@
 	chainDBFactory shardchain.DBFactory,
 	blacklist map[common.Address]struct{},
 	isArchival bool,
-<<<<<<< HEAD
 	configUsed *nodeconfig.ConfigType,
 ) (*Node, error) {
 
@@ -443,6 +437,7 @@
 			strmap: map[libp2p_peer.ID]*messageSender{},
 		},
 		host:                  host,
+		TransactionErrorSink:  types.NewTransactionErrorSink(),
 		Consensus:             consensusObj,
 		Gossiper:              relay.NewBroadCaster(configUsed, host),
 		incomingSyncingBlocks: make(chan *types.Block),
@@ -460,23 +455,6 @@
 			failedStakingTxns *ring.Ring
 			failedTxns        *ring.Ring
 		}{sync.Mutex{}, ring.New(sinkSize), ring.New(sinkSize)},
-=======
-) *Node {
-	node := Node{}
-	node.unixTimeAtNodeStart = time.Now().Unix()
-	node.TransactionErrorSink = types.NewTransactionErrorSink()
-	// Get the node config that's created in the harmony.go program.
-	if consensusObj != nil {
-		node.NodeConfig = nodeconfig.GetShardConfig(consensusObj.ShardID)
-	} else {
-		node.NodeConfig = nodeconfig.GetDefaultConfig()
-	}
-
-	copy(node.syncID[:], GenerateRandomString(SyncIDLength))
-	if host != nil {
-		node.host = host
-		node.SelfPeer = host.GetSelfPeer()
->>>>>>> bb538ce6
 	}
 
 	collection := shardchain.NewCollection(
@@ -505,31 +483,10 @@
 
 		txPoolConfig := core.DefaultTxPoolConfig
 		txPoolConfig.Blacklist = blacklist
-<<<<<<< HEAD
-		node.TxPool = core.NewTxPool(txPoolConfig, node.Blockchain().Config(), blockchain,
-			func(payload []types.RPCTransactionError) {
-				if len(payload) > 0 {
-					node.errorSink.Lock()
-					for i := range payload {
-						node.errorSink.failedTxns.Value = payload[i]
-						node.errorSink.failedTxns = node.errorSink.failedTxns.Next()
-					}
-					node.errorSink.Unlock()
-				}
-			},
-			func(payload []staking.RPCTransactionError) {
-				node.errorSink.Lock()
-				for i := range payload {
-					node.errorSink.failedStakingTxns.Value = payload[i]
-					node.errorSink.failedStakingTxns = node.errorSink.failedStakingTxns.Next()
-				}
-				node.errorSink.Unlock()
-			},
+		node.TxPool = core.NewTxPool(
+			txPoolConfig, node.Blockchain().Config(), blockchain, node.TransactionErrorSink,
 		)
-=======
-		node.TxPool = core.NewTxPool(txPoolConfig, node.Blockchain().Config(), blockchain, node.TransactionErrorSink)
 		node.CxPool = core.NewCxPool(core.CxPoolSize)
->>>>>>> bb538ce6
 		node.Worker = worker.New(node.Blockchain().Config(), blockchain, chain.Engine)
 
 		if node.Blockchain().ShardID() != shard.BeaconChainShardID {
