--- conflicted
+++ resolved
@@ -208,11 +208,7 @@
 }
 
 // New creates a new node.
-<<<<<<< HEAD
-func New(host p2p.Host, consensus *bft.Consensus, db *ethdb.LDBDatabase) *Node {
-=======
-func New(host host.Host, consensus *bft.Consensus, db ethdb.Database) *Node {
->>>>>>> a1c0df83
+func New(host p2p.Host, consensus *bft.Consensus, db ethdb.Database) *Node {
 	node := Node{}
 
 	if host != nil {
