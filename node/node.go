package node

import (
	"crypto/ecdsa"
	"fmt"
	"math/big"
	"math/rand"
	"net"
	"strings"
	"sync"
	"time"

	"github.com/ethereum/go-ethereum/crypto"
	"github.com/ethereum/go-ethereum/params"
	"github.com/harmony-one/harmony/blockchain"
	"github.com/harmony-one/harmony/client"
	bft "github.com/harmony-one/harmony/consensus"
	"github.com/harmony-one/harmony/core"
	"github.com/harmony-one/harmony/core/types"
	"github.com/harmony-one/harmony/core/vm"
	"github.com/harmony-one/harmony/crypto/pki"
	hdb "github.com/harmony-one/harmony/db"
	"github.com/harmony-one/harmony/log"
	"github.com/harmony-one/harmony/node/worker"
	"github.com/harmony-one/harmony/p2p"
	proto_node "github.com/harmony-one/harmony/proto/node"
	"github.com/harmony-one/harmony/syncing/downloader"
	downloader_pb "github.com/harmony-one/harmony/syncing/downloader/proto"
)

type NodeState byte

const (
	NodeInit              NodeState = iota // Node just started, before contacting BeaconChain
	NodeWaitToJoin                         // Node contacted BeaconChain, wait to join Shard
	NodeJoinedShard                        // Node joined Shard, ready for consensus
	NodeOffline                            // Node is offline
	NodeReadyForConsensus                  // Node is ready to do consensus
	NodeDoingConsensus                     // Node is already doing consensus
)

type NetworkNode struct {
	SelfPeer p2p.Peer
	IDCPeer  p2p.Peer
}

// Node represents a program (machine) participating in the network
// TODO(minhdoan, rj): consider using BlockChannel *chan blockchain.Block for efficiency.
type Node struct {
	Consensus              *bft.Consensus                     // Consensus object containing all Consensus related data (e.g. committee members, signatures, commits)
	BlockChannel           chan blockchain.Block              // The channel to receive new blocks from Node
	pendingTransactions    []*blockchain.Transaction          // All the transactions received but not yet processed for Consensus
	transactionInConsensus []*blockchain.Transaction          // The transactions selected into the new block and under Consensus process
	blockchain             *blockchain.Blockchain             // The blockchain for the shard where this node belongs
	db                     *hdb.LDBDatabase                   // LevelDB to store blockchain.
	UtxoPool               *blockchain.UTXOPool               // The corresponding UTXO pool of the current blockchain
	CrossTxsInConsensus    []*blockchain.CrossShardTxAndProof // The cross shard txs that is under consensus, the proof is not filled yet.
	CrossTxsToReturn       []*blockchain.CrossShardTxAndProof // The cross shard txs and proof that needs to be sent back to the user client.
	log                    log.Logger                         // Log utility
	pendingTxMutex         sync.Mutex
	crossTxToReturnMutex   sync.Mutex
	ClientPeer             *p2p.Peer      // The peer for the benchmark tx generator client, used for leaders to return proof-of-accept
	Client                 *client.Client // The presence of a client object means this node will also act as a client
	IsWaiting              bool
	SelfPeer               p2p.Peer // TODO(minhdoan): it could be duplicated with Self below whose is Alok work.
	IDCPeer                p2p.Peer

	SyncNode  bool             // TODO(minhdoan): Remove it later.
	chain     *core.BlockChain // Account Model
	Neighbors sync.Map         // All the neighbor nodes, key is the sha256 of Peer IP/Port, value is the p2p.Peer
	State     NodeState        // State of the Node

	// Account Model
	pendingTransactionsAccount types.Transactions // TODO: replace with txPool
	pendingTxMutexAccount      sync.Mutex
	Chain                      *core.BlockChain
	TxPool                     *core.TxPool
	BlockChannelAccount        chan *types.Block // The channel to receive new blocks from Node
	Worker                     *worker.Worker

	// Syncing component.
	downloaderServer *downloader.Server

	// Test only
	TestBankKeys []*ecdsa.PrivateKey
}

// Add new crossTx and proofs to the list of crossTx that needs to be sent back to client
func (node *Node) addCrossTxsToReturn(crossTxs []*blockchain.CrossShardTxAndProof) {
	node.crossTxToReturnMutex.Lock()
	node.CrossTxsToReturn = append(node.CrossTxsToReturn, crossTxs...)
	node.crossTxToReturnMutex.Unlock()
	node.log.Debug("Got more cross transactions to return", "num", len(crossTxs), len(node.pendingTransactions), "node", node)
}

// Add new transactions to the pending transaction list
func (node *Node) addPendingTransactions(newTxs []*blockchain.Transaction) {
	node.pendingTxMutex.Lock()
	node.pendingTransactions = append(node.pendingTransactions, newTxs...)
	node.pendingTxMutex.Unlock()
	node.log.Debug("Got more transactions", "num", len(newTxs), "totalPending", len(node.pendingTransactions), "node", node)
}

// Add new transactions to the pending transaction list
func (node *Node) addPendingTransactionsAccount(newTxs types.Transactions) {
	node.pendingTxMutexAccount.Lock()
	node.pendingTransactionsAccount = append(node.pendingTransactionsAccount, newTxs...)
	node.pendingTxMutexAccount.Unlock()
	node.log.Debug("Got more transactions (account model)", "num", len(newTxs), "totalPending", len(node.pendingTransactionsAccount), "node", node)
}

// Take out a subset of valid transactions from the pending transaction list
// Note the pending transaction list will then contain the rest of the txs
func (node *Node) getTransactionsForNewBlock(maxNumTxs int) ([]*blockchain.Transaction, []*blockchain.CrossShardTxAndProof) {
	node.pendingTxMutex.Lock()
	selected, unselected, invalid, crossShardTxs := node.UtxoPool.SelectTransactionsForNewBlock(node.pendingTransactions, maxNumTxs)
	_ = invalid // invalid txs are discard

	node.log.Debug("Invalid transactions discarded", "number", len(invalid))
	node.pendingTransactions = unselected
	node.pendingTxMutex.Unlock()
	return selected, crossShardTxs
}

// Take out a subset of valid transactions from the pending transaction list
// Note the pending transaction list will then contain the rest of the txs
func (node *Node) getTransactionsForNewBlockAccount(maxNumTxs int) (types.Transactions, []*blockchain.CrossShardTxAndProof) {
	node.pendingTxMutexAccount.Lock()
	selected, unselected, invalid, crossShardTxs := node.pendingTransactionsAccount, types.Transactions{}, types.Transactions{}, []*blockchain.CrossShardTxAndProof{}
	_ = invalid // invalid txs are discard

	node.log.Debug("Invalid transactions discarded", "number", len(invalid))
	node.pendingTransactionsAccount = unselected
	node.log.Debug("Remaining pending transactions", "number", len(node.pendingTransactionsAccount))
	node.pendingTxMutexAccount.Unlock()
	return selected, crossShardTxs //TODO: replace cross-shard proofs for account model
}

// StartServer starts a server and process the request by a handler.
func (node *Node) StartServer(port string) {
	if node.SyncNode {
		// Disable this temporarily.
		// node.blockchain = syncing.StartBlockSyncing(node.Consensus.GetValidatorPeers())
	}
	fmt.Println("going to start server on port:", port)
	//node.log.Debug("Starting server", "node", node, "port", port)
	node.listenOnPort(port)
}

func (node *Node) SetLog() *Node {
	node.log = log.New()
	return node
}

func (node *Node) listenOnPort(port string) {
	addr := net.JoinHostPort("", port)
	listen, err := net.Listen("tcp4", addr)
	if err != nil {
		node.log.Error("Socket listen port failed", "addr", addr, "err", err)
		return
	}
	if listen == nil {
		node.log.Error("Listen returned nil", "addr", addr)
		return
	}
	defer listen.Close()
	backoff := p2p.NewExpBackoff(250*time.Millisecond, 15*time.Second, 2.0)
	for {
		conn, err := listen.Accept()
		if err != nil {
			node.log.Error("Error listening on port.", "port", port,
				"err", err)
			backoff.Sleep()
			continue
		}
		go node.NodeHandler(conn)
	}
}

func (node *Node) String() string {
	return node.Consensus.String()
}

// Count the total number of transactions in the blockchain
// Currently used for stats reporting purpose
func (node *Node) countNumTransactionsInBlockchain() int {
	count := 0
	for _, block := range node.blockchain.Blocks {
		count += len(block.Transactions)
	}
	return count
}

<<<<<<< HEAD
=======
// Count the total number of transactions in the blockchain
// Currently used for stats reporting purpose
func (node *Node) countNumTransactionsInBlockchainAccount() int {
	count := 0
	for curBlock := node.Chain.CurrentBlock(); curBlock != nil; {
		count += len(curBlock.Transactions())
		curBlock = node.Chain.GetBlockByHash(curBlock.ParentHash())
	}
	return count
}

//ConnectIdentityChain connects to identity chain
func (node *Node) ConnectBeaconChain() {
	Nnode := &NetworkNode{SelfPeer: node.SelfPeer, IDCPeer: node.IDCPeer}
	msg := node.SerializeNode(Nnode)
	msgToSend := proto_identity.ConstructIdentityMessage(proto_identity.Register, msg)
	p2p.SendMessage(node.IDCPeer, msgToSend)
}

// SerializeNode serializes the node
// https://stackoverflow.com/questions/12854125/how-do-i-dump-the-struct-into-the-byte-array-without-reflection/12854659#12854659
func (node *Node) SerializeNode(nnode *NetworkNode) []byte {
	//Needs to escape the serialization of unexported fields
	var result bytes.Buffer
	encoder := gob.NewEncoder(&result)
	err := encoder.Encode(nnode)
	if err != nil {
		fmt.Println("Could not serialize node")
		fmt.Println("ERROR", err)
		//node.log.Error("Could not serialize node")
	}

	return result.Bytes()
}

// DeserializeNode deserializes the node
func DeserializeNode(d []byte) *NetworkNode {
	var wn NetworkNode
	r := bytes.NewBuffer(d)
	decoder := gob.NewDecoder(r)
	err := decoder.Decode(&wn)
	if err != nil {
		log.Error("Could not de-serialize node 1")
	}
	return &wn
}

>>>>>>> 9a3b178f
// New creates a new node.
func New(consensus *bft.Consensus, db *hdb.LDBDatabase) *Node {
	node := Node{}

	if consensus != nil {
		// Consensus and associated channel to communicate blocks
		node.Consensus = consensus
		node.BlockChannel = make(chan blockchain.Block)

		// Genesis Block
		// TODO(minh): Use or implement new function in blockchain package for this.
		genesisBlock := &blockchain.Blockchain{}
		genesisBlock.Blocks = make([]*blockchain.Block, 0)
		// TODO(RJ): use miner's address as coinbase address
		coinbaseTx := blockchain.NewCoinbaseTX(pki.GetAddressFromInt(1), "0", node.Consensus.ShardID)
		genesisBlock.Blocks = append(genesisBlock.Blocks, blockchain.NewGenesisBlock(coinbaseTx, node.Consensus.ShardID))
		node.blockchain = genesisBlock

		// UTXO pool from Genesis block
		node.UtxoPool = blockchain.CreateUTXOPoolFromGenesisBlock(node.blockchain.Blocks[0])

		// Initialize level db.
		node.db = db

		// (account model)
		rand.Seed(0)
		len := 1000000
		bytes := make([]byte, len)
		for i := 0; i < len; i++ {
			bytes[i] = byte(rand.Intn(100))
		}
		reader := strings.NewReader(string(bytes))
		genesisAloc := make(core.GenesisAlloc)
		for i := 0; i < 100; i++ {
			testBankKey, _ := ecdsa.GenerateKey(crypto.S256(), reader)
			testBankAddress := crypto.PubkeyToAddress(testBankKey.PublicKey)
			testBankFunds := big.NewInt(10000000000)
			genesisAloc[testBankAddress] = core.GenesisAccount{Balance: testBankFunds}
			node.TestBankKeys = append(node.TestBankKeys, testBankKey)
		}

		database := hdb.NewMemDatabase()
		gspec := core.Genesis{
			Config: params.TestChainConfig,
			Alloc:  genesisAloc,
		}

		_ = gspec.MustCommit(database)
		chain, _ := core.NewBlockChain(database, nil, gspec.Config, bft.NewFaker(), vm.Config{}, nil)

		node.Chain = chain
		node.TxPool = core.NewTxPool(core.DefaultTxPoolConfig, params.TestChainConfig, chain)
		node.BlockChannelAccount = make(chan *types.Block)
		node.Worker = worker.New(params.TestChainConfig, chain, bft.NewFaker())
	}
	// Logger
	node.log = log.New()
	node.State = NodeInit

	return &node
}

// Add neighbors nodes
func (node *Node) AddPeers(peers []p2p.Peer) int {
	count := 0
	for _, p := range peers {
		key := fmt.Sprintf("%v", p.PubKey)
		_, ok := node.Neighbors.Load(key)
		if !ok {
			node.Neighbors.Store(key, p)
			count++
		}
	}

	if count > 0 {
		c := node.Consensus.AddPeers(peers)
		node.log.Info("Node.AddPeers", "#", c)
	}
	return count
}

// JoinShard helps a new node to join a shard.
func (node *Node) JoinShard(leader p2p.Peer) {
	// try to join the shard, with 10 minutes time-out
	backoff := p2p.NewExpBackoff(1*time.Second, 10*time.Minute, 2)

	for node.State == NodeWaitToJoin {
		backoff.Sleep()
		ping := proto_node.NewPingMessage(node.SelfPeer)
		buffer := ping.ConstructPingMessage()

		p2p.SendMessage(leader, buffer)
		node.log.Debug("Sent ping message")
	}
}

// StartDownloaderServer starts downloader server.
func (node *Node) StartDownloaderServer() {
	node.downloaderServer = downloader.NewServer(node)
	// node.downloaderServer.Start(node.)
}

// CalculateResponse implements DownloadInterface on Node object.
func (node *Node) CalculateResponse(request *downloader_pb.DownloaderRequest) (*downloader_pb.DownloaderResponse, error) {
	response := &downloader_pb.DownloaderResponse{}
	if request.Type == downloader_pb.DownloaderRequest_HEADER {
		for _, block := range node.blockchain.Blocks {
			response.Payload = append(response.Payload, block.Hash[:])
		}
	} else {
		for i := range request.Hashes {
			block := node.blockchain.FindBlock(request.Hashes[i])
			response.Payload = append(response.Payload, block.Serialize())
		}
	}
	return response, nil
}<|MERGE_RESOLUTION|>--- conflicted
+++ resolved
@@ -191,8 +191,6 @@
 	return count
 }
 
-<<<<<<< HEAD
-=======
 // Count the total number of transactions in the blockchain
 // Currently used for stats reporting purpose
 func (node *Node) countNumTransactionsInBlockchainAccount() int {
@@ -204,43 +202,6 @@
 	return count
 }
 
-//ConnectIdentityChain connects to identity chain
-func (node *Node) ConnectBeaconChain() {
-	Nnode := &NetworkNode{SelfPeer: node.SelfPeer, IDCPeer: node.IDCPeer}
-	msg := node.SerializeNode(Nnode)
-	msgToSend := proto_identity.ConstructIdentityMessage(proto_identity.Register, msg)
-	p2p.SendMessage(node.IDCPeer, msgToSend)
-}
-
-// SerializeNode serializes the node
-// https://stackoverflow.com/questions/12854125/how-do-i-dump-the-struct-into-the-byte-array-without-reflection/12854659#12854659
-func (node *Node) SerializeNode(nnode *NetworkNode) []byte {
-	//Needs to escape the serialization of unexported fields
-	var result bytes.Buffer
-	encoder := gob.NewEncoder(&result)
-	err := encoder.Encode(nnode)
-	if err != nil {
-		fmt.Println("Could not serialize node")
-		fmt.Println("ERROR", err)
-		//node.log.Error("Could not serialize node")
-	}
-
-	return result.Bytes()
-}
-
-// DeserializeNode deserializes the node
-func DeserializeNode(d []byte) *NetworkNode {
-	var wn NetworkNode
-	r := bytes.NewBuffer(d)
-	decoder := gob.NewDecoder(r)
-	err := decoder.Decode(&wn)
-	if err != nil {
-		log.Error("Could not de-serialize node 1")
-	}
-	return &wn
-}
-
->>>>>>> 9a3b178f
 // New creates a new node.
 func New(consensus *bft.Consensus, db *hdb.LDBDatabase) *Node {
 	node := Node{}
