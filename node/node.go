package node

import (
	"container/ring"
	"crypto/ecdsa"
	"fmt"
	"os"
	"strings"
	"sync"
	"time"

	"github.com/ethereum/go-ethereum/common"
	"github.com/harmony-one/harmony/accounts"
	"github.com/harmony-one/harmony/api/client"
	clientService "github.com/harmony-one/harmony/api/client/service"
	msg_pb "github.com/harmony-one/harmony/api/proto/message"
	proto_node "github.com/harmony-one/harmony/api/proto/node"
	"github.com/harmony-one/harmony/api/service"
	"github.com/harmony-one/harmony/api/service/syncing"
	"github.com/harmony-one/harmony/api/service/syncing/downloader"
	"github.com/harmony-one/harmony/consensus"
	"github.com/harmony-one/harmony/consensus/reward"
	"github.com/harmony-one/harmony/core"
	"github.com/harmony-one/harmony/core/rawdb"
	"github.com/harmony-one/harmony/core/types"
	"github.com/harmony-one/harmony/drand"
	"github.com/harmony-one/harmony/internal/chain"
	nodeconfig "github.com/harmony-one/harmony/internal/configs/node"
	"github.com/harmony-one/harmony/internal/ctxerror"
	"github.com/harmony-one/harmony/internal/params"
	"github.com/harmony-one/harmony/internal/shardchain"
	"github.com/harmony-one/harmony/internal/utils"
	"github.com/harmony-one/harmony/msgq"
	"github.com/harmony-one/harmony/node/worker"
	"github.com/harmony-one/harmony/p2p"
	p2p_host "github.com/harmony-one/harmony/p2p/host"
	"github.com/harmony-one/harmony/shard"
	"github.com/harmony-one/harmony/shard/committee"
	"github.com/harmony-one/harmony/staking/slash"
	staking "github.com/harmony-one/harmony/staking/types"
)

// State is a state of a node.
type State byte

// All constants except the NodeLeader below are for validators only.
const (
	NodeInit              State = iota // Node just started, before contacting BeaconChain
	NodeWaitToJoin                     // Node contacted BeaconChain, wait to join Shard
	NodeNotInSync                      // Node out of sync, might be just joined Shard or offline for a period of time
	NodeOffline                        // Node is offline
	NodeReadyForConsensus              // Node is ready for doing consensus
	NodeDoingConsensus                 // Node is already doing consensus
	NodeLeader                         // Node is the leader of some shard.
)

const (
	// NumTryBroadCast is the number of times trying to broadcast
	NumTryBroadCast = 3
	// ClientRxQueueSize is the number of client messages to queue before tail-dropping.
	ClientRxQueueSize = 16384
	// ShardRxQueueSize is the number of shard messages to queue before tail-dropping.
	ShardRxQueueSize = 16384
	// GlobalRxQueueSize is the number of global messages to queue before tail-dropping.
	GlobalRxQueueSize = 16384
	// ClientRxWorkers is the number of concurrent client message handlers.
	ClientRxWorkers = 8
	// ShardRxWorkers is the number of concurrent shard message handlers.
	ShardRxWorkers = 32
	// GlobalRxWorkers is the number of concurrent global message handlers.
	GlobalRxWorkers = 32
)

func (state State) String() string {
	switch state {
	case NodeInit:
		return "NodeInit"
	case NodeWaitToJoin:
		return "NodeWaitToJoin"
	case NodeNotInSync:
		return "NodeNotInSync"
	case NodeOffline:
		return "NodeOffline"
	case NodeReadyForConsensus:
		return "NodeReadyForConsensus"
	case NodeDoingConsensus:
		return "NodeDoingConsensus"
	case NodeLeader:
		return "NodeLeader"
	}
	return "Unknown"
}

const (
	maxBroadcastNodes       = 10              // broadcast at most maxBroadcastNodes peers that need in sync
	broadcastTimeout  int64 = 60 * 1000000000 // 1 mins
	//SyncIDLength is the length of bytes for syncID
	SyncIDLength = 20
)

// use to push new block to outofsync node
type syncConfig struct {
	timestamp int64
	client    *downloader.Client
}

// Node represents a protocol-participating node in the network
type Node struct {
	Consensus             *consensus.Consensus // Consensus object containing all Consensus related data (e.g. committee members, signatures, commits)
	BlockChannel          chan *types.Block    // The channel to send newly proposed blocks
	ConfirmedBlockChannel chan *types.Block    // The channel to send confirmed blocks
	BeaconBlockChannel    chan *types.Block    // The channel to send beacon blocks for non-beaconchain nodes
	DRand                 *drand.DRand         // The instance for distributed randomness protocol

	pendingCXReceipts map[string]*types.CXReceiptsProof // All the receipts received but not yet processed for Consensus
	pendingCXMutex    sync.Mutex

	// Shard databases
	shardChains shardchain.Collection

	Client   *client.Client // The presence of a client object means this node will also act as a client
	SelfPeer p2p.Peer       // TODO(minhdoan): it could be duplicated with Self below whose is Alok work.
	BCPeers  []p2p.Peer     // list of Beacon Chain Peers.  This is needed by all nodes.

	// TODO: Neighbors should store only neighbor nodes in the same shard
	Neighbors  sync.Map   // All the neighbor nodes, key is the sha256 of Peer IP/Port, value is the p2p.Peer
	numPeers   int        // Number of Peers
	State      State      // State of the Node
	stateMutex sync.Mutex // mutex for change node state

	// BeaconNeighbors store only neighbor nodes in the beacon chain shard
	BeaconNeighbors sync.Map // All the neighbor nodes, key is the sha256 of Peer IP/Port, value is the p2p.Peer

	TxPool *core.TxPool

	CxPool *core.CxPool // pool for missing cross shard receipts resend

	Worker       *worker.Worker
	BeaconWorker *worker.Worker // worker for beacon chain

	// Client server (for wallet requests)
	clientServer *clientService.Server

	// Syncing component.
	syncID                 [SyncIDLength]byte // a unique ID for the node during the state syncing process with peers
	downloaderServer       *downloader.Server
	stateSync              *syncing.StateSync
	beaconSync             *syncing.StateSync
	peerRegistrationRecord map[string]*syncConfig // record registration time (unixtime) of peers begin in syncing
	SyncingPeerProvider    SyncingPeerProvider

	// syncing frequency parameters
	syncFreq       int
	beaconSyncFreq int

	// The p2p host used to send/receive p2p messages
	host p2p.Host

	// Incoming messages to process.
	clientRxQueue *msgq.Queue
	shardRxQueue  *msgq.Queue
	globalRxQueue *msgq.Queue

	// Service manager.
	serviceManager *service.Manager

	// Demo account.
	DemoContractAddress      common.Address
	LotteryManagerPrivateKey *ecdsa.PrivateKey

	// Puzzle account.
	PuzzleContractAddress   common.Address
	PuzzleManagerPrivateKey *ecdsa.PrivateKey

	// For test only; TODO ek – remove this
	TestBankKeys []*ecdsa.PrivateKey

	ContractDeployerKey          *ecdsa.PrivateKey
	ContractDeployerCurrentNonce uint64 // The nonce of the deployer contract at current block
	ContractAddresses            []common.Address

	// For puzzle contracts
	AddressNonce sync.Map

	// Shard group Message Receiver
	shardGroupReceiver p2p.GroupReceiver

	// Global group Message Receiver, communicate with beacon chain, or cross-shard TX
	globalGroupReceiver p2p.GroupReceiver

	// Client Message Receiver to handle light client messages
	// Beacon leader needs to use this receiver to talk to new node
	clientReceiver p2p.GroupReceiver

	// Duplicated Ping Message Received
	duplicatedPing sync.Map

	// Channel to notify consensus service to really start consensus
	startConsensus chan struct{}

	// node configuration, including group ID, shard ID, etc
	NodeConfig *nodeconfig.ConfigType

	// Chain configuration.
	chainConfig params.ChainConfig

	// map of service type to its message channel.
	serviceMessageChan map[service.Type]chan *msg_pb.Message

	accountManager *accounts.Manager

	isFirstTime bool // the node was started with a fresh database
	// How long in second the leader needs to wait to propose a new block.
	BlockPeriod time.Duration

	// last time consensus reached for metrics
	lastConsensusTime int64
	// Last 1024 staking transaction error, only in memory
	errorSink struct {
		sync.Mutex
		failedStakingTxns *ring.Ring
		failedTxns        *ring.Ring
	}
}

// Blockchain returns the blockchain for the node's current shard.
func (node *Node) Blockchain() *core.BlockChain {
	shardID := node.NodeConfig.ShardID
	bc, err := node.shardChains.ShardChain(shardID)
	if err != nil {
		utils.Logger().Error().
			Uint32("shardID", shardID).
			Err(err).
			Msg("cannot get shard chain")
	}
	return bc
}

// Beaconchain returns the beaconchain from node.
func (node *Node) Beaconchain() *core.BlockChain {
	bc, err := node.shardChains.ShardChain(0)
	if err != nil {
		utils.Logger().Error().Err(err).Msg("cannot get beaconchain")
	}
	return bc
}

// TODO: make this batch more transactions
func (node *Node) tryBroadcast(tx *types.Transaction) {
	msg := proto_node.ConstructTransactionListMessageAccount(types.Transactions{tx})

	shardGroupID := nodeconfig.NewGroupIDByShardID(nodeconfig.ShardID(tx.ShardID()))
	utils.Logger().Info().Str("shardGroupID", string(shardGroupID)).Msg("tryBroadcast")

	for attempt := 0; attempt < NumTryBroadCast; attempt++ {
		if err := node.host.SendMessageToGroups([]nodeconfig.GroupID{shardGroupID}, p2p_host.ConstructP2pMessage(byte(0), msg)); err != nil && attempt < NumTryBroadCast {
			utils.Logger().Error().Int("attempt", attempt).Msg("Error when trying to broadcast tx")
		} else {
			break
		}
	}
}

func (node *Node) tryBroadcastStaking(stakingTx *staking.StakingTransaction) {
	msg := proto_node.ConstructStakingTransactionListMessageAccount(staking.StakingTransactions{stakingTx})

	shardGroupID := nodeconfig.NewGroupIDByShardID(
		nodeconfig.ShardID(shard.BeaconChainShardID),
	) // broadcast to beacon chain
	utils.Logger().Info().Str("shardGroupID", string(shardGroupID)).Msg("tryBroadcastStaking")

	for attempt := 0; attempt < NumTryBroadCast; attempt++ {
		if err := node.host.SendMessageToGroups([]nodeconfig.GroupID{shardGroupID}, p2p_host.ConstructP2pMessage(byte(0), msg)); err != nil && attempt < NumTryBroadCast {
			utils.Logger().Error().Int("attempt", attempt).Msg("Error when trying to broadcast staking tx")
		} else {
			break
		}
	}
}

// Add new transactions to the pending transaction list.
func (node *Node) addPendingTransactions(newTxs types.Transactions) []error {
	poolTxs := types.PoolTransactions{}
	for _, tx := range newTxs {
		poolTxs = append(poolTxs, tx)
	}
	errs := node.TxPool.AddRemotes(poolTxs)

	pendingCount, queueCount := node.TxPool.Stats()
	utils.Logger().Info().
		Int("length of newTxs", len(newTxs)).
		Int("totalPending", pendingCount).
		Int("totalQueued", queueCount).
		Msg("Got more transactions")
	return errs
}

// Add new staking transactions to the pending staking transaction list.
func (node *Node) addPendingStakingTransactions(newStakingTxs staking.StakingTransactions) []error {
	if node.NodeConfig.ShardID == shard.BeaconChainShardID &&
		node.Blockchain().Config().IsPreStaking(node.Blockchain().CurrentHeader().Epoch()) {
		poolTxs := types.PoolTransactions{}
		for _, tx := range newStakingTxs {
			poolTxs = append(poolTxs, tx)
		}
		errs := node.TxPool.AddRemotes(poolTxs)
		pendingCount, queueCount := node.TxPool.Stats()
		utils.Logger().Info().
			Int("length of newStakingTxs", len(poolTxs)).
			Int("totalPending", pendingCount).
			Int("totalQueued", queueCount).
			Msg("Got more staking transactions")
		return errs
	}
	return make([]error, len(newStakingTxs))
}

// AddPendingStakingTransaction staking transactions
func (node *Node) AddPendingStakingTransaction(newStakingTx *staking.StakingTransaction) {
	if node.NodeConfig.ShardID == shard.BeaconChainShardID {
		errs := node.addPendingStakingTransactions(staking.StakingTransactions{newStakingTx})
		for i := range errs {
			if errs[i] != nil {
				return
			}
		}
		utils.Logger().Info().Str("Hash", newStakingTx.Hash().Hex()).Msg("Broadcasting Staking Tx")
		node.tryBroadcastStaking(newStakingTx)
	}
}

// AddPendingTransaction adds one new transaction to the pending transaction list.
// This is only called from SDK.
func (node *Node) AddPendingTransaction(newTx *types.Transaction) {
	if newTx.ShardID() == node.NodeConfig.ShardID {
		errs := node.addPendingTransactions(types.Transactions{newTx})
		for i := range errs {
			if errs[i] != nil {
				return
			}
		}
		utils.Logger().Info().Str("Hash", newTx.Hash().Hex()).Msg("Broadcasting Tx")
		node.tryBroadcast(newTx)
	}
}

// AddPendingReceipts adds one receipt message to pending list.
func (node *Node) AddPendingReceipts(receipts *types.CXReceiptsProof) {
	node.pendingCXMutex.Lock()
	defer node.pendingCXMutex.Unlock()

	if receipts.ContainsEmptyField() {
		utils.Logger().Info().
			Int("totalPendingReceipts", len(node.pendingCXReceipts)).
			Msg("CXReceiptsProof contains empty field")
		return
	}

	blockNum := receipts.Header.Number().Uint64()
	shardID := receipts.Header.ShardID()

	// Sanity checks

	if err := node.Blockchain().Validator().ValidateCXReceiptsProof(receipts); err != nil {
		if !strings.Contains(err.Error(), rawdb.MsgNoShardStateFromDB) {
			utils.Logger().Error().Err(err).Msg("[AddPendingReceipts] Invalid CXReceiptsProof")
			return
		}
	}

	// cross-shard receipt should not be coming from our shard
	if s := node.Consensus.ShardID; s == shardID {
		utils.Logger().Info().
			Uint32("my-shard", s).
			Uint32("receipt-shard", shardID).
			Msg("ShardID of incoming receipt was same as mine")
		return
	}

	if e := receipts.Header.Epoch(); blockNum == 0 ||
		!node.Blockchain().Config().AcceptsCrossTx(e) {
		utils.Logger().Info().
			Uint64("incoming-epoch", e.Uint64()).
			Msg("Incoming receipt had meaningless epoch")
		return
	}

	key := utils.GetPendingCXKey(shardID, blockNum)

	// DDoS protection
	const maxCrossTxnSize = 4096
	if s := len(node.pendingCXReceipts); s >= maxCrossTxnSize {
		utils.Logger().Info().
			Int("pending-cx-receipts-size", s).
			Int("pending-cx-receipts-limit", maxCrossTxnSize).
			Msg("Current pending cx-receipts reached size limit")
		return
	}

	if _, ok := node.pendingCXReceipts[key]; ok {
		utils.Logger().Info().
			Int("totalPendingReceipts", len(node.pendingCXReceipts)).
			Msg("Already Got Same Receipt message")
		return
	}
	node.pendingCXReceipts[key] = receipts
	utils.Logger().Info().
		Int("totalPendingReceipts", len(node.pendingCXReceipts)).
		Msg("Got ONE more receipt message")
}

func (node *Node) startRxPipeline(
	receiver p2p.GroupReceiver, queue *msgq.Queue, numWorkers int,
) {
	// consumers
	for i := 0; i < numWorkers; i++ {
		go queue.HandleMessages(node)
	}
	// provider
	go node.receiveGroupMessage(receiver, queue)
}

// StartServer starts a server and process the requests by a handler.
func (node *Node) StartServer() {

	// client messages are sent by clients, like txgen, wallet
	node.startRxPipeline(node.clientReceiver, node.clientRxQueue, ClientRxWorkers)

	// start the goroutine to receive group message
	node.startRxPipeline(node.shardGroupReceiver, node.shardRxQueue, ShardRxWorkers)

	// start the goroutine to receive global message, used for cross-shard TX
	// FIXME (leo): we use beacon client topic as the global topic for now
	node.startRxPipeline(node.globalGroupReceiver, node.globalRxQueue, GlobalRxWorkers)

	select {}
}

// Count the total number of transactions in the blockchain
// Currently used for stats reporting purpose
func (node *Node) countNumTransactionsInBlockchain() int {
	count := 0
	for block := node.Blockchain().CurrentBlock(); block != nil; block = node.Blockchain().GetBlockByHash(block.Header().ParentHash()) {
		count += len(block.Transactions())
	}
	return count
}

// GetSyncID returns the syncID of this node
func (node *Node) GetSyncID() [SyncIDLength]byte {
	return node.syncID
}

// New creates a new node.
func New(host p2p.Host, consensusObj *consensus.Consensus,
	chainDBFactory shardchain.DBFactory, blacklist map[common.Address]struct{}, isArchival bool) *Node {
	node := Node{}
	const sinkSize = 4096
	node.errorSink = struct {
		sync.Mutex
		failedStakingTxns *ring.Ring
		failedTxns        *ring.Ring
	}{sync.Mutex{}, ring.New(sinkSize), ring.New(sinkSize)}
	node.syncFreq = SyncFrequency
	node.beaconSyncFreq = SyncFrequency

	// Get the node config that's created in the harmony.go program.
	if consensusObj != nil {
		node.NodeConfig = nodeconfig.GetShardConfig(consensusObj.ShardID)
	} else {
		node.NodeConfig = nodeconfig.GetDefaultConfig()
	}

	copy(node.syncID[:], GenerateRandomString(SyncIDLength))
	if host != nil {
		node.host = host
		node.SelfPeer = host.GetSelfPeer()
	}

	networkType := node.NodeConfig.GetNetworkType()
	chainConfig := networkType.ChainConfig()
	node.chainConfig = chainConfig

	collection := shardchain.NewCollection(
		chainDBFactory, &genesisInitializer{&node}, chain.Engine, &chainConfig,
	)
	if isArchival {
		collection.DisableCache()
	}
	node.shardChains = collection

	if host != nil && consensusObj != nil {
		// Consensus and associated channel to communicate blocks
		node.Consensus = consensusObj

		// Load the chains.
		blockchain := node.Blockchain() // this also sets node.isFirstTime if the DB is fresh
		beaconChain := node.Beaconchain()
		if b1, b2 := beaconChain == nil, blockchain == nil; b1 || b2 {
			fmt.Fprintf(
				os.Stderr, "beaconchain-is-nil:%t shardchain-is-nil:%t", b1, b2,
			)
			os.Exit(-1)
		}

		node.BlockChannel = make(chan *types.Block)
		node.ConfirmedBlockChannel = make(chan *types.Block)
		node.BeaconBlockChannel = make(chan *types.Block)
		txPoolConfig := core.DefaultTxPoolConfig
		txPoolConfig.Blacklist = blacklist
		node.TxPool = core.NewTxPool(txPoolConfig, node.Blockchain().Config(), blockchain,
			func(payload []types.RPCTransactionError) {
				if len(payload) > 0 {
					node.errorSink.Lock()
					for i := range payload {
						node.errorSink.failedTxns.Value = payload[i]
						node.errorSink.failedTxns = node.errorSink.failedTxns.Next()
					}
					node.errorSink.Unlock()
				}
			},
			func(payload []staking.RPCTransactionError) {
				node.errorSink.Lock()
				for i := range payload {
					node.errorSink.failedStakingTxns.Value = payload[i]
					node.errorSink.failedStakingTxns = node.errorSink.failedStakingTxns.Next()
				}
				node.errorSink.Unlock()
			},
		)
		node.CxPool = core.NewCxPool(core.CxPoolSize)
		node.Worker = worker.New(node.Blockchain().Config(), blockchain, chain.Engine)

		if node.Blockchain().ShardID() != shard.BeaconChainShardID {
			node.BeaconWorker = worker.New(
				node.Beaconchain().Config(), beaconChain, chain.Engine,
			)
		}

		node.pendingCXReceipts = make(map[string]*types.CXReceiptsProof)
		node.Consensus.VerifiedNewBlock = make(chan *types.Block)
		chain.Engine.SetRewarder(node.Consensus.Decider.(reward.Distributor))
		chain.Engine.SetBeaconchain(beaconChain)

		// the sequence number is the next block number to be added in consensus protocol, which is
		// always one more than current chain header block
		node.Consensus.SetBlockNum(blockchain.CurrentBlock().NumberU64() + 1)

		// Add Faucet contract to all shards, so that on testnet, we can demo wallet in explorer
		if networkType != nodeconfig.Mainnet {
			if node.isFirstTime {
				// Setup one time smart contracts
				node.AddFaucetContractToPendingTransactions()
			} else {
				node.AddContractKeyAndAddress(scFaucet)
			}
			// Create test keys.  Genesis will later need this.
			var err error
			node.TestBankKeys, err = CreateTestBankKeys(TestAccountNumber)
			if err != nil {
				utils.Logger().Error().Err(err).Msg("Error while creating test keys")
			}
		}
	}

	utils.Logger().Info().
		Interface("genesis block header", node.Blockchain().GetHeaderByNumber(0)).
		Msg("Genesis block hash")

	node.clientRxQueue = msgq.New(ClientRxQueueSize)
	node.shardRxQueue = msgq.New(ShardRxQueueSize)
	node.globalRxQueue = msgq.New(GlobalRxQueueSize)

	// Setup initial state of syncing.
	node.peerRegistrationRecord = make(map[string]*syncConfig)
	node.startConsensus = make(chan struct{})
	go node.bootstrapConsensus()
	// Broadcast double-signers reported by consensus
	if node.Consensus != nil {
		go func() {

			for {
				select {
				case doubleSign := <-node.Consensus.SlashChan:
					l := utils.Logger().Info().RawJSON("double-sign", []byte(doubleSign.String()))

					// no point to broadcast the slash if we aren't even in the right epoch yet
					if !node.Blockchain().Config().IsStaking(
						node.Blockchain().CurrentHeader().Epoch(),
					) {
						l.Msg("double sign occured before staking era, no-op")
						return
					}
					if hooks := node.NodeConfig.WebHooks.DoubleSigning; hooks != nil {
						url := hooks.WebHooks.OnNoticeDoubleSign
						go func() { slash.DoPost(url, &doubleSign) }()
					}
					if node.NodeConfig.ShardID != shard.BeaconChainShardID {
						go node.BroadcastSlash(&doubleSign)
						l.Msg("broadcast the double sign record")
					} else {
						records := slash.Records{doubleSign}
						node.Blockchain().AddPendingSlashingCandidates(records)
						l.Msg("added double sign record to off-chain pending")
					}
				}
			}
		}()
	}

	return &node
}

// InitConsensusWithValidators initialize shard state from latest epoch and update committee pub
// keys for consensus and drand
func (node *Node) InitConsensusWithValidators() (err error) {
	if node.Consensus == nil {
		utils.Logger().Error().Msg("[InitConsensusWithValidators] consenus is nil; Cannot figure out shardID")
		return ctxerror.New("[InitConsensusWithValidators] consenus is nil; Cannot figure out shardID")
	}
	shardID := node.Consensus.ShardID
	blockNum := node.Blockchain().CurrentBlock().NumberU64()
	node.Consensus.SetMode(consensus.Listening)
	epoch := shard.Schedule.CalcEpochNumber(blockNum)
	utils.Logger().Info().
		Uint64("blockNum", blockNum).
		Uint32("shardID", shardID).
		Uint64("epoch", epoch.Uint64()).
		Msg("[InitConsensusWithValidators] Try To Get PublicKeys")
	shardState, err := committee.WithStakingEnabled.Compute(
		epoch, node.Consensus.ChainReader,
	)
	if err != nil {
		utils.Logger().Err(err).
			Uint64("blockNum", blockNum).
			Uint32("shardID", shardID).
			Uint64("epoch", epoch.Uint64()).
			Msg("[InitConsensusWithValidators] Failed getting shard state")
<<<<<<< HEAD
=======
		return err
>>>>>>> 71974e14
	}
	pubKeys := committee.WithStakingEnabled.GetCommitteePublicKeys(
		shardState.FindCommitteeByID(shardID),
	)
	if len(pubKeys) == 0 {
		utils.Logger().Error().
			Uint32("shardID", shardID).
			Uint64("blockNum", blockNum).
			Msg("[InitConsensusWithValidators] PublicKeys is Empty, Cannot update public keys")
		return ctxerror.New(
			"[InitConsensusWithValidators] PublicKeys is Empty, Cannot update public keys",
			"shardID", shardID,
			"blockNum", blockNum)
	}

	for _, key := range pubKeys {
		if node.Consensus.PubKey.Contains(key) {
			utils.Logger().Info().
				Uint64("blockNum", blockNum).
				Int("numPubKeys", len(pubKeys)).
				Msg("[InitConsensusWithValidators] Successfully updated public keys")
			node.Consensus.UpdatePublicKeys(pubKeys)
			node.Consensus.SetMode(consensus.Normal)
			return nil
		}
	}
	// TODO: Disable drand. Currently drand isn't functioning but we want to compeletely turn it off for full protection.
	// node.DRand.UpdatePublicKeys(pubKeys)
	return nil
}

// AddPeers adds neighbors nodes
func (node *Node) AddPeers(peers []*p2p.Peer) int {
	count := 0
	for _, p := range peers {
		key := fmt.Sprintf("%s:%s:%s", p.IP, p.Port, p.PeerID)
		_, ok := node.Neighbors.LoadOrStore(key, *p)
		if !ok {
			// !ok means new peer is stored
			count++
			node.host.AddPeer(p)
			node.numPeers++
			continue
		}
	}

	return count
}

// AddBeaconPeer adds beacon chain neighbors nodes
// Return false means new neighbor peer was added
// Return true means redundant neighbor peer wasn't added
func (node *Node) AddBeaconPeer(p *p2p.Peer) bool {
	key := fmt.Sprintf("%s:%s:%s", p.IP, p.Port, p.PeerID)
	_, ok := node.BeaconNeighbors.LoadOrStore(key, *p)
	return ok
}

// isBeacon = true if the node is beacon node
// isClient = true if the node light client(wallet)
func (node *Node) initNodeConfiguration() (service.NodeConfig, chan p2p.Peer) {
	chanPeer := make(chan p2p.Peer)

	nodeConfig := service.NodeConfig{
		PushgatewayIP:   node.NodeConfig.GetPushgatewayIP(),
		PushgatewayPort: node.NodeConfig.GetPushgatewayPort(),
		IsClient:        node.NodeConfig.IsClient(),
		Beacon:          nodeconfig.NewGroupIDByShardID(0),
		ShardGroupID:    node.NodeConfig.GetShardGroupID(),
		Actions:         make(map[nodeconfig.GroupID]nodeconfig.ActionType),
	}

	if nodeConfig.IsClient {
		nodeConfig.Actions[nodeconfig.NewClientGroupIDByShardID(0)] = nodeconfig.ActionStart
	} else {
		nodeConfig.Actions[node.NodeConfig.GetShardGroupID()] = nodeconfig.ActionStart
	}

	var err error
	node.shardGroupReceiver, err = node.host.GroupReceiver(node.NodeConfig.GetShardGroupID())
	if err != nil {
		utils.Logger().Error().Err(err).Msg("Failed to create shard receiver")
	}

	node.globalGroupReceiver, err = node.host.GroupReceiver(nodeconfig.NewClientGroupIDByShardID(0))
	if err != nil {
		utils.Logger().Error().Err(err).Msg("Failed to create global receiver")
	}

	node.clientReceiver, err = node.host.GroupReceiver(node.NodeConfig.GetClientGroupID())
	if err != nil {
		utils.Logger().Error().Err(err).Msg("Failed to create client receiver")
	}
	return nodeConfig, chanPeer
}

// AccountManager ...
func (node *Node) AccountManager() *accounts.Manager {
	return node.accountManager
}

// ServiceManager ...
func (node *Node) ServiceManager() *service.Manager {
	return node.serviceManager
}

// SetSyncFreq sets the syncing frequency in the loop
func (node *Node) SetSyncFreq(syncFreq int) {
	node.syncFreq = syncFreq
}

// SetBeaconSyncFreq sets the syncing frequency in the loop
func (node *Node) SetBeaconSyncFreq(syncFreq int) {
	node.beaconSyncFreq = syncFreq
}

// ShutDown gracefully shut down the node server and dump the in-memory blockchain state into DB.
func (node *Node) ShutDown() {
	node.Blockchain().Stop()
	node.Beaconchain().Stop()
	msg := "Successfully shut down!\n"
	utils.Logger().Print(msg)
	fmt.Print(msg)
	os.Exit(0)
}<|MERGE_RESOLUTION|>--- conflicted
+++ resolved
@@ -636,10 +636,7 @@
 			Uint32("shardID", shardID).
 			Uint64("epoch", epoch.Uint64()).
 			Msg("[InitConsensusWithValidators] Failed getting shard state")
-<<<<<<< HEAD
-=======
 		return err
->>>>>>> 71974e14
 	}
 	pubKeys := committee.WithStakingEnabled.GetCommitteePublicKeys(
 		shardState.FindCommitteeByID(shardID),
