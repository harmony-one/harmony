package node

import (
	"context"
	"crypto/ecdsa"
	"fmt"
	"math/big"
	"os"
	"strings"
	"sync"
	"sync/atomic"
	"time"

	"github.com/ethereum/go-ethereum/common"
	"github.com/harmony-one/bls/ffi/go/bls"
	"github.com/harmony-one/harmony/api/client"
	msg_pb "github.com/harmony-one/harmony/api/proto/message"
	proto_node "github.com/harmony-one/harmony/api/proto/node"
	"github.com/harmony-one/harmony/api/service"
	"github.com/harmony-one/harmony/api/service/syncing"
	"github.com/harmony-one/harmony/api/service/syncing/downloader"
	"github.com/harmony-one/harmony/consensus"
	"github.com/harmony-one/harmony/core"
	"github.com/harmony-one/harmony/core/rawdb"
	"github.com/harmony-one/harmony/core/types"
	"github.com/harmony-one/harmony/internal/chain"
	common2 "github.com/harmony-one/harmony/internal/common"
	nodeconfig "github.com/harmony-one/harmony/internal/configs/node"
	"github.com/harmony-one/harmony/internal/params"
	"github.com/harmony-one/harmony/internal/shardchain"
	"github.com/harmony-one/harmony/internal/utils"
	"github.com/harmony-one/harmony/node/worker"
	"github.com/harmony-one/harmony/p2p"
	"github.com/harmony-one/harmony/shard"
	"github.com/harmony-one/harmony/shard/committee"
	"github.com/harmony-one/harmony/staking/slash"
	staking "github.com/harmony-one/harmony/staking/types"
	"github.com/harmony-one/harmony/webhooks"
	libp2p_pubsub "github.com/libp2p/go-libp2p-pubsub"
	"github.com/pkg/errors"
	"github.com/rs/zerolog"
	"golang.org/x/sync/semaphore"
)

// State is a state of a node.
type State byte

// All constants except the NodeLeader below are for validators only.
const (
	NodeInit              State = iota // Node just started, before contacting BeaconChain
	NodeWaitToJoin                     // Node contacted BeaconChain, wait to join Shard
	NodeNotInSync                      // Node out of sync, might be just joined Shard or offline for a period of time
	NodeOffline                        // Node is offline
	NodeReadyForConsensus              // Node is ready for doing consensus
	NodeDoingConsensus                 // Node is already doing consensus
	NodeLeader                         // Node is the leader of some shard.
)

const (
	// NumTryBroadCast is the number of times trying to broadcast
	NumTryBroadCast = 3
	// ClientRxQueueSize is the number of client messages to queue before tail-dropping.
	ClientRxQueueSize = 16384
	// ShardRxQueueSize is the number of shard messages to queue before tail-dropping.
	ShardRxQueueSize = 16384
	// GlobalRxQueueSize is the number of global messages to queue before tail-dropping.
	GlobalRxQueueSize = 16384
	// ClientRxWorkers is the number of concurrent client message handlers.
	ClientRxWorkers = 8
	// ShardRxWorkers is the number of concurrent shard message handlers.
	ShardRxWorkers = 32
	// GlobalRxWorkers is the number of concurrent global message handlers.
	GlobalRxWorkers = 32
)

func (state State) String() string {
	switch state {
	case NodeInit:
		return "NodeInit"
	case NodeWaitToJoin:
		return "NodeWaitToJoin"
	case NodeNotInSync:
		return "NodeNotInSync"
	case NodeOffline:
		return "NodeOffline"
	case NodeReadyForConsensus:
		return "NodeReadyForConsensus"
	case NodeDoingConsensus:
		return "NodeDoingConsensus"
	case NodeLeader:
		return "NodeLeader"
	}
	return "Unknown"
}

const (
	maxBroadcastNodes       = 10              // broadcast at most maxBroadcastNodes peers that need in sync
	broadcastTimeout  int64 = 60 * 1000000000 // 1 mins
	//SyncIDLength is the length of bytes for syncID
	SyncIDLength = 20
)

// use to push new block to outofsync node
type syncConfig struct {
	timestamp int64
	client    *downloader.Client
}

// Node represents a protocol-participating node in the network
type Node struct {
	Consensus             *consensus.Consensus              // Consensus object containing all Consensus related data (e.g. committee members, signatures, commits)
	BlockChannel          chan *types.Block                 // The channel to send newly proposed blocks
	ConfirmedBlockChannel chan *types.Block                 // The channel to send confirmed blocks
	BeaconBlockChannel    chan *types.Block                 // The channel to send beacon blocks for non-beaconchain nodes
	pendingCXReceipts     map[string]*types.CXReceiptsProof // All the receipts received but not yet processed for Consensus
	pendingCXMutex        sync.Mutex
	// Shard databases
	shardChains shardchain.Collection
	Client      *client.Client // The presence of a client object means this node will also act as a client
	SelfPeer    p2p.Peer
	// TODO: Neighbors should store only neighbor nodes in the same shard
	Neighbors  sync.Map   // All the neighbor nodes, key is the sha256 of Peer IP/Port, value is the p2p.Peer
	State      State      // State of the Node
	stateMutex sync.Mutex // mutex for change node state
	// BeaconNeighbors store only neighbor nodes in the beacon chain shard
	BeaconNeighbors      sync.Map // All the neighbor nodes, key is the sha256 of Peer IP/Port, value is the p2p.Peer
	TxPool               *core.TxPool
	CxPool               *core.CxPool // pool for missing cross shard receipts resend
	Worker, BeaconWorker *worker.Worker
	downloaderServer     *downloader.Server
	// Syncing component.
	syncID                 [SyncIDLength]byte // a unique ID for the node during the state syncing process with peers
	stateSync, beaconSync  *syncing.StateSync
	peerRegistrationRecord map[string]*syncConfig // record registration time (unixtime) of peers begin in syncing
	SyncingPeerProvider    SyncingPeerProvider
	// The p2p host used to send/receive p2p messages
	host p2p.Host
	// Service manager.
	serviceManager               *service.Manager
	ContractDeployerKey          *ecdsa.PrivateKey
	ContractDeployerCurrentNonce uint64 // The nonce of the deployer contract at current block
	ContractAddresses            []common.Address
	// Channel to notify consensus service to really start consensus
	startConsensus chan struct{}
	// node configuration, including group ID, shard ID, etc
	NodeConfig *nodeconfig.ConfigType
	// Chain configuration.
	chainConfig params.ChainConfig
	// map of service type to its message channel.
	serviceMessageChan  map[service.Type]chan *msg_pb.Message
	isFirstTime         bool // the node was started with a fresh database
	unixTimeAtNodeStart int64
	// KeysToAddrs holds the addresses of bls keys run by the node
	KeysToAddrs      map[string]common.Address
	keysToAddrsEpoch *big.Int
	keysToAddrsMutex sync.Mutex
	// TransactionErrorSink contains error messages for any failed transaction, in memory only
	TransactionErrorSink *types.TransactionErrorSink
	// BroadcastInvalidTx flag is considered when adding pending tx to tx-pool
	BroadcastInvalidTx bool
}

// Blockchain returns the blockchain for the node's current shard.
func (node *Node) Blockchain() *core.BlockChain {
	shardID := node.NodeConfig.ShardID
	bc, err := node.shardChains.ShardChain(shardID)
	if err != nil {
		utils.Logger().Error().
			Uint32("shardID", shardID).
			Err(err).
			Msg("cannot get shard chain")
	}
	return bc
}

// Beaconchain returns the beaconchain from node.
func (node *Node) Beaconchain() *core.BlockChain {
	bc, err := node.shardChains.ShardChain(shard.BeaconChainShardID)
	if err != nil {
		utils.Logger().Error().Err(err).Msg("cannot get beaconchain")
	}
	return bc
}

// TODO: make this batch more transactions
func (node *Node) tryBroadcast(tx *types.Transaction) {
	msg := proto_node.ConstructTransactionListMessageAccount(types.Transactions{tx})

	shardGroupID := nodeconfig.NewGroupIDByShardID(nodeconfig.ShardID(tx.ShardID()))
	utils.Logger().Info().Str("shardGroupID", string(shardGroupID)).Msg("tryBroadcast")

	for attempt := 0; attempt < NumTryBroadCast; attempt++ {
		if err := node.host.SendMessageToGroups([]nodeconfig.GroupID{shardGroupID},
			p2p.ConstructMessage(msg)); err != nil && attempt < NumTryBroadCast {
			utils.Logger().Error().Int("attempt", attempt).Msg("Error when trying to broadcast tx")
		} else {
			break
		}
	}
}

func (node *Node) tryBroadcastStaking(stakingTx *staking.StakingTransaction) {
	msg := proto_node.ConstructStakingTransactionListMessageAccount(staking.StakingTransactions{stakingTx})

	shardGroupID := nodeconfig.NewGroupIDByShardID(
		nodeconfig.ShardID(shard.BeaconChainShardID),
	) // broadcast to beacon chain
	utils.Logger().Info().Str("shardGroupID", string(shardGroupID)).Msg("tryBroadcastStaking")

	for attempt := 0; attempt < NumTryBroadCast; attempt++ {
		if err := node.host.SendMessageToGroups([]nodeconfig.GroupID{shardGroupID},
			p2p.ConstructMessage(msg)); err != nil && attempt < NumTryBroadCast {
			utils.Logger().Error().Int("attempt", attempt).Msg("Error when trying to broadcast staking tx")
		} else {
			break
		}
	}
}

// Add new transactions to the pending transaction list.
func (node *Node) addPendingTransactions(newTxs types.Transactions) []error {
	poolTxs := types.PoolTransactions{}
	for _, tx := range newTxs {
		poolTxs = append(poolTxs, tx)
	}
	errs := node.TxPool.AddRemotes(poolTxs)

	pendingCount, queueCount := node.TxPool.Stats()
	utils.Logger().Info().
		Interface("err", errs).
		Int("length of newTxs", len(newTxs)).
		Int("totalPending", pendingCount).
		Int("totalQueued", queueCount).
		Msg("[addPendingTransactions] Adding more transactions")
	return errs
}

// Add new staking transactions to the pending staking transaction list.
func (node *Node) addPendingStakingTransactions(newStakingTxs staking.StakingTransactions) []error {
	if node.NodeConfig.ShardID == shard.BeaconChainShardID &&
		node.Blockchain().Config().IsPreStaking(node.Blockchain().CurrentHeader().Epoch()) {
		poolTxs := types.PoolTransactions{}
		for _, tx := range newStakingTxs {
			poolTxs = append(poolTxs, tx)
		}
		errs := node.TxPool.AddRemotes(poolTxs)
		pendingCount, queueCount := node.TxPool.Stats()
		utils.Logger().Info().
			Int("length of newStakingTxs", len(poolTxs)).
			Int("totalPending", pendingCount).
			Int("totalQueued", queueCount).
			Msg("Got more staking transactions")
		return errs
	}
	return make([]error, len(newStakingTxs))
}

// AddPendingStakingTransaction staking transactions
func (node *Node) AddPendingStakingTransaction(
	newStakingTx *staking.StakingTransaction,
) error {
	if node.NodeConfig.ShardID == shard.BeaconChainShardID {
		errs := node.addPendingStakingTransactions(staking.StakingTransactions{newStakingTx})
		var err error
		for i := range errs {
			if errs[i] != nil {
				err = errs[i]
				break
			}
		}
		if err == nil || node.BroadcastInvalidTx {
			utils.Logger().Info().Str("Hash", newStakingTx.Hash().Hex()).Msg("Broadcasting Staking Tx")
			node.tryBroadcastStaking(newStakingTx)
		}
		return err
	}
	return nil
}

// AddPendingTransaction adds one new transaction to the pending transaction list.
// This is only called from SDK.
func (node *Node) AddPendingTransaction(newTx *types.Transaction) error {
	if newTx.ShardID() == node.NodeConfig.ShardID {
		errs := node.addPendingTransactions(types.Transactions{newTx})
		var err error
		for i := range errs {
			if errs[i] != nil {
<<<<<<< HEAD
				err = errs[i]
				break
=======
				utils.Logger().Info().Err(errs[i]).Msg("[AddPendingTransaction] Failed adding new transaction")
				return errs[i]
>>>>>>> a0a48372
			}
		}
		if err == nil || node.BroadcastInvalidTx {
			utils.Logger().Info().Str("Hash", newTx.Hash().Hex()).Msg("Broadcasting Tx")
			node.tryBroadcast(newTx)
		}
		return err
	}
	return nil
}

// AddPendingReceipts adds one receipt message to pending list.
func (node *Node) AddPendingReceipts(receipts *types.CXReceiptsProof) {
	node.pendingCXMutex.Lock()
	defer node.pendingCXMutex.Unlock()

	if receipts.ContainsEmptyField() {
		utils.Logger().Info().
			Int("totalPendingReceipts", len(node.pendingCXReceipts)).
			Msg("CXReceiptsProof contains empty field")
		return
	}

	blockNum := receipts.Header.Number().Uint64()
	shardID := receipts.Header.ShardID()

	// Sanity checks

	if err := node.Blockchain().Validator().ValidateCXReceiptsProof(receipts); err != nil {
		if !strings.Contains(err.Error(), rawdb.MsgNoShardStateFromDB) {
			utils.Logger().Error().Err(err).Msg("[AddPendingReceipts] Invalid CXReceiptsProof")
			return
		}
	}

	// cross-shard receipt should not be coming from our shard
	if s := node.Consensus.ShardID; s == shardID {
		utils.Logger().Info().
			Uint32("my-shard", s).
			Uint32("receipt-shard", shardID).
			Msg("ShardID of incoming receipt was same as mine")
		return
	}

	if e := receipts.Header.Epoch(); blockNum == 0 ||
		!node.Blockchain().Config().AcceptsCrossTx(e) {
		utils.Logger().Info().
			Uint64("incoming-epoch", e.Uint64()).
			Msg("Incoming receipt had meaningless epoch")
		return
	}

	key := utils.GetPendingCXKey(shardID, blockNum)

	// DDoS protection
	const maxCrossTxnSize = 4096
	if s := len(node.pendingCXReceipts); s >= maxCrossTxnSize {
		utils.Logger().Info().
			Int("pending-cx-receipts-size", s).
			Int("pending-cx-receipts-limit", maxCrossTxnSize).
			Msg("Current pending cx-receipts reached size limit")
		return
	}

	if _, ok := node.pendingCXReceipts[key]; ok {
		utils.Logger().Info().
			Int("totalPendingReceipts", len(node.pendingCXReceipts)).
			Msg("Already Got Same Receipt message")
		return
	}
	node.pendingCXReceipts[key] = receipts
	utils.Logger().Info().
		Int("totalPendingReceipts", len(node.pendingCXReceipts)).
		Msg("Got ONE more receipt message")
}

// Start kicks off the node message handling
func (node *Node) Start() error {
	allTopics := node.host.AllTopics()
	if len(allTopics) == 0 {
		return errors.New("have no topics to listen to")
	}

	const (
		maxMessageHandlers = 200
		threshold          = maxMessageHandlers / 2
		lastLine           = 20
		throttle           = 100 * time.Millisecond
		emrgThrottle       = 250 * time.Millisecond
	)

	ownID := node.host.GetID()
	errChan := make(chan error)

	for i := range allTopics {
		sub, err := allTopics[i].Topic.Subscribe()
		if err != nil {
			return err
		}
		topicNamed := allTopics[i].Name
		sem := semaphore.NewWeighted(maxMessageHandlers)
		msgChan := make(chan *libp2p_pubsub.Message)
		needThrottle, releaseThrottle :=
			make(chan time.Duration), make(chan struct{})

		go func() {
			soFar := int32(maxMessageHandlers)

			sampled := utils.Logger().Sample(
				zerolog.LevelSampler{
					DebugSampler: &zerolog.BurstSampler{
						Burst:       1,
						Period:      36 * time.Second,
						NextSampler: &zerolog.BasicSampler{N: 1000},
					},
				},
			).With().Str("pubsub-topic", topicNamed).Logger()

			for msg := range msgChan {
				ctx, cancel := context.WithTimeout(context.Background(), time.Minute)
				msg := msg

				go func() {
					defer cancel()
					defer atomic.AddInt32(&soFar, 1)

					current := atomic.AddInt32(&soFar, -1)
					using := maxMessageHandlers - current

					if using > 1 {
						sampled.Info().
							Int32("currently-using", using).
							Msg("sampling message handling")
					}

					if current == 0 {
						utils.Logger().Debug().Msg("no available semaphores to handle p2p messages")
						return
					}

					var cost int64 = 1

					if current <= threshold {
						cost = 2
						if current == threshold {
							go func() {
								needThrottle <- throttle
							}()
						} else if current == lastLine {
							go func() {
								needThrottle <- emrgThrottle
							}()
						}
					} else {
						if current == threshold+1 {
							cost = 1
							go func() {
								releaseThrottle <- struct{}{}
							}()
						}
					}

					if sem.TryAcquire(cost) {
						defer sem.Release(cost)
						payload := msg.GetData()
						if len(payload) < p2pMsgPrefixSize {
							cancel()
							// TODO understand why this happens
							return
						}
						select {
						case <-ctx.Done():
							if errors.Is(ctx.Err(), context.DeadlineExceeded) {
								utils.Logger().Info().
									Str("topic", topicNamed).Msg("exceeded deadline")
							}
							errChan <- ctx.Err()
						default:
							node.HandleMessage(
								payload[p2pMsgPrefixSize:], msg.GetFrom(),
							)
						}
					}
				}()

			}
		}()

		go func() {
			slowDown, coolDown := false, throttle

			for {

				select {
				case s := <-needThrottle:
					slowDown = true
					coolDown = s
					utils.Logger().Info().
						Dur("throttle-delay-miliseconds", s.Round(time.Millisecond)).
						Msg("throttle needed on acceptance of messages")
				case <-releaseThrottle:
					utils.Logger().Info().Msg("p2p throttle released")
					slowDown = false
				default:
					if slowDown {
						<-time.After(coolDown)
					}
				}

				nextMsg, err := sub.Next(context.Background())
				if err != nil {
					errChan <- err
					continue
				}
				if nextMsg.GetFrom() == ownID {
					continue
				}
				msgChan <- nextMsg
			}
		}()
	}

	for err := range errChan {
		utils.Logger().Info().Err(err).Msg("issue while handling incoming p2p message")
	}
	// NOTE never gets here
	return nil
}

// GetSyncID returns the syncID of this node
func (node *Node) GetSyncID() [SyncIDLength]byte {
	return node.syncID
}

// New creates a new node.
func New(
	host p2p.Host,
	consensusObj *consensus.Consensus,
	chainDBFactory shardchain.DBFactory,
	blacklist map[common.Address]struct{},
	isArchival bool,
) *Node {
	node := Node{}
	node.unixTimeAtNodeStart = time.Now().Unix()
	node.TransactionErrorSink = types.NewTransactionErrorSink()
	// Get the node config that's created in the harmony.go program.
	if consensusObj != nil {
		node.NodeConfig = nodeconfig.GetShardConfig(consensusObj.ShardID)
	} else {
		node.NodeConfig = nodeconfig.GetDefaultConfig()
	}

	copy(node.syncID[:], GenerateRandomString(SyncIDLength))
	if host != nil {
		node.host = host
		node.SelfPeer = host.GetSelfPeer()
	}

	networkType := node.NodeConfig.GetNetworkType()
	chainConfig := networkType.ChainConfig()
	node.chainConfig = chainConfig

	collection := shardchain.NewCollection(
		chainDBFactory, &genesisInitializer{&node}, chain.Engine, &chainConfig,
	)
	if isArchival {
		collection.DisableCache()
	}
	node.shardChains = collection

	if host != nil && consensusObj != nil {
		// Consensus and associated channel to communicate blocks
		node.Consensus = consensusObj

		// Load the chains.
		blockchain := node.Blockchain() // this also sets node.isFirstTime if the DB is fresh
		beaconChain := node.Beaconchain()
		if b1, b2 := beaconChain == nil, blockchain == nil; b1 || b2 {

			shardID := node.NodeConfig.ShardID
			// HACK get the real error reason
			_, err := node.shardChains.ShardChain(shardID)

			fmt.Fprintf(
				os.Stderr,
				"reason:%s beaconchain-is-nil:%t shardchain-is-nil:%t",
				err.Error(), b1, b2,
			)
			os.Exit(-1)
		}

		node.BlockChannel = make(chan *types.Block)
		node.ConfirmedBlockChannel = make(chan *types.Block)
		node.BeaconBlockChannel = make(chan *types.Block)
		txPoolConfig := core.DefaultTxPoolConfig
		txPoolConfig.Blacklist = blacklist
		node.TxPool = core.NewTxPool(txPoolConfig, node.Blockchain().Config(), blockchain, node.TransactionErrorSink)
		node.CxPool = core.NewCxPool(core.CxPoolSize)
		node.Worker = worker.New(node.Blockchain().Config(), blockchain, chain.Engine)

		if node.Blockchain().ShardID() != shard.BeaconChainShardID {
			node.BeaconWorker = worker.New(
				node.Beaconchain().Config(), beaconChain, chain.Engine,
			)
		}

		node.pendingCXReceipts = map[string]*types.CXReceiptsProof{}
		node.Consensus.VerifiedNewBlock = make(chan *types.Block)
		chain.Engine.SetBeaconchain(beaconChain)
		// the sequence number is the next block number to be added in consensus protocol, which is
		// always one more than current chain header block
		node.Consensus.SetBlockNum(blockchain.CurrentBlock().NumberU64() + 1)

		// Add Faucet contract to all shards, so that on testnet, we can demo wallet in explorer
		if networkType != nodeconfig.Mainnet {
			if node.isFirstTime {
				// Setup one time smart contracts
				node.AddFaucetContractToPendingTransactions()
			}
		}
	}

	utils.Logger().Info().
		Interface("genesis block header", node.Blockchain().GetHeaderByNumber(0)).
		Msg("Genesis block hash")
	// Setup initial state of syncing.
	node.peerRegistrationRecord = map[string]*syncConfig{}
	node.startConsensus = make(chan struct{})
	go node.bootstrapConsensus()
	// Broadcast double-signers reported by consensus
	if node.Consensus != nil {
		go func() {
			for doubleSign := range node.Consensus.SlashChan {
				utils.Logger().Info().
					RawJSON("double-sign-candidate", []byte(doubleSign.String())).
					Msg("double sign notified by consensus leader")
				// no point to broadcast the slash if we aren't even in the right epoch yet
				if !node.Blockchain().Config().IsStaking(
					node.Blockchain().CurrentHeader().Epoch(),
				) {
					return
				}
				if hooks := node.NodeConfig.WebHooks.Hooks; hooks != nil {
					if s := hooks.Slashing; s != nil {
						url := s.OnNoticeDoubleSign
						go func() { webhooks.DoPost(url, &doubleSign) }()
					}
				}
				if node.NodeConfig.ShardID != shard.BeaconChainShardID {
					go node.BroadcastSlash(&doubleSign)
				} else {
					records := slash.Records{doubleSign}
					if err := node.Blockchain().AddPendingSlashingCandidates(
						records,
					); err != nil {
						utils.Logger().Err(err).Msg("could not add new slash to ending slashes")
					}
				}
			}
		}()
	}

	return &node
}

// InitConsensusWithValidators initialize shard state
// from latest epoch and update committee pub
// keys for consensus
func (node *Node) InitConsensusWithValidators() (err error) {
	if node.Consensus == nil {
		utils.Logger().Error().
			Msg("[InitConsensusWithValidators] consenus is nil; Cannot figure out shardID")
		return errors.New(
			"[InitConsensusWithValidators] consenus is nil; Cannot figure out shardID",
		)
	}
	shardID := node.Consensus.ShardID
	blockNum := node.Blockchain().CurrentBlock().NumberU64()
	node.Consensus.SetMode(consensus.Listening)
	epoch := shard.Schedule.CalcEpochNumber(blockNum)
	utils.Logger().Info().
		Uint64("blockNum", blockNum).
		Uint32("shardID", shardID).
		Uint64("epoch", epoch.Uint64()).
		Msg("[InitConsensusWithValidators] Try To Get PublicKeys")
	shardState, err := committee.WithStakingEnabled.Compute(
		epoch, node.Consensus.ChainReader,
	)
	if err != nil {
		utils.Logger().Err(err).
			Uint64("blockNum", blockNum).
			Uint32("shardID", shardID).
			Uint64("epoch", epoch.Uint64()).
			Msg("[InitConsensusWithValidators] Failed getting shard state")
		return err
	}
	subComm, err := shardState.FindCommitteeByID(shardID)
	if err != nil {
		return err
	}
	pubKeys, err := subComm.BLSPublicKeys()
	if err != nil {
		utils.Logger().Error().
			Uint32("shardID", shardID).
			Uint64("blockNum", blockNum).
			Msg("[InitConsensusWithValidators] PublicKeys is Empty, Cannot update public keys")
		return errors.Wrapf(
			err,
			"[InitConsensusWithValidators] PublicKeys is Empty, Cannot update public keys",
		)
	}

	for _, key := range pubKeys {
		if node.Consensus.PubKey.Contains(key) {
			utils.Logger().Info().
				Uint64("blockNum", blockNum).
				Int("numPubKeys", len(pubKeys)).
				Msg("[InitConsensusWithValidators] Successfully updated public keys")
			node.Consensus.UpdatePublicKeys(pubKeys)
			node.Consensus.SetMode(consensus.Normal)
			return nil
		}
	}
	return nil
}

// AddPeers adds neighbors nodes
func (node *Node) AddPeers(peers []*p2p.Peer) int {
	for _, p := range peers {
		key := fmt.Sprintf("%s:%s:%s", p.IP, p.Port, p.PeerID)
		_, ok := node.Neighbors.LoadOrStore(key, *p)
		if !ok {
			// !ok means new peer is stored
			node.host.AddPeer(p)
			continue
		}
	}

	return node.host.GetPeerCount()
}

// AddBeaconPeer adds beacon chain neighbors nodes
// Return false means new neighbor peer was added
// Return true means redundant neighbor peer wasn't added
func (node *Node) AddBeaconPeer(p *p2p.Peer) bool {
	key := fmt.Sprintf("%s:%s:%s", p.IP, p.Port, p.PeerID)
	_, ok := node.BeaconNeighbors.LoadOrStore(key, *p)
	return ok
}

func (node *Node) initNodeConfiguration() (service.NodeConfig, chan p2p.Peer, error) {
	chanPeer := make(chan p2p.Peer)
	nodeConfig := service.NodeConfig{
		IsClient:     node.NodeConfig.IsClient(),
		Beacon:       nodeconfig.NewGroupIDByShardID(shard.BeaconChainShardID),
		ShardGroupID: node.NodeConfig.GetShardGroupID(),
		Actions:      map[nodeconfig.GroupID]nodeconfig.ActionType{},
	}

	if nodeConfig.IsClient {
		nodeConfig.Actions[nodeconfig.NewClientGroupIDByShardID(shard.BeaconChainShardID)] =
			nodeconfig.ActionStart
	} else {
		nodeConfig.Actions[node.NodeConfig.GetShardGroupID()] = nodeconfig.ActionStart
	}

	groups := []nodeconfig.GroupID{
		node.NodeConfig.GetShardGroupID(),
		nodeconfig.NewClientGroupIDByShardID(shard.BeaconChainShardID),
		node.NodeConfig.GetClientGroupID(),
	}

	// force the side effect of topic join
	if err := node.host.SendMessageToGroups(groups, []byte{}); err != nil {
		return nodeConfig, nil, err
	}

	return nodeConfig, chanPeer, nil
}

// ServiceManager ...
func (node *Node) ServiceManager() *service.Manager {
	return node.serviceManager
}

// ShutDown gracefully shut down the node server and dump the in-memory blockchain state into DB.
func (node *Node) ShutDown() {
	node.Blockchain().Stop()
	node.Beaconchain().Stop()
	const msg = "Successfully shut down!\n"
	utils.Logger().Print(msg)
	fmt.Print(msg)
	os.Exit(0)
}

func (node *Node) populateSelfAddresses(epoch *big.Int) {
	// reset the self addresses
	node.KeysToAddrs = map[string]common.Address{}
	node.keysToAddrsEpoch = epoch

	shardID := node.Consensus.ShardID
	shardState, err := node.Consensus.ChainReader.ReadShardState(epoch)
	if err != nil {
		utils.Logger().Error().Err(err).
			Int64("epoch", epoch.Int64()).
			Uint32("shard-id", shardID).
			Msg("[PopulateSelfAddresses] failed to read shard")
		return
	}

	committee, err := shardState.FindCommitteeByID(shardID)
	if err != nil {
		utils.Logger().Error().Err(err).
			Int64("epoch", epoch.Int64()).
			Uint32("shard-id", shardID).
			Msg("[PopulateSelfAddresses] failed to find shard committee")
		return
	}

	for _, blskey := range node.Consensus.PubKey.PublicKey {
		blsStr := blskey.SerializeToHexStr()
		shardkey := shard.FromLibBLSPublicKeyUnsafe(blskey)
		if shardkey == nil {
			utils.Logger().Error().
				Int64("epoch", epoch.Int64()).
				Uint32("shard-id", shardID).
				Str("blskey", blsStr).
				Msg("[PopulateSelfAddresses] failed to get shard key from bls key")
			return
		}
		addr, err := committee.AddressForBLSKey(*shardkey)
		if err != nil {
			utils.Logger().Error().Err(err).
				Int64("epoch", epoch.Int64()).
				Uint32("shard-id", shardID).
				Str("blskey", blsStr).
				Msg("[PopulateSelfAddresses] could not find address")
			return
		}
		node.KeysToAddrs[blsStr] = *addr
		utils.Logger().Debug().
			Int64("epoch", epoch.Int64()).
			Uint32("shard-id", shardID).
			Str("bls-key", blsStr).
			Str("address", common2.MustAddressToBech32(*addr)).
			Msg("[PopulateSelfAddresses]")
	}
}

// GetAddressForBLSKey retrieves the ECDSA address associated with bls key for epoch
func (node *Node) GetAddressForBLSKey(blskey *bls.PublicKey, epoch *big.Int) common.Address {
	// populate if first time setting or new epoch
	node.keysToAddrsMutex.Lock()
	defer node.keysToAddrsMutex.Unlock()
	if node.keysToAddrsEpoch == nil || epoch.Cmp(node.keysToAddrsEpoch) != 0 {
		node.populateSelfAddresses(epoch)
	}
	blsStr := blskey.SerializeToHexStr()
	addr, ok := node.KeysToAddrs[blsStr]
	if !ok {
		return common.Address{}
	}
	return addr
}

// GetAddresses retrieves all ECDSA addresses of the bls keys for epoch
func (node *Node) GetAddresses(epoch *big.Int) map[string]common.Address {
	// populate if first time setting or new epoch
	node.keysToAddrsMutex.Lock()
	defer node.keysToAddrsMutex.Unlock()
	if node.keysToAddrsEpoch == nil || epoch.Cmp(node.keysToAddrsEpoch) != 0 {
		node.populateSelfAddresses(epoch)
	}
	// self addresses map can never be nil
	return node.KeysToAddrs
}<|MERGE_RESOLUTION|>--- conflicted
+++ resolved
@@ -264,6 +264,7 @@
 		var err error
 		for i := range errs {
 			if errs[i] != nil {
+        utils.Logger().Info().Err(errs[i]).Msg("[AddPendingStakingTransaction] Failed adding new staking transaction")
 				err = errs[i]
 				break
 			}
@@ -285,14 +286,10 @@
 		var err error
 		for i := range errs {
 			if errs[i] != nil {
-<<<<<<< HEAD
+        utils.Logger().Info().Err(errs[i]).Msg("[AddPendingTransaction] Failed adding new transaction")
 				err = errs[i]
-				break
-=======
-				utils.Logger().Info().Err(errs[i]).Msg("[AddPendingTransaction] Failed adding new transaction")
-				return errs[i]
->>>>>>> a0a48372
-			}
+				break			
+      }
 		}
 		if err == nil || node.BroadcastInvalidTx {
 			utils.Logger().Info().Str("Hash", newTx.Hash().Hex()).Msg("Broadcasting Tx")
