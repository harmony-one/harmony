package node

import (
	"fmt"
	"math/big"
	"sync/atomic"

	common2 "github.com/ethereum/go-ethereum/common"
	"github.com/ethereum/go-ethereum/rlp"
	ffi_bls "github.com/harmony-one/bls/ffi/go/bls"
	"github.com/harmony-one/harmony/core/types"
	"github.com/harmony-one/harmony/internal/utils"
	"github.com/harmony-one/harmony/shard"
	"github.com/pkg/errors"
	"github.com/prometheus/client_golang/prometheus"
)

const (
	maxPendingCrossLinkSize = 1000
	crossLinkBatchSize      = 3
)

var (
	errAlreadyExist = errors.New("crosslink already exist")
)

// VerifyBlockCrossLinks verifies the cross links of the block
func (node *Node) VerifyBlockCrossLinks(block *types.Block) error {
	cxLinksData := block.Header().CrossLinks()
	if len(cxLinksData) == 0 {
		utils.Logger().Debug().Msgf("[CrossLinkVerification] Zero CrossLinks in the header")
		return nil
	}

	crossLinks := types.CrossLinks{}
	err := rlp.DecodeBytes(cxLinksData, &crossLinks)
	if err != nil {
		return errors.Wrapf(
			err, "[CrossLinkVerification] failed to decode cross links",
		)
	}

	if !crossLinks.IsSorted() {
		return errors.New("[CrossLinkVerification] cross links are not sorted")
	}

	for _, crossLink := range crossLinks {
		cl, err := node.Blockchain().ReadCrossLink(crossLink.ShardID(), crossLink.BlockNum())
		if err == nil && cl != nil {
			// Add slash for exist same blocknum but different crosslink
			return errAlreadyExist
		}
		if err := node.VerifyCrossLink(crossLink); err != nil {
			return errors.Wrapf(err, "cannot VerifyBlockCrossLinks")

		}
	}
	return nil
}

// ProcessCrossLinkHeartbeatMessage process crosslink heart beat signal.
func (node *Node) ProcessCrossLinkHeartbeatMessage(msgPayload []byte) {
	if node.IsRunningBeaconChain() {
		return
	}
<<<<<<< HEAD

	if err := node.processCrossLinkHeartbeatMessage(msgPayload); err != nil {
		fmt.Println("Err: ", err)
	}
}

func (node *Node) processCrossLinkHeartbeatMessage(msgPayload []byte) error {
	hb := types.CrosslinkHeartbeat{}
	err := rlp.DecodeBytes(msgPayload, &hb)
	if err != nil {
		return err
	}
	shardID := node.Blockchain().CurrentBlock().ShardID()
	if hb.ShardID != shardID {
		return errors.Errorf("invalid shard id: expected %d, got %d", shardID, hb.ShardID)
	}

	// Outdated signal.
	fmt.Printf("ProcessCrossLinkHeartbeatMessage?? %d %d\n", hb.BlockNum, atomic.LoadUint64(&latestSentCrosslink))
	if hb.BlockNum <= atomic.LoadUint64(&latestSentCrosslink) {
		return nil
	}

	sig := &ffi_bls.Sign{}
	err = sig.Deserialize(hb.Signature)
	if err != nil {
		return err
	}

	hb.Signature = nil
	serialized, err := rlp.EncodeToBytes(hb)
	if err != nil {
		return err
	}

	pub := ffi_bls.PublicKey{}
	err = pub.Deserialize(hb.PublicKey)
	if err != nil {
		return err
	}

	ok := sig.VerifyHash(&pub, serialized)
	if !ok {
		return errors.New("invalid signature")
	}

	state, err := node.EpochChain().ReadShardState(big.NewInt(int64(hb.Epoch)))
	if err != nil {
		return err
	}

	committee, err := state.FindCommitteeByID(shard.BeaconChainShardID)
	if err != nil {
		return err
	}
	pubs, err := committee.BLSPublicKeys()
	if err != nil {
		return err
	}

	keyExists := false
	for _, row := range pubs {
		if pub.IsEqual(row.Object) {
			keyExists = true
			break
		}
	}

	if !keyExists {
		return errors.New("pub key doesn't exist")
	}

	atomic.StoreUint64(&latestSentCrosslink, hb.BlockNum)

	fmt.Printf("Set: %d %d\n", hb.ShardID, hb.BlockNum)
	return nil
=======
	// process in next pr.
>>>>>>> f8511448
}

// ProcessCrossLinkMessage verify and process Node/CrossLink message into crosslink when it's valid
func (node *Node) ProcessCrossLinkMessage(msgPayload []byte) {
	if node.IsRunningBeaconChain() {
		pendingCLs, err := node.Blockchain().ReadPendingCrossLinks()
		if err == nil && len(pendingCLs) >= maxPendingCrossLinkSize {
			utils.Logger().Debug().
				Msgf("[ProcessingCrossLink] Pending Crosslink reach maximum size: %d", len(pendingCLs))
			return
		}

		existingCLs := map[common2.Hash]struct{}{}
		for _, pending := range pendingCLs {
			existingCLs[pending.Hash()] = struct{}{}
		}

		var crosslinks []types.CrossLink
		if err := rlp.DecodeBytes(msgPayload, &crosslinks); err != nil {
			utils.Logger().Error().
				Err(err).
				Msg("[ProcessingCrossLink] Crosslink Message Broadcast Unable to Decode")
			return
		}

		var candidates []types.CrossLink
		utils.Logger().Debug().
			Msgf("[ProcessingCrossLink] Received crosslinks: %d", len(crosslinks))

		for i, cl := range crosslinks {
			if i > crossLinkBatchSize*2 { // A sanity check to prevent spamming
				break
			}

			if _, ok := existingCLs[cl.Hash()]; ok {
				nodeCrossLinkMessageCounterVec.With(prometheus.Labels{"type": "duplicate_crosslink"}).Inc()
				utils.Logger().Debug().Err(err).
					Msgf("[ProcessingCrossLink] Cross Link already exists in pending queue, pass. Beacon Epoch: %d, Block num: %d, Epoch: %d, shardID %d",
						node.Blockchain().CurrentHeader().Epoch(), cl.Number(), cl.Epoch(), cl.ShardID())
				continue
			}

			exist, err := node.Blockchain().ReadCrossLink(cl.ShardID(), cl.Number().Uint64())
			if err == nil && exist != nil {
				nodeCrossLinkMessageCounterVec.With(prometheus.Labels{"type": "duplicate_crosslink"}).Inc()
				utils.Logger().Debug().Err(err).
					Msgf("[ProcessingCrossLink] Cross Link already exists, pass. Beacon Epoch: %d, Block num: %d, Epoch: %d, shardID %d", node.Blockchain().CurrentHeader().Epoch(), cl.Number(), cl.Epoch(), cl.ShardID())
				continue
			}

			if err = node.VerifyCrossLink(cl); err != nil {
				nodeCrossLinkMessageCounterVec.With(prometheus.Labels{"type": "invalid_crosslink"}).Inc()
				utils.Logger().Info().
					Str("cross-link-issue", err.Error()).
					Msgf("[ProcessingCrossLink] Failed to verify new cross link for blockNum %d epochNum %d shard %d skipped: %v", cl.BlockNum(), cl.Epoch().Uint64(), cl.ShardID(), cl)
				continue
			}

			candidates = append(candidates, cl)
			nodeCrossLinkMessageCounterVec.With(prometheus.Labels{"type": "new_crosslink"}).Inc()

			utils.Logger().Debug().
				Msgf("[ProcessingCrossLink] Committing for shardID %d, blockNum %d",
					cl.ShardID(), cl.Number().Uint64(),
				)
		}
		Len, _ := node.Blockchain().AddPendingCrossLinks(candidates)
		utils.Logger().Debug().
			Msgf("[ProcessingCrossLink] Add pending crosslinks,  total pending: %d", Len)
	}
	/*
		else {
			var crosslinks []types.CrossLink
			if err := rlp.DecodeBytes(msgPayload, &crosslinks); err != nil {
				utils.Logger().Error().
					Err(err).
					Msg("[ProcessingCrossLink] Crosslink Message Broadcast Unable to Decode")
				return
			}
			shardID := node.Blockchain().ShardID()
			lastCl, _ := node.Blockchain().ReadShardLastCrossLink(shardID)

			clToWrite := lastCl
			for _, crosslink := range crosslinks {
				if crosslink.ShardID() != shardID {
					continue
				}

				err := node.EpochChain().Engine().VerifyCrossLink(node.EpochChain(), crosslink)
				if err != nil {
					nodeCrossLinkMessageCounterVec.With(prometheus.Labels{"type": "invalid_crosslink"}).Inc()
					utils.Logger().Info().
						Str("cross-link-issue", err.Error()).
						Msgf("[ProcessingCrossLink] Failed to verify "+
							"new cross link for blockNum %d epochNum %d shard %d skipped: %v",
							crosslink.BlockNum(), crosslink.Epoch().Uint64(), crosslink.ShardID(), crosslink)
					continue
				}

				if clToWrite == nil {
					clToWrite = &crosslink
				} else {
					if crosslink.BlockNum() > clToWrite.BlockNum() {
						clToWrite = &crosslink
					}
				}
			}
			if clToWrite != nil && clToWrite != lastCl {
				err := rawdb.WriteShardLastCrossLink(node.Blockchain().ChainDb(), shardID, clToWrite.Serialize())
				if err != nil {
					utils.Logger().Info().
						Str("cross-link-issue", err.Error()).
						Msgf("[ProcessingCrossLink] Failed to save crosslink: "+
							"blockNum %d epochNum %d shard %d skipped: %v",
							clToWrite.BlockNum(), clToWrite.Epoch().Uint64(), clToWrite.ShardID(), clToWrite)
				}
			}
		}
	*/
}

// VerifyCrossLink verifies the header is valid
func (node *Node) VerifyCrossLink(cl types.CrossLink) error {
	if node.Blockchain().ShardID() != shard.BeaconChainShardID {
		return errors.New("[VerifyCrossLink] Shard chains should not verify cross links")
	}
	engine := node.Blockchain().Engine()

	if err := engine.VerifyCrossLink(node.Blockchain(), cl); err != nil {
		return errors.Wrap(err, "[VerifyCrossLink]")
	}
	return nil
}<|MERGE_RESOLUTION|>--- conflicted
+++ resolved
@@ -63,7 +63,6 @@
 	if node.IsRunningBeaconChain() {
 		return
 	}
-<<<<<<< HEAD
 
 	if err := node.processCrossLinkHeartbeatMessage(msgPayload); err != nil {
 		fmt.Println("Err: ", err)
@@ -83,7 +82,7 @@
 
 	// Outdated signal.
 	fmt.Printf("ProcessCrossLinkHeartbeatMessage?? %d %d\n", hb.BlockNum, atomic.LoadUint64(&latestSentCrosslink))
-	if hb.BlockNum <= atomic.LoadUint64(&latestSentCrosslink) {
+	if hb.LatestContinuousBlockNum <= atomic.LoadUint64(&latestSentCrosslink) {
 		return nil
 	}
 
@@ -140,9 +139,6 @@
 
 	fmt.Printf("Set: %d %d\n", hb.ShardID, hb.BlockNum)
 	return nil
-=======
-	// process in next pr.
->>>>>>> f8511448
 }
 
 // ProcessCrossLinkMessage verify and process Node/CrossLink message into crosslink when it's valid
