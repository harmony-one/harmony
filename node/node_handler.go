package node

import (
	"bytes"
	"context"
	"errors"
	"math"
	"math/big"
	"os"
	"os/exec"
	"strconv"
	"sync"
	"sync/atomic"
	"syscall"
	"time"

	"github.com/ethereum/go-ethereum/common"
	"github.com/ethereum/go-ethereum/crypto"
	"github.com/ethereum/go-ethereum/rlp"
	pb "github.com/golang/protobuf/proto"
	"github.com/harmony-one/bls/ffi/go/bls"
	libp2p_peer "github.com/libp2p/go-libp2p-peer"

	"github.com/harmony-one/harmony/api/proto"
	proto_discovery "github.com/harmony-one/harmony/api/proto/discovery"
	"github.com/harmony-one/harmony/api/proto/message"
	proto_node "github.com/harmony-one/harmony/api/proto/node"
	"github.com/harmony-one/harmony/api/service"
	"github.com/harmony-one/harmony/contracts/structs"
	"github.com/harmony-one/harmony/core"
	"github.com/harmony-one/harmony/core/types"
	nodeconfig "github.com/harmony-one/harmony/internal/configs/node"
	"github.com/harmony-one/harmony/internal/ctxerror"
	"github.com/harmony-one/harmony/internal/utils"
	"github.com/harmony-one/harmony/p2p"
	"github.com/harmony-one/harmony/p2p/host"
)

const (
	// MaxNumberOfTransactionsPerBlock is the max number of transaction per a block.
	MaxNumberOfTransactionsPerBlock = 8000
	consensusTimeout                = 30 * time.Second
)

// ReceiveGlobalMessage use libp2p pubsub mechanism to receive global broadcast messages
func (node *Node) ReceiveGlobalMessage() {
	ctx := context.Background()
	for {
		if node.globalGroupReceiver == nil {
			time.Sleep(100 * time.Millisecond)
			continue
		}
		msg, sender, err := node.globalGroupReceiver.Receive(ctx)
		if sender != node.host.GetID() {
			//utils.Logger().Info("[PUBSUB]", "received global msg", len(msg), "sender", sender)
			if err == nil {
				// skip the first 5 bytes, 1 byte is p2p type, 4 bytes are message size
				go node.messageHandler(msg[5:], sender)
			}
		}
	}
}

// ReceiveGroupMessage use libp2p pubsub mechanism to receive broadcast messages
func (node *Node) ReceiveGroupMessage() {
	ctx := context.Background()
	for {
		if node.shardGroupReceiver == nil {
			time.Sleep(100 * time.Millisecond)
			continue
		}
		msg, sender, err := node.shardGroupReceiver.Receive(ctx)
		if sender != node.host.GetID() {
			//utils.Logger().Info("[PUBSUB]", "received group msg", len(msg), "sender", sender)
			if err == nil {
				// skip the first 5 bytes, 1 byte is p2p type, 4 bytes are message size
				go node.messageHandler(msg[5:], sender)
			}
		}
	}
}

// ReceiveClientGroupMessage use libp2p pubsub mechanism to receive broadcast messages for client
func (node *Node) ReceiveClientGroupMessage() {
	ctx := context.Background()
	for {
		if node.clientReceiver == nil {
			// check less frequent on client messages
			time.Sleep(100 * time.Millisecond)
			continue
		}
		msg, sender, err := node.clientReceiver.Receive(ctx)
		if sender != node.host.GetID() {
			// utils.Logger().Info("[CLIENT]", "received group msg", len(msg), "sender", sender, "error", err)
			if err == nil {
				// skip the first 5 bytes, 1 byte is p2p type, 4 bytes are message size
				go node.messageHandler(msg[5:], sender)
			}
		}
	}
}

// messageHandler parses the message and dispatch the actions
func (node *Node) messageHandler(content []byte, sender libp2p_peer.ID) {
	msgCategory, err := proto.GetMessageCategory(content)
	if err != nil {
		utils.Logger().Error().
			Err(err).
			Msg("messageHandler get message category failed")
		return
	}

	msgType, err := proto.GetMessageType(content)
	if err != nil {
		utils.Logger().Error().
			Err(err).
			Msg("messageHandler get message type failed")
		return
	}

	msgPayload, err := proto.GetMessagePayload(content)
	if err != nil {
		utils.Logger().Error().
			Err(err).
			Msg("messageHandler get message payload failed")
		return
	}

	switch msgCategory {
	case proto.Consensus:
		msgPayload, _ := proto.GetConsensusMessagePayload(content)
		if node.NodeConfig.Role() == nodeconfig.ExplorerNode {
			node.ExplorerMessageHandler(msgPayload)
		} else {
			node.ConsensusMessageHandler(msgPayload)
		}
	case proto.DRand:
		msgPayload, _ := proto.GetDRandMessagePayload(content)
		if node.DRand != nil {
			if node.DRand.IsLeader {
				node.DRand.ProcessMessageLeader(msgPayload)
			} else {
				node.DRand.ProcessMessageValidator(msgPayload)
			}
		}
	case proto.Staking:
		utils.Logger().Debug().Msg("NET: Received staking message")
		msgPayload, _ := proto.GetStakingMessagePayload(content)
		// Only beacon leader processes staking txn
		if node.Consensus != nil && node.Consensus.ShardID == 0 && node.Consensus.IsLeader() {
			node.processStakingMessage(msgPayload)
		}
	case proto.Node:
		actionType := proto_node.MessageType(msgType)
		switch actionType {
		case proto_node.Transaction:
			utils.Logger().Debug().Msg("NET: received message: Node/Transaction")
			node.transactionMessageHandler(msgPayload)
		case proto_node.Block:
			utils.Logger().Debug().Msg("NET: received message: Node/Block")
			blockMsgType := proto_node.BlockMessageType(msgPayload[0])
			switch blockMsgType {
			case proto_node.Sync:
				utils.Logger().Debug().Msg("NET: received message: Node/Sync")
				var blocks []*types.Block
				err := rlp.DecodeBytes(msgPayload[1:], &blocks)
				if err != nil {
					utils.Logger().Error().
						Err(err).
						Msg("block sync")
				} else {
					// for non-beaconchain node, subscribe to beacon block broadcast
					role := node.NodeConfig.Role()
					if proto_node.BlockMessageType(msgPayload[0]) == proto_node.Sync && role == nodeconfig.Validator {
						utils.Logger().Info().
							Uint64("block", blocks[0].NumberU64()).
							Msg("Block being handled by block channel")

						for _, block := range blocks {
							node.BeaconBlockChannel <- block
						}
					}
					if node.Client != nil && node.Client.UpdateBlocks != nil && blocks != nil {
						utils.Logger().Info().Msg("Block being handled by client")
						node.Client.UpdateBlocks(blocks)
					}
				}
			}
		case proto_node.PING:
			node.pingMessageHandler(msgPayload, sender)
		case proto_node.PONG:
			node.pongMessageHandler(msgPayload)
		case proto_node.ShardState:
			if err := node.epochShardStateMessageHandler(msgPayload); err != nil {
				ctxerror.Log15(utils.GetLogger().Warn, err)
			}
		}
	default:
		utils.Logger().Error().
			Str("Unknown MsgCateogry", string(msgCategory))
	}
}

func (node *Node) processStakingMessage(msgPayload []byte) {
	msg := &message.Message{}
	err := pb.Unmarshal(msgPayload, msg)
	if err == nil {
		stakingRequest := msg.GetStaking()
		txs := types.Transactions{}
		if err = rlp.DecodeBytes(stakingRequest.Transaction, &txs); err == nil {
			utils.Logger().Info().Msg("Successfully added staking transaction to pending list.")
			node.addPendingTransactions(txs)
		} else {
			utils.Logger().Error().
				Err(err).
				Msg("Failed to unmarshal staking transaction list")
		}
	} else {
		utils.Logger().Error().
			Err(err).
			Msg("Failed to unmarshal staking msg payload")
	}
}

func (node *Node) transactionMessageHandler(msgPayload []byte) {
	txMessageType := proto_node.TransactionMessageType(msgPayload[0])

	switch txMessageType {
	case proto_node.Send:
		txs := types.Transactions{}
		err := rlp.Decode(bytes.NewReader(msgPayload[1:]), &txs) // skip the Send messge type
		if err != nil {
			utils.Logger().Error().
				Err(err).
				Msg("Failed to deserialize transaction list")
		}
		node.addPendingTransactions(txs)

	case proto_node.Request:
		reader := bytes.NewBuffer(msgPayload[1:])
		txIDs := make(map[[32]byte]bool)
		buf := make([]byte, 32) // 32 byte hash Id
		for {
			_, err := reader.Read(buf)
			if err != nil {
				break
			}

			var txID [32]byte
			copy(txID[:], buf)
			txIDs[txID] = true
		}

		var txToReturn []*types.Transaction
		for _, tx := range node.pendingTransactions {
			if txIDs[tx.Hash()] {
				txToReturn = append(txToReturn, tx)
			}
		}
	}
}

// BroadcastNewBlock is called by consensus leader to sync new blocks with other clients/nodes.
// NOTE: For now, just send to the client (basically not broadcasting)
// TODO (lc): broadcast the new blocks to new nodes doing state sync
func (node *Node) BroadcastNewBlock(newBlock *types.Block) {
	if node.ClientPeer != nil {
		utils.Logger().Info().Msg("Broadcasting new block to client")
		node.host.SendMessageToGroups([]p2p.GroupID{node.NodeConfig.GetClientGroupID()}, host.ConstructP2pMessage(byte(0), proto_node.ConstructBlocksSyncMessage([]*types.Block{newBlock})))
	}
}

// VerifyNewBlock is called by consensus participants to verify the block (account model) they are running consensus on
func (node *Node) VerifyNewBlock(newBlock *types.Block) error {
	// TODO ek – where do we verify parent-child invariants,
	//  e.g. "child.Number == child.IsGenesis() ? 0 : parent.Number+1"?
	if newBlock.ShardID() != node.Blockchain().ShardID() {
		return ctxerror.New("wrong shard ID",
			"my shard ID", node.Blockchain().ShardID(),
			"new block's shard ID", newBlock.ShardID())
	}
	err := node.Blockchain().ValidateNewBlock(newBlock)
	if err != nil {
		return ctxerror.New("cannot ValidateNewBlock",
			"blockHash", newBlock.Hash(),
			"numTx", len(newBlock.Transactions()),
		).WithCause(err)
	}

	// TODO: verify the vrf randomness
	// _ = newBlock.Header().Vrf

	// TODO: uncomment 4 lines after we finish staking mechanism
	//err = node.validateNewShardState(newBlock, &node.CurrentStakes)
	//	if err != nil {
	//		return ctxerror.New("failed to verify sharding state").WithCause(err)
	//	}
	return nil
}

// BigMaxUint64 is maximum possible uint64 value, that is, (1**64)-1.
var BigMaxUint64 = new(big.Int).SetBytes([]byte{
	255, 255, 255, 255, 255, 255, 255, 255,
})

// validateNewShardState validate whether the new shard state root matches
func (node *Node) validateNewShardState(block *types.Block, stakeInfo *map[common.Address]*structs.StakeInfo) error {
	// Common case first – blocks without resharding proposal
	header := block.Header()
	if header.ShardStateHash == (common.Hash{}) {
		// No new shard state was proposed
		if block.ShardID() == 0 {
			if core.IsEpochLastBlock(block) {
				// TODO ek - invoke view change
				return errors.New("beacon leader did not propose resharding")
			}
		} else {
			if node.nextShardState.master != nil &&
				!time.Now().Before(node.nextShardState.proposeTime) {
				// TODO ek – invoke view change
				return errors.New("regular leader did not propose resharding")
			}
		}
		// We aren't expecting to reshard, so proceed to sign
		return nil
	}
	shardState := &types.ShardState{}
	err := rlp.DecodeBytes(header.ShardState, shardState)
	if err != nil {
		return err
	}
	proposed := *shardState
	if block.ShardID() == 0 {
		// Beacon validators independently recalculate the master state and
		// compare it against the proposed copy.
		nextEpoch := new(big.Int).Add(block.Header().Epoch, common.Big1)
		// TODO ek – this may be called from regular shards,
		//  for vetting beacon chain blocks received during block syncing.
		//  DRand may or or may not get in the way.  Test this out.
		expected, err := core.CalculateNewShardState(
			node.Blockchain(), nextEpoch, stakeInfo)
		if err != nil {
			return ctxerror.New("cannot calculate expected shard state").
				WithCause(err)
		}
		if types.CompareShardState(expected, proposed) != 0 {
			// TODO ek – log state proposal differences
			// TODO ek – this error should trigger view change
			err := errors.New("shard state proposal is different from expected")
			// TODO ek/chao – calculated shard state is different even with the
			//  same input, i.e. it is nondeterministic.
			//  Don't treat this as a blocker until we fix the nondeterminism.
			//return err
			ctxerror.Log15(utils.GetLogger().Warn, err)
		}
	} else {
		// Regular validators fetch the local-shard copy on the beacon chain
		// and compare it against the proposed copy.
		//
		// We trust the master proposal in our copy of beacon chain.
		// The sanity check for the master proposal is done earlier,
		// when the beacon block containing the master proposal is received
		// and before it is admitted into the local beacon chain.
		//
		// TODO ek – fetch masterProposal from beaconchain instead
		masterProposal := node.nextShardState.master.ShardState
		expected := masterProposal.FindCommitteeByID(block.ShardID())
		switch len(proposed) {
		case 0:
			// Proposal to discontinue shard
			if expected != nil {
				// TODO ek – invoke view change
				return errors.New(
					"leader proposed to disband against beacon decision")
			}
		case 1:
			// Proposal to continue shard
			proposed := proposed[0]
			// Sanity check: Shard ID should match
			if proposed.ShardID != block.ShardID() {
				// TODO ek – invoke view change
				return ctxerror.New("proposal has incorrect shard ID",
					"proposedShard", proposed.ShardID,
					"blockShard", block.ShardID())
			}
			// Did beaconchain say we are no more?
			if expected == nil {
				// TODO ek – invoke view change
				return errors.New(
					"leader proposed to continue against beacon decision")
			}
			// Did beaconchain say the same proposal?
			if types.CompareCommittee(expected, &proposed) != 0 {
				// TODO ek – log differences
				// TODO ek – invoke view change
				return errors.New("proposal differs from one in beacon chain")
			}
		default:
			// TODO ek – invoke view change
			return ctxerror.New(
				"regular resharding proposal has incorrect number of shards",
				"numShards", len(proposed))
		}
	}
	return nil
}

// PostConsensusProcessing is called by consensus participants, after consensus is done, to:
// 1. add the new block to blockchain
// 2. [leader] send new block to the client
func (node *Node) PostConsensusProcessing(newBlock *types.Block) {
	if node.Consensus.PubKey.IsEqual(node.Consensus.LeaderPubKey) {
		node.BroadcastNewBlock(newBlock)
	} else {
		utils.Logger().Info().
			Uint64("ViewID", node.Consensus.GetViewID()).
			Msg("BINGO !!! Reached Consensus")
	}

	if err := node.AddNewBlock(newBlock); err != nil {
<<<<<<< HEAD
		utils.GetLogInstance().Error("Error when adding new block", "err", err)
	} else if core.IsEpochLastBlock(newBlock) {
		node.Consensus.UpdateConsensusInformation()
=======
		utils.Logger().Error().
			Err(err).
			Msg("Error when adding new block")
>>>>>>> 7f972159
	}

	if node.NodeConfig.GetNetworkType() != nodeconfig.Mainnet {
		// Update contract deployer's nonce so default contract like faucet can issue transaction with current nonce
		nonce := node.GetNonceOfAddress(crypto.PubkeyToAddress(node.ContractDeployerKey.PublicKey))
		atomic.StoreUint64(&node.ContractDeployerCurrentNonce, nonce)

		for _, tx := range newBlock.Transactions() {
			msg, err := tx.AsMessage(types.HomesteadSigner{})
			if err != nil {
				utils.Logger().Error().Msg("Error when parsing tx into message")
			}
			if _, ok := node.AddressNonce.Load(msg.From()); ok {
				nonce := node.GetNonceOfAddress(msg.From())
				node.AddressNonce.Store(msg.From(), nonce)
			}
		}

		// TODO: Enable the following after v0
		if node.Consensus.ShardID == 0 {
			// TODO: enable drand only for beacon chain
			// ConfirmedBlockChannel which is listened by drand leader who will initiate DRG if its a epoch block (first block of a epoch)
			//if node.DRand != nil {
			//	go func() {
			//		node.ConfirmedBlockChannel <- newBlock
			//	}()
			//}

			// TODO: enable staking
			// TODO: update staking information once per epoch.
			//node.UpdateStakingList(node.QueryStakeInfo())
			//node.printStakingList()
		}

		// TODO: enable shard state update
		//newBlockHeader := newBlock.Header()
		//if newBlockHeader.ShardStateHash != (common.Hash{}) {
		//	if node.Consensus.ShardID == 0 {
		//		// TODO ek – this is a temp hack until beacon chain sync is fixed
		//		// End-of-epoch block on beacon chain; block's EpochState is the
		//		// master resharding table.  Broadcast it to the network.
		//		if err := node.broadcastEpochShardState(newBlock); err != nil {
		//			e := ctxerror.New("cannot broadcast shard state").WithCause(err)
		//			ctxerror.Log15(utils.Logger().Error, e)
		//		}
		//	}
		//	shardState, err := newBlockHeader.GetShardState()
		//	if err != nil {
		//		e := ctxerror.New("cannot get shard state from header").WithCause(err)
		//		ctxerror.Log15(utils.Logger().Error, e)
		//	} else {
		//		node.transitionIntoNextEpoch(shardState)
		//	}
		//}
	}
}

func (node *Node) broadcastEpochShardState(newBlock *types.Block) error {
	shardState, err := newBlock.Header().GetShardState()
	if err != nil {
		return err
	}
	epochShardStateMessage := proto_node.ConstructEpochShardStateMessage(
		types.EpochShardState{
			Epoch:      newBlock.Header().Epoch.Uint64() + 1,
			ShardState: shardState,
		},
	)
	return node.host.SendMessageToGroups(
		[]p2p.GroupID{node.NodeConfig.GetClientGroupID()},
		host.ConstructP2pMessage(byte(0), epochShardStateMessage))
}

// AddNewBlock is usedd to add new block into the blockchain.
func (node *Node) AddNewBlock(newBlock *types.Block) error {
	_, err := node.Blockchain().InsertChain([]*types.Block{newBlock})
	if err != nil {
		utils.Logger().Error().
			Err(err).
			Uint64("blockNum", newBlock.NumberU64()).
			Bytes("parentHash", newBlock.Header().ParentHash.Bytes()[:]).
			Bytes("hash", newBlock.Header().Hash().Bytes()[:]).
			Msg("Error Adding new block to blockchain")
	} else {
		utils.Logger().Info().
			Uint64("blockNum", newBlock.NumberU64()).
			Str("hash", newBlock.Header().Hash().Hex()).
			Msg("Added New Block to Blockchain!!!")
	}
	return err
}

type genesisNode struct {
	ShardID     uint32
	MemberIndex int
	NodeID      types.NodeID
}

var (
	genesisCatalogOnce          sync.Once
	genesisNodeByStakingAddress = make(map[common.Address]*genesisNode)
	genesisNodeByConsensusKey   = make(map[types.BlsPublicKey]*genesisNode)
)

func initGenesisCatalog() {
	genesisShardState := core.GetInitShardState()
	for _, committee := range genesisShardState {
		for i, nodeID := range committee.NodeList {
			genesisNode := &genesisNode{
				ShardID:     committee.ShardID,
				MemberIndex: i,
				NodeID:      nodeID,
			}
			genesisNodeByStakingAddress[nodeID.EcdsaAddress] = genesisNode
			genesisNodeByConsensusKey[nodeID.BlsPublicKey] = genesisNode
		}
	}
}

func getGenesisNodeByStakingAddress(address common.Address) *genesisNode {
	genesisCatalogOnce.Do(initGenesisCatalog)
	return genesisNodeByStakingAddress[address]
}

func getGenesisNodeByConsensusKey(key types.BlsPublicKey) *genesisNode {
	genesisCatalogOnce.Do(initGenesisCatalog)
	return genesisNodeByConsensusKey[key]
}

func (node *Node) pingMessageHandler(msgPayload []byte, sender libp2p_peer.ID) int {
	senderStr := string(sender)
	if senderStr != "" {
		_, ok := node.duplicatedPing.LoadOrStore(senderStr, true)
		if ok {
			// duplicated ping message return
			return 0
		}
	}

	ping, err := proto_discovery.GetPingMessage(msgPayload)
	if err != nil {
		utils.Logger().Error().
			Err(err).
			Msg("Can't get Ping Message")
		return -1
	}

	peer := new(p2p.Peer)
	peer.IP = ping.Node.IP
	peer.Port = ping.Node.Port
	peer.PeerID = ping.Node.PeerID
	peer.ConsensusPubKey = nil

	if ping.Node.PubKey != nil {
		peer.ConsensusPubKey = &bls.PublicKey{}
		if err := peer.ConsensusPubKey.Deserialize(ping.Node.PubKey[:]); err != nil {
			utils.Logger().Error().
				Err(err).
				Msg("UnmarshalBinary Failed")
			return -1
		}
	}

	var k types.BlsPublicKey
	if err := k.FromLibBLSPublicKey(peer.ConsensusPubKey); err != nil {
		err = ctxerror.New("cannot convert BLS public key").WithCause(err)
		ctxerror.Log15(utils.GetLogger().Warn, err)
	}
	utils.Logger().Info().
		Str("Peer Version", ping.NodeVer).
		Interface("PeerID", peer).
		Msg("received ping message")

	// add to incoming peer list
	//node.host.AddIncomingPeer(*peer)
	node.host.ConnectHostPeer(*peer)

	if ping.Node.Role == proto_node.ClientRole {
		utils.Logger().Info().
			Str("Client", peer.String()).
			Msg("Add Client Peer to Node")
		node.ClientPeer = peer
	} else {
		node.AddPeers([]*p2p.Peer{peer})
		utils.Logger().Info().
			Str("Peer", peer.String()).
			Int("# Peers", len(node.Consensus.PublicKeys)).
			Msg("Add Peer to Node")
	}

	return 1
}

// SendPongMessage is the a goroutine to periodcally send pong message to all peers
func (node *Node) SendPongMessage() {
	tick := time.NewTicker(2 * time.Second)
	tick2 := time.NewTicker(120 * time.Second)

	numPeers := node.numPeers
	sentMessage := false
	firstTime := true

	// Send Pong Message only when there is change on the number of peers
	for {
		select {
		case <-tick.C:
			peers := node.Consensus.GetValidatorPeers()
			numPeersNow := node.numPeers

			// no peers, wait for another tick
			if numPeersNow == 0 {
				utils.Logger().Info().
					Int("numPeers", numPeers).
					Int("numPeersNow", numPeersNow).
					Msg("[PONG] No peers, continue")
				continue
			}
			// new peers added
			if numPeersNow != numPeers {
				utils.Logger().Info().
					Int("numPeers", numPeers).
					Int("numPeersNow", numPeersNow).
					Msg("[PONG] Different number of peers")
				sentMessage = false
			} else {
				// stable number of peers, sent the pong message
				// also make sure number of peers is greater than the minimal required number
				if !sentMessage && numPeersNow >= node.Consensus.MinPeers {
					pong := proto_discovery.NewPongMessage(peers, node.Consensus.PublicKeys, node.Consensus.GetLeaderPubKey(), node.Consensus.ShardID)
					buffer := pong.ConstructPongMessage()
					err := node.host.SendMessageToGroups([]p2p.GroupID{node.NodeConfig.GetShardGroupID()}, host.ConstructP2pMessage(byte(0), buffer))
					if err != nil {
						utils.Logger().Error().
							Str("group", string(node.NodeConfig.GetShardGroupID())).
							Msg("[PONG] Failed to send pong message")
						continue
					} else {
						utils.Logger().Info().
							Str("group", string(node.NodeConfig.GetShardGroupID())).
							Int("# nodes", numPeersNow).
							Msg("[PONG] Sent pong message to")
					}
					sentMessage = true

					// only need to notify consensus leader once to start the consensus
					if firstTime {
						// Leader stops sending ping message
						node.serviceManager.TakeAction(&service.Action{Action: service.Stop, ServiceType: service.PeerDiscovery})
						utils.Logger().Info().Msg("[PONG] StartConsensus")
						node.startConsensus <- struct{}{}
						firstTime = false
					}
				}
			}
			numPeers = numPeersNow
		case <-tick2.C:
			// send pong message regularly to make sure new node received all the public keys
			// also nodes offline/online will receive the public keys
			peers := node.Consensus.GetValidatorPeers()
			pong := proto_discovery.NewPongMessage(peers, node.Consensus.PublicKeys, node.Consensus.GetLeaderPubKey(), node.Consensus.ShardID)
			buffer := pong.ConstructPongMessage()
			err := node.host.SendMessageToGroups([]p2p.GroupID{node.NodeConfig.GetShardGroupID()}, host.ConstructP2pMessage(byte(0), buffer))
			if err != nil {
				utils.Logger().Error().
					Str("group", string(node.NodeConfig.GetShardGroupID())).
					Msg("[PONG] Failed to send regular pong message")
				continue
			} else {
				utils.Logger().Info().
					Str("group", string(node.NodeConfig.GetShardGroupID())).
					Int("# nodes", len(peers)).
					Msg("[PONG] Sent regular pong message to")
			}
		}
	}
}

func (node *Node) pongMessageHandler(msgPayload []byte) int {
	pong, err := proto_discovery.GetPongMessage(msgPayload)
	if err != nil {
		utils.Logger().Error().
			Err(err).
			Msg("Can't get Pong Message")
		return -1
	}

	if pong.ShardID != node.Consensus.ShardID {
		utils.Logger().Error().
			Uint32("receivedShardID", pong.ShardID).
			Uint32("expectedShardID", node.Consensus.ShardID).
			Msg("Received Pong message for the wrong shard")
		return 0
	}

	peers := make([]*p2p.Peer, 0)

	for _, p := range pong.Peers {
		peer := new(p2p.Peer)
		peer.IP = p.IP
		peer.Port = p.Port
		peer.PeerID = p.PeerID

		peer.ConsensusPubKey = &bls.PublicKey{}
		if len(p.PubKey) != 0 { // TODO: add the check in bls library
			err = peer.ConsensusPubKey.Deserialize(p.PubKey[:])
			if err != nil {
				utils.Logger().Error().
					Err(err).
					Msg("Deserialize ConsensusPubKey Failed")
				continue
			}
		}
		peers = append(peers, peer)
	}

	if len(peers) > 0 {
		node.AddPeers(peers)
	}

	// Stop discovery service after received pong message
	data := make(map[string]interface{})
	data["peer"] = p2p.GroupAction{Name: node.NodeConfig.GetShardGroupID(), Action: p2p.ActionPause}

	node.serviceManager.TakeAction(&service.Action{Action: service.Notify, ServiceType: service.PeerDiscovery, Params: data})

	// TODO: remove this after fully migrating to beacon chain-based committee membership
	return 0
}

func (node *Node) epochShardStateMessageHandler(msgPayload []byte) error {
	epochShardState, err := proto_node.DeserializeEpochShardStateFromMessage(msgPayload)
	if err != nil {
		return ctxerror.New("Can't get shard state message").WithCause(err)
	}
	if node.Consensus == nil {
		return nil
	}
	receivedEpoch := big.NewInt(int64(epochShardState.Epoch))
	utils.Logger().Info().
		Int64("epoch", receivedEpoch.Int64()).
		Msg("received new shard state")

	node.nextShardState.master = epochShardState
	if node.Consensus.IsLeader() {
		// Wait a bit to allow the master table to reach other validators.
		node.nextShardState.proposeTime = time.Now().Add(5 * time.Second)
	} else {
		// Wait a bit to allow the master table to reach the leader,
		// and to allow the leader to propose next shard state based upon it.
		node.nextShardState.proposeTime = time.Now().Add(15 * time.Second)
	}
	// TODO ek – this should be done from replaying beaconchain once
	//  beaconchain sync is fixed
	err = node.Beaconchain().WriteShardState(
		receivedEpoch, epochShardState.ShardState)
	if err != nil {
		return ctxerror.New("cannot store shard state", "epoch", receivedEpoch).
			WithCause(err)
	}
	return nil
}

/*
func (node *Node) transitionIntoNextEpoch(shardState types.ShardState) {
	logger = logger.New(
		"blsPubKey", hex.EncodeToString(node.Consensus.PubKey.Serialize()),
		"curShard", node.Blockchain().ShardID(),
		"curLeader", node.Consensus.IsLeader())
	for _, c := range shardState {
		utils.Logger().Debug().
			Uint32("shardID", c.ShardID).
			Str("nodeList", c.NodeList).
         Msg("new shard information")
	}
	myShardID, isNextLeader := findRoleInShardState(
		node.Consensus.PubKey, shardState)
	logger = logger.New(
		"nextShard", myShardID,
		"nextLeader", isNextLeader)

	if myShardID == math.MaxUint32 {
		getLogger().Info("Somehow I got kicked out. Exiting")
		os.Exit(8) // 8 represents it's a loop and the program restart itself
	}

	myShardState := shardState[myShardID]

	// Update public keys
	var publicKeys []*bls.PublicKey
	for idx, nodeID := range myShardState.NodeList {
		key := &bls.PublicKey{}
		err := key.Deserialize(nodeID.BlsPublicKey[:])
		if err != nil {
			getLogger().Error("Failed to deserialize BLS public key in shard state",
				"idx", idx,
				"error", err)
		}
		publicKeys = append(publicKeys, key)
	}
	node.Consensus.UpdatePublicKeys(publicKeys)
	//	node.DRand.UpdatePublicKeys(publicKeys)

	if node.Blockchain().ShardID() == myShardID {
		getLogger().Info("staying in the same shard")
	} else {
		getLogger().Info("moving to another shard")
		if err := node.shardChains.Close(); err != nil {
			getLogger().Error("cannot close shard chains", "error", err)
		}
		restartProcess(getRestartArguments(myShardID))
	}
}
*/

func findRoleInShardState(
	key *bls.PublicKey, state types.ShardState,
) (shardID uint32, isLeader bool) {
	keyBytes := key.Serialize()
	for idx, shard := range state {
		for nodeIdx, nodeID := range shard.NodeList {
			if bytes.Compare(nodeID.BlsPublicKey[:], keyBytes) == 0 {
				return uint32(idx), nodeIdx == 0
			}
		}
	}
	return math.MaxUint32, false
}

func restartProcess(args []string) {
	execFile, err := getBinaryPath()
	if err != nil {
		utils.Logger().Error().
			Err(err).
			Str("file", execFile).
			Msg("Failed to get program path when restarting program")
	}
	utils.Logger().Info().
		Strs("args", args).
		Strs("env", os.Environ()).
		Msg("Restarting program")
	err = syscall.Exec(execFile, args, os.Environ())
	if err != nil {
		utils.Logger().Error().
			Err(err).
			Msg("Failed to restart program after resharding")
	}
	panic("syscall.Exec() is not supposed to return")
}

func getRestartArguments(myShardID uint32) []string {
	args := os.Args
	hasShardID := false
	shardIDFlag := "-shard_id"
	// newNodeFlag := "-is_newnode"
	for i, arg := range args {
		if arg == shardIDFlag {
			if i+1 < len(args) {
				args[i+1] = strconv.Itoa(int(myShardID))
			} else {
				args = append(args, strconv.Itoa(int(myShardID)))
			}
			hasShardID = true
		}
		// TODO: enable this
		//if arg == newNodeFlag {
		//	args[i] = ""  // remove new node flag
		//}
	}
	if !hasShardID {
		args = append(args, shardIDFlag)
		args = append(args, strconv.Itoa(int(myShardID)))
	}
	return args
}

// Gets the path of this currently running binary program.
func getBinaryPath() (argv0 string, err error) {
	argv0, err = exec.LookPath(os.Args[0])
	if nil != err {
		return
	}
	if _, err = os.Stat(argv0); nil != err {
		return
	}
	return
}

// ConsensusMessageHandler passes received message in node_handler to consensus
func (node *Node) ConsensusMessageHandler(msgPayload []byte) {
	node.Consensus.MsgChan <- msgPayload
}<|MERGE_RESOLUTION|>--- conflicted
+++ resolved
@@ -418,15 +418,11 @@
 	}
 
 	if err := node.AddNewBlock(newBlock); err != nil {
-<<<<<<< HEAD
-		utils.GetLogInstance().Error("Error when adding new block", "err", err)
+		utils.Logger().Error().
+			Err(err).
+			Msg("Error when adding new block")
 	} else if core.IsEpochLastBlock(newBlock) {
 		node.Consensus.UpdateConsensusInformation()
-=======
-		utils.Logger().Error().
-			Err(err).
-			Msg("Error when adding new block")
->>>>>>> 7f972159
 	}
 
 	if node.NodeConfig.GetNetworkType() != nodeconfig.Mainnet {
