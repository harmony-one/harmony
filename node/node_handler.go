--- conflicted
+++ resolved
@@ -10,13 +10,9 @@
 	"math"
 	"os"
 	"os/exec"
-<<<<<<< HEAD
 	"strconv"
 	"sync/atomic"
 	"syscall"
-=======
-	"sync/atomic"
->>>>>>> a38f4104
 	"time"
 
 	"github.com/ethereum/go-ethereum/crypto"
@@ -321,8 +317,6 @@
 	nonce := node.GetNonceOfAddress(crypto.PubkeyToAddress(node.ContractDeployerKey.PublicKey))
 	atomic.StoreUint64(&node.ContractDeployerCurrentNonce, nonce)
 
-<<<<<<< HEAD
-=======
 	for _, tx := range newBlock.Transactions() {
 		msg, err := tx.AsMessage(types.HomesteadSigner{})
 		if err != nil {
@@ -334,7 +328,6 @@
 		}
 	}
 
->>>>>>> a38f4104
 	if node.Consensus.ShardID == 0 {
 		// Update contract deployer's nonce so default contract like faucet can issue transaction with current nonce
 		nonce := node.GetNonceOfAddress(crypto.PubkeyToAddress(node.ContractDeployerKey.PublicKey))
@@ -588,13 +581,7 @@
 	node.serviceManager.TakeAction(&service.Action{Action: service.Notify, ServiceType: service.PeerDiscovery, Params: data})
 
 	// TODO: remove this after fully migrating to beacon chain-based committee membership
-<<<<<<< HEAD
 	return 0
-	//return node.Consensus.UpdatePublicKeys(publicKeys) + node.DRand.UpdatePublicKeys(publicKeys)
-=======
-	// return node.Consensus.UpdatePublicKeys(publicKeys) + node.DRand.UpdatePublicKeys(publicKeys)
-	return 0
->>>>>>> a38f4104
 }
 
 func (node *Node) epochShardStateMessageHandler(msgPayload []byte) int {
