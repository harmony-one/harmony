package node

import (
	"bufio"
	"bytes"
	"encoding/gob"
	"fmt"
<<<<<<< HEAD
	"math/big"
=======
	"github.com/ethereum/go-ethereum/rlp"
	"github.com/harmony-one/harmony/core/types"
	"github.com/harmony-one/harmony/crypto/pki"
	"net"
>>>>>>> 9a3b178f
	"os"
	"strconv"
	"time"

	"github.com/harmony-one/harmony/blockchain"
	hmy_crypto "github.com/harmony-one/harmony/crypto"
	"github.com/harmony-one/harmony/p2p"
	"github.com/harmony-one/harmony/p2pv2"
	"github.com/harmony-one/harmony/proto"
	"github.com/harmony-one/harmony/proto/client"
	"github.com/harmony-one/harmony/proto/consensus"
	proto_identity "github.com/harmony-one/harmony/proto/identity"
	proto_node "github.com/harmony-one/harmony/proto/node"
	net "github.com/libp2p/go-libp2p-net"
)

const (
	// MinNumberOfTransactionsPerBlock is the min number of transaction per a block.
	MinNumberOfTransactionsPerBlock = 6000
	// MaxNumberOfTransactionsPerBlock is the max number of transaction per a block.
	MaxNumberOfTransactionsPerBlock = 8000
	// NumBlocksBeforeStateBlock is the number of blocks allowed before generating state block
	NumBlocksBeforeStateBlock = 1000
)

// MaybeBroadcastAsValidator returns if the node is a validator node.
func (node *Node) MaybeBroadcastAsValidator(content []byte) {
	if node.SelfPeer.ValidatorID > 0 && node.SelfPeer.ValidatorID <= p2p.MaxBroadCast {
		go p2p.BroadcastMessageFromValidator(node.SelfPeer, node.Consensus.GetValidatorPeers(), content)
	}
}

// NodeHandler handles a new incoming connection.
func (node *Node) NodeHandler(s net.Stream) {
	defer s.Close()

	// Read p2p message payload
	content, err := p2pv2.ReadData(s)

	if err != nil {
		node.log.Error("Read p2p data failed", "err", err, "node", node)
		return
	}
	// TODO: this is tree broadcasting. this needs to be removed later. Actually the whole logic needs to be replaced by p2p.
	node.MaybeBroadcastAsValidator(content)

	consensusObj := node.Consensus

	msgCategory, err := proto.GetMessageCategory(content)
	if err != nil {
		node.log.Error("Read node type failed", "err", err, "node", node)
		return
	}

	msgType, err := proto.GetMessageType(content)
	if err != nil {
		node.log.Error("Read action type failed", "err", err, "node", node)
		return
	}

	msgPayload, err := proto.GetMessagePayload(content)
	if err != nil {
		node.log.Error("Read message payload failed", "err", err, "node", node)
		return
	}

	switch msgCategory {
	case proto.Identity:
		actionType := proto_identity.IdentityMessageType(msgType)
		switch actionType {
		case proto_identity.Identity:
			messageType := proto_identity.MessageType(msgPayload[0])
			switch messageType {
			case proto_identity.Register:
				fmt.Println("received a identity message")
				// TODO(ak): fix it.
				// node.processPOWMessage(msgPayload)
				node.log.Info("NET: received message: IDENTITY/REGISTER")
			default:
				node.log.Error("Announce message should be sent to IdentityChain")
			}
		}
	case proto.Consensus:
		actionType := consensus.ConsensusMessageType(msgType)
		switch actionType {
		case consensus.Consensus:
			if consensusObj.IsLeader {
				node.log.Info("NET: received message: Consensus/Leader")
				consensusObj.ProcessMessageLeader(msgPayload)
			} else {
				node.log.Info("NET: received message: Consensus/Validator")
				consensusObj.ProcessMessageValidator(msgPayload)
			}
		}
	case proto.Node:
		actionType := proto_node.NodeMessageType(msgType)
		switch actionType {
		case proto_node.Transaction:
			node.log.Info("NET: received message: Node/Transaction")
			node.transactionMessageHandler(msgPayload)
		case proto_node.Block:
			node.log.Info("NET: received message: Node/Block")
			blockMsgType := proto_node.BlockMessageType(msgPayload[0])
			switch blockMsgType {
			case proto_node.Sync:
				decoder := gob.NewDecoder(bytes.NewReader(msgPayload[1:])) // skip the Sync messge type
				blocks := new([]*blockchain.Block)
				decoder.Decode(blocks)
				if node.Client != nil && node.Client.UpdateBlocks != nil && blocks != nil {
					node.Client.UpdateBlocks(*blocks)
				}
			}
		case proto_node.BlockchainSync:
			node.log.Info("NET: received message: Node/BlockchainSync")
			node.handleBlockchainSync(msgPayload, s)
		case proto_node.Client:
			node.log.Info("NET: received message: Node/Client")
			clientMsgType := proto_node.ClientMessageType(msgPayload[0])
			switch clientMsgType {
			case proto_node.LookupUtxo:
				decoder := gob.NewDecoder(bytes.NewReader(msgPayload[1:])) // skip the LookupUtxo messge type

				fetchUtxoMessage := new(proto_node.FetchUtxoMessage)
				decoder.Decode(fetchUtxoMessage)

				utxoMap := node.UtxoPool.GetUtxoMapByAddresses(fetchUtxoMessage.Addresses)

				p2p.SendMessage(fetchUtxoMessage.Sender, client.ConstructFetchUtxoResponseMessage(&utxoMap, node.UtxoPool.ShardID))
			}
		case proto_node.Control:
			node.log.Info("NET: received message: Node/Control")
			controlType := msgPayload[0]
			if proto_node.ControlMessageType(controlType) == proto_node.STOP {
				if node.Chain == nil {
					node.log.Debug("Stopping Node", "node", node, "numBlocks", len(node.blockchain.Blocks), "numTxsProcessed", node.countNumTransactionsInBlockchain())

					sizeInBytes := node.UtxoPool.GetSizeInByteOfUtxoMap()
					node.log.Debug("UtxoPool Report", "numEntries", len(node.UtxoPool.UtxoMap), "sizeInBytes", sizeInBytes)

					avgBlockSizeInBytes := 0
					txCount := 0
					blockCount := 0
					totalTxCount := 0
					totalBlockCount := 0
					avgTxSize := 0

					for _, block := range node.blockchain.Blocks {
						if block.IsStateBlock() {
							totalTxCount += int(block.State.NumTransactions)
							totalBlockCount += int(block.State.NumBlocks)
						} else {
							byteBuffer := bytes.NewBuffer([]byte{})
							encoder := gob.NewEncoder(byteBuffer)
							encoder.Encode(block)
							avgBlockSizeInBytes += len(byteBuffer.Bytes())

							txCount += len(block.Transactions)
							blockCount++
							totalTxCount += len(block.TransactionIds)
							totalBlockCount++

							byteBuffer = bytes.NewBuffer([]byte{})
							encoder = gob.NewEncoder(byteBuffer)
							encoder.Encode(block.Transactions)
							avgTxSize += len(byteBuffer.Bytes())
						}
					}
					if blockCount != 0 {
						avgBlockSizeInBytes = avgBlockSizeInBytes / blockCount
						avgTxSize = avgTxSize / txCount
					}

					node.log.Debug("Blockchain Report", "totalNumBlocks", totalBlockCount, "avgBlockSizeInCurrentEpoch", avgBlockSizeInBytes, "totalNumTxs", totalTxCount, "avgTxSzieInCurrentEpoch", avgTxSize)
				} else {
					node.log.Debug("Stopping Node (Account Model)", "node", node, "CurBlockNum", node.Chain.CurrentHeader().Number, "numTxsProcessed", node.countNumTransactionsInBlockchainAccount())
				}

				os.Exit(0)
			}
		case proto_node.PING:
			node.pingMessageHandler(msgPayload)
		case proto_node.PONG:
			node.pongMessageHandler(msgPayload)
		}
	case proto.Client:
		actionType := client.ClientMessageType(msgType)
		node.log.Info("NET: received message: Client/Transaction")
		switch actionType {
		case client.Transaction:
			if node.Client != nil {
				node.Client.TransactionMessageHandler(msgPayload)
			}
		}
	default:
		node.log.Error("Unknown", "MsgCateory:", msgCategory)
	}
}

// Refactor by moving this code into a sync package.
func (node *Node) handleBlockchainSync(payload []byte, s net.Stream) {
	// TODO(minhdoan): Looking to removing this.
	w := bufio.NewWriter(bufio.NewWriter(s))
FOR_LOOP:
	for {
		syncMsgType := proto_node.BlockchainSyncMessageType(payload[0])
		switch syncMsgType {
		case proto_node.GetBlock:
			block := node.blockchain.FindBlock(payload[1:33])
			w.Write(block.Serialize())
			w.Flush()
		case proto_node.GetLastBlockHashes:
			blockchainSyncMessage := proto_node.BlockchainSyncMessage{
				BlockHeight: len(node.blockchain.Blocks),
				BlockHashes: node.blockchain.GetBlockHashes(),
			}
			w.Write(proto_node.SerializeBlockchainSyncMessage(&blockchainSyncMessage))
			w.Flush()
		case proto_node.Done:
			break FOR_LOOP
		}
		content, err := p2pv2.ReadData(s)

		if err != nil {
			node.log.Error("Failed in reading message content from syncing node", err)
			return
		}

		msgCategory, _ := proto.GetMessageCategory(content)
		if err != nil || msgCategory != proto.Node {
			node.log.Error("Failed in reading message category from syncing node", err)
			return
		}

		msgType, err := proto.GetMessageType(content)
		actionType := proto_node.NodeMessageType(msgType)
		if err != nil || actionType != proto_node.BlockchainSync {
			node.log.Error("Failed in reading message type from syncing node", err)
			return
		}

		payload, err = proto.GetMessagePayload(content)
		if err != nil {
			node.log.Error("Failed in reading payload from syncing node", err)
			return
		}
	}
	node.log.Info("HOORAY: Done sending info to syncing node.")
}

func (node *Node) transactionMessageHandler(msgPayload []byte) {
	txMessageType := proto_node.TransactionMessageType(msgPayload[0])

	switch txMessageType {
	case proto_node.Send:
		if node.Chain != nil {
			txs := types.Transactions{}
			err := rlp.Decode(bytes.NewReader(msgPayload[1:]), &txs) // skip the Send messge type
			if err != nil {
				node.log.Error("Failed to deserialize transaction list", "error", err)
			}
			node.addPendingTransactionsAccount(txs)
		} else {
			txDecoder := gob.NewDecoder(bytes.NewReader(msgPayload[1:])) // skip the Send messge type
			txList := new([]*blockchain.Transaction)
			err := txDecoder.Decode(&txList)
			if err != nil {
				node.log.Error("Failed to deserialize transaction list", "error", err)
			}
			node.addPendingTransactions(*txList)
		}

	case proto_node.Request:
		reader := bytes.NewBuffer(msgPayload[1:])
		txIDs := make(map[[32]byte]bool)
		buf := make([]byte, 32) // 32 byte hash Id
		for {
			_, err := reader.Read(buf)
			if err != nil {
				break
			}

			var txID [32]byte
			copy(txID[:], buf)
			txIDs[txID] = true
		}

		var txToReturn []*blockchain.Transaction
		for _, tx := range node.pendingTransactions {
			if txIDs[tx.ID] {
				txToReturn = append(txToReturn, tx)
			}
		}
		// TODO: return the transaction list to requester
	case proto_node.Unlock:
		txAndProofDecoder := gob.NewDecoder(bytes.NewReader(msgPayload[1:])) // skip the Unlock messge type

		txAndProofs := new([]*blockchain.Transaction)
		err := txAndProofDecoder.Decode(&txAndProofs)
		if err != nil {
			node.log.Error("Failed deserializing transaction and proofs list", "node", node)
		}
		node.log.Debug("RECEIVED Unlock MESSAGE", "num", len(*txAndProofs))

		node.addPendingTransactions(*txAndProofs)
	}
}

// WaitForConsensusReady ...
func (node *Node) WaitForConsensusReady(readySignal chan struct{}) {
	node.log.Debug("Waiting for Consensus ready", "node", node)

	var newBlock *blockchain.Block
	timeoutCount := 0
	for { // keep waiting for Consensus ready
		retry := false
		// TODO(minhdoan, rj): Refactor by sending signal in channel instead of waiting for 10 seconds.
		select {
		case <-readySignal:
			time.Sleep(100 * time.Millisecond) // Delay a bit so validator is catched up.
		case <-time.After(200 * time.Second):
			retry = true
			node.Consensus.ResetState()
			timeoutCount++
			node.log.Debug("Consensus timeout, retry!", "count", timeoutCount, "node", node)
		}

		//node.log.Debug("Adding new block", "currentChainSize", len(node.blockchain.Blocks), "numTxs", len(node.blockchain.GetLatestBlock().Transactions), "PrevHash", node.blockchain.GetLatestBlock().PrevBlockHash, "Hash", node.blockchain.GetLatestBlock().Hash)
		if !retry {
			if len(node.blockchain.Blocks) > NumBlocksBeforeStateBlock {
				// Generate state block and run consensus on it
				newBlock = node.blockchain.CreateStateBlock(node.UtxoPool)
			} else {
				// Normal tx block consensus
				for {
					// Once we have pending transactions we will try creating a new block
					if len(node.pendingTransactions) >= MaxNumberOfTransactionsPerBlock {
						node.log.Debug("Start selecting transactions")
						selectedTxs, crossShardTxAndProofs := node.getTransactionsForNewBlock(MaxNumberOfTransactionsPerBlock)

						if len(selectedTxs) < MinNumberOfTransactionsPerBlock {
							node.log.Debug("No valid transactions exist", "pendingTx", len(node.pendingTransactions))
						} else {
							node.log.Debug("Creating new block", "numAllTxs", len(selectedTxs), "numCrossTxs", len(crossShardTxAndProofs), "pendingTxs", len(node.pendingTransactions), "currentChainSize", len(node.blockchain.Blocks))

							node.transactionInConsensus = selectedTxs
							node.CrossTxsInConsensus = crossShardTxAndProofs
							newBlock = blockchain.NewBlock(selectedTxs, node.blockchain.GetLatestBlock().Hash, node.Consensus.ShardID)
							break
						}
					}
					// If not enough transactions to run Consensus,
					// periodically check whether we have enough transactions to package into block.
					time.Sleep(1 * time.Second)
				}
			}
		}

		// Send the new block to Consensus so it can be confirmed.
		if newBlock != nil {
			node.BlockChannel <- *newBlock
		}
	}
}

// WaitForConsensusReady ...
func (node *Node) WaitForConsensusReadyAccount(readySignal chan struct{}) {
	node.log.Debug("Waiting for Consensus ready", "node", node)

	var newBlock *types.Block
	timeoutCount := 0
	for { // keep waiting for Consensus ready
		retry := false
		select {
		case <-readySignal:
			time.Sleep(100 * time.Millisecond) // Delay a bit so validator is catched up.
		case <-time.After(200 * time.Second):
			retry = true
			node.Consensus.ResetState()
			timeoutCount++
			node.log.Debug("Consensus timeout, retry!", "count", timeoutCount, "node", node)
		}

		if !retry {
			for {
				if len(node.pendingTransactionsAccount) >= 1000 {
					// Normal tx block consensus
					selectedTxs, _ := node.getTransactionsForNewBlockAccount(MaxNumberOfTransactionsPerBlock)
					err := node.Worker.UpdateCurrent()
					if err != nil {
						node.log.Debug("Failed updating worker's state", "Error", err)
					}
					err = node.Worker.CommitTransactions(selectedTxs, pki.GetAddressFromPublicKey(node.SelfPeer.PubKey))
					if err == nil {
						block, err := node.Worker.Commit()
						if err != nil {
							node.log.Debug("Failed commiting new block", "Error", err)
						} else {
							newBlock = block
							break
						}
					} else {
						node.log.Debug("Failed to create new block", "Error", err)
					}
				}
				// If not enough transactions to run Consensus,
				// periodically check whether we have enough transactions to package into block.
				time.Sleep(1 * time.Second)
			}
		}

		// Send the new block to Consensus so it can be confirmed.
		if newBlock != nil {
			node.BlockChannelAccount <- newBlock
		}
	}
}

// SendBackProofOfAcceptOrReject is called by consensus participants to verify the block they are running consensus on
func (node *Node) SendBackProofOfAcceptOrReject() {
	if node.ClientPeer != nil && len(node.CrossTxsToReturn) != 0 {
		node.crossTxToReturnMutex.Lock()
		proofs := []blockchain.CrossShardTxProof{}
		for _, txAndProof := range node.CrossTxsToReturn {
			proofs = append(proofs, *txAndProof.Proof)
		}
		node.CrossTxsToReturn = nil
		node.crossTxToReturnMutex.Unlock()

		node.log.Debug("SENDING PROOF TO CLIENT", "proofs", len(proofs))
		p2p.SendMessage(*node.ClientPeer, client.ConstructProofOfAcceptOrRejectMessage(proofs))
	}
}

// BroadcastNewBlock is called by consensus leader to sync new blocks with other clients/nodes.
// NOTE: For now, just send to the client (basically not broadcasting)
func (node *Node) BroadcastNewBlock(newBlock *blockchain.Block) {
	if node.ClientPeer != nil {
		node.log.Debug("NET: SENDING NEW BLOCK TO CLIENT")
		p2p.SendMessage(*node.ClientPeer, proto_node.ConstructBlocksSyncMessage([]blockchain.Block{*newBlock}))
	}
}

// VerifyNewBlock is called by consensus participants to verify the block they are running consensus on
func (node *Node) VerifyNewBlock(newBlock *blockchain.Block) bool {
	if newBlock.AccountBlock != nil {
		accountBlock := new(types.Block)
		err := rlp.DecodeBytes(newBlock.AccountBlock, accountBlock)
		if err != nil {
			node.log.Error("Failed decoding the block with RLP")
		}
		return node.VerifyNewBlockAccount(accountBlock)
	}
	if newBlock.IsStateBlock() {
		return node.UtxoPool.VerifyStateBlock(newBlock)
	}
	return node.UtxoPool.VerifyTransactions(newBlock.Transactions)
}

// VerifyNewBlock is called by consensus participants to verify the block (account model) they are running consensus on
func (node *Node) VerifyNewBlockAccount(newBlock *types.Block) bool {
	err := node.Chain.ValidateNewBlock(newBlock, pki.GetAddressFromPublicKey(node.SelfPeer.PubKey))
	if err != nil {
		node.log.Debug("Failed verifying new block", "Error", err, "tx", newBlock.Transactions()[0])
		return false
	}
	return true
}

// PostConsensusProcessing is called by consensus participants, after consensus is done, to:
// 1. add the new block to blockchain
// 2. [leader] move cross shard tx and proof to the list where they wait to be sent to the client
func (node *Node) PostConsensusProcessing(newBlock *blockchain.Block) {
	if newBlock.IsStateBlock() {
		// Clear out old tx blocks and put state block as genesis
		if node.db != nil {
			node.log.Info("Deleting old blocks.")
			for i := 1; i <= len(node.blockchain.Blocks); i++ {
				blockchain.Delete(node.db, strconv.Itoa(i))
			}
		}
		node.blockchain.Blocks = []*blockchain.Block{}
	}

	if node.Consensus.IsLeader {
		// Move crossTx-in-consensus into the list to be returned to client
		for _, crossTxAndProof := range node.CrossTxsInConsensus {
			crossTxAndProof.Proof.BlockHash = newBlock.Hash
			// TODO: fill in the signature proofs
		}
		if len(node.CrossTxsInConsensus) != 0 {
			node.addCrossTxsToReturn(node.CrossTxsInConsensus)
			node.CrossTxsInConsensus = []*blockchain.CrossShardTxAndProof{}
		}

		node.SendBackProofOfAcceptOrReject()
		node.BroadcastNewBlock(newBlock)
	}

	accountBlock := new(types.Block)
	err := rlp.DecodeBytes(newBlock.AccountBlock, accountBlock)
	if err != nil {
		node.log.Error("Failed decoding the block with RLP")
	}

	node.AddNewBlock(newBlock)
	node.UpdateUtxoAndState(newBlock)

}

// AddNewBlockAccount is usedd to add new block into the blockchain.
func (node *Node) AddNewBlockAccount(newBlock *types.Block) {
	num, err := node.Chain.InsertChain([]*types.Block{newBlock})
	if err != nil {
		node.log.Debug("Error adding to chain", "numBlocks", num, "Error", err)
	}
}

// AddNewBlock is usedd to add new block into the utxo-based blockchain.
func (node *Node) AddNewBlock(newBlock *blockchain.Block) {
	// Add it to blockchain
	node.blockchain.Blocks = append(node.blockchain.Blocks, newBlock)
	// Store it into leveldb.
	if node.db != nil {
		node.log.Info("Writing new block into disk.")
		newBlock.Write(node.db, strconv.Itoa(len(node.blockchain.Blocks)))
	}

	// Account model
	accountBlock := new(types.Block)
	err := rlp.DecodeBytes(newBlock.AccountBlock, accountBlock)
	if err != nil {
		node.log.Error("Failed decoding the block with RLP")
	}
	node.AddNewBlockAccount(accountBlock)
}

// UpdateUtxoAndState updates Utxo and state.
func (node *Node) UpdateUtxoAndState(newBlock *blockchain.Block) {
	// Update UTXO pool
	if newBlock.IsStateBlock() {
		newUtxoPool := blockchain.CreateUTXOPoolFromGenesisBlock(newBlock)
		node.UtxoPool.UtxoMap = newUtxoPool.UtxoMap
	} else {
		node.UtxoPool.Update(newBlock.Transactions)
	}
	// Clear transaction-in-Consensus list
	node.transactionInConsensus = []*blockchain.Transaction{}
	if node.Consensus.IsLeader {
		node.log.Info("TX in New BLOCK", "num", len(newBlock.Transactions), "ShardID", node.UtxoPool.ShardID, "IsStateBlock", newBlock.IsStateBlock())
		node.log.Info("LEADER CURRENT UTXO", "num", node.UtxoPool.CountNumOfUtxos(), "ShardID", node.UtxoPool.ShardID)
		node.log.Info("LEADER LOCKED UTXO", "num", node.UtxoPool.CountNumOfLockedUtxos(), "ShardID", node.UtxoPool.ShardID)
	}
}

func (node *Node) pingMessageHandler(msgPayload []byte) int {
	ping, err := proto_node.GetPingMessage(msgPayload)
	if err != nil {
		node.log.Error("Can't get Ping Message")
		return -1
	}
	//	node.log.Info("Ping", "Msg", ping)

	peer := new(p2p.Peer)
	peer.Ip = ping.Node.IP
	peer.Port = ping.Node.Port
	peer.ValidatorID = ping.Node.ValidatorID

	peer.PubKey = hmy_crypto.Ed25519Curve.Point()
	err = peer.PubKey.UnmarshalBinary(ping.Node.PubKey[:])
	if err != nil {
		node.log.Error("UnmarshalBinary Failed", "error", err)
		return -1
	}

	// Add to Node's peer list
	node.AddPeers([]p2p.Peer{*peer})

	// Send a Pong message back
	peers := node.Consensus.GetValidatorPeers()
	pong := proto_node.NewPongMessage(peers)
	buffer := pong.ConstructPongMessage()

	for _, p := range peers {
		p2p.SendMessage(p, buffer)
	}

	return len(peers)
}

func (node *Node) pongMessageHandler(msgPayload []byte) int {
	pong, err := proto_node.GetPongMessage(msgPayload)
	if err != nil {
		node.log.Error("Can't get Pong Message")
		return -1
	}
	// node.log.Info("Pong", "Msg", pong)
	node.State = NodeJoinedShard

	peers := make([]p2p.Peer, 0)

	for _, p := range pong.Peers {
		peer := new(p2p.Peer)
		peer.Ip = p.IP
		peer.Port = p.Port
		peer.ValidatorID = p.ValidatorID

		peer.PubKey = hmy_crypto.Ed25519Curve.Point()
		err = peer.PubKey.UnmarshalBinary(p.PubKey[:])
		if err != nil {
			node.log.Error("UnmarshalBinary Failed", "error", err)
			continue
		}
		peers = append(peers, *peer)
	}

	return node.AddPeers(peers)
}<|MERGE_RESOLUTION|>--- conflicted
+++ resolved
@@ -5,17 +5,13 @@
 	"bytes"
 	"encoding/gob"
 	"fmt"
-<<<<<<< HEAD
-	"math/big"
-=======
+	"os"
+	"strconv"
+	"time"
+
 	"github.com/ethereum/go-ethereum/rlp"
 	"github.com/harmony-one/harmony/core/types"
 	"github.com/harmony-one/harmony/crypto/pki"
-	"net"
->>>>>>> 9a3b178f
-	"os"
-	"strconv"
-	"time"
 
 	"github.com/harmony-one/harmony/blockchain"
 	hmy_crypto "github.com/harmony-one/harmony/crypto"
