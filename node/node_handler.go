--- conflicted
+++ resolved
@@ -380,11 +380,7 @@
 	}
 
 	if node.State == NodeWaitToJoin {
-<<<<<<< HEAD
-		node.State = NodeNotSync
-=======
 		node.State = NodeReadyForConsensus
->>>>>>> ff74ce42
 		// Notify JoinShard to stop sending Ping messages
 		if node.StopPing != nil {
 			node.StopPing <- struct{}{}
