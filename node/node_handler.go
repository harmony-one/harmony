--- conflicted
+++ resolved
@@ -227,13 +227,8 @@
 	)
 }
 
-<<<<<<< HEAD
-// BroadcastCrossLinkFromBeaconToShards is called by consensus leader to
-// send the new header as cross link to beacon chain.
-=======
 // BroadcastCrossLinkFromBeaconToShards is called by consensus leader or 1% validators to
 // send last cross link to shard chains.
->>>>>>> 4e284602
 func (node *Node) BroadcastCrossLinkFromBeaconToShards() { // leader of 0 shard
 	if !node.IsRunningBeaconChain() {
 		return
@@ -294,9 +289,6 @@
 	for _, shardID := range []uint32{1, 2, 3} {
 		lastLink, err := node.Blockchain().ReadShardLastCrossLink(shardID)
 		if err != nil {
-<<<<<<< HEAD
-			utils.Logger().Error().Err(err).Msg("[BroadcastCrossLink] failed to get crosslinks")
-=======
 			utils.Logger().Error().Err(err).Msg("[BroadcastCrossLinkSignal] failed to get crosslinks")
 			continue
 		}
@@ -319,10 +311,8 @@
 		err = sig.Deserialize(hb.Signature)
 		if err != nil {
 			utils.Logger().Error().Err(err).Msg("[BroadcastCrossLinkSignal] failed to deserialize crosslinks")
->>>>>>> 4e284602
 			continue
 		}
-		bts := proto_node.ConstructCrossLinkMessageFromCrossLinks([]*types.CrossLink{lastLink})
 
 		bts := proto_node.ConstructCrossLinkHeartBeatMessage(hb)
 		node.host.SendMessageToGroups(
