--- conflicted
+++ resolved
@@ -5,21 +5,15 @@
 	"bytes"
 	"encoding/gob"
 	"fmt"
-<<<<<<< HEAD
-=======
 	"math/big"
->>>>>>> fadc5b08
 	"net"
 	"os"
 	"strconv"
 	"time"
 
-<<<<<<< HEAD
-=======
 	"github.com/ethereum/go-ethereum/crypto"
 	"github.com/ethereum/go-ethereum/params"
 	"github.com/ethereum/go-ethereum/rlp"
->>>>>>> fadc5b08
 	"github.com/harmony-one/harmony/core/types"
 
 	"github.com/harmony-one/harmony/blockchain"
