--- conflicted
+++ resolved
@@ -10,11 +10,6 @@
 	"github.com/harmony-one/harmony/core/types"
 	"github.com/harmony-one/harmony/internal/utils"
 	"github.com/harmony-one/harmony/shard"
-<<<<<<< HEAD
-	"github.com/harmony-one/harmony/staking/availability"
-	"github.com/harmony-one/harmony/staking/slash"
-=======
->>>>>>> cae94683
 	staking "github.com/harmony-one/harmony/staking/types"
 )
 
@@ -175,62 +170,6 @@
 		}
 	}
 
-<<<<<<< HEAD
-	// Bump up signers counts
-	state, header := node.Worker.GetCurrentState(), node.Blockchain().CurrentHeader()
-	if epoch := header.Epoch(); node.Blockchain().Config().IsStaking(epoch) {
-
-		if header.ShardID() == shard.BeaconChainShardID {
-			superCommittee, err := node.Blockchain().ReadShardState(header.Epoch())
-			processed := superCommittee.ExternalValidators()
-
-			if err != nil {
-				return nil, err
-			}
-
-			if err := availability.IncrementValidatorSigningCounts(
-				node.Blockchain(), header, header.ShardID(), state, processed,
-			); err != nil {
-				return nil, err
-			}
-
-			// kick out the inactive validators so they won't come up in the auction as possible
-			// candidates in the following call to SuperCommitteeForNextEpoch
-			if shard.Schedule.IsLastBlock(header.Number().Uint64()) {
-				if err := availability.SetInactiveUnavailableValidators(
-					node.Blockchain(), state, processed,
-				); err != nil {
-					return nil, err
-				}
-			}
-
-		} else {
-			// TODO Handle shard chain
-		}
-	}
-	isBeacon := node.NodeConfig.ShardID == shard.BeaconChainShardID
-	isCrossLinkEra := node.Blockchain().Config().IsCrossLink(
-		node.Worker.GetCurrentHeader().Epoch(),
-	)
-
-	if isBeacon && isCrossLinkEra {
-		allPending, err := node.Blockchain().ReadPendingSlashingCandidates()
-		if err != nil {
-			utils.Logger().Debug().
-				Int("pending", len(allPending)).
-				Str("reason", err.Error()).
-				Msg("[proposeNewBlock] Unable to ReadPendingSlashingCandidates")
-		} else {
-			for i := range allPending {
-				if err := slash.Verify(&allPending[i]); err == nil {
-					slashingToPropose = append(slashingToPropose, allPending[i])
-				}
-			}
-		}
-	}
-
-=======
->>>>>>> cae94683
 	// Prepare shard state
 	shardState := new(shard.State)
 	if shardState, err = node.Blockchain().SuperCommitteeForNextEpoch(
