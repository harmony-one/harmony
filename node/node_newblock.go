--- conflicted
+++ resolved
@@ -95,13 +95,7 @@
 							Msg("=========Successfully Proposed New Block==========")
 
 						// Send the new block to Consensus so it can be confirmed.
-<<<<<<< HEAD
-						node.proposedBlock[newBlock.NumberU64()] = newBlock
-						delete(node.proposedBlock, newBlock.NumberU64()-10)
-						node.Consensus.BlockChannel(newBlock)
-=======
 						cs.BlockChannel(newBlock)
->>>>>>> 550a022e
 						break
 					} else {
 						utils.Logger().Err(err).Int("retryCount", retryCount).
