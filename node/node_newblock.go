--- conflicted
+++ resolved
@@ -314,12 +314,9 @@
 		return nil, err
 	}
 
-<<<<<<< HEAD
-=======
 	// Save process result in the cache for later use for faster block commitment to db.
 	result := node.Worker.GetCurrentResult()
 	node.Blockchain().Processor().CacheProcessorResult(finalizedBlock.Hash(), result)
->>>>>>> 8e93ea63
 	return finalizedBlock, nil
 }
 
