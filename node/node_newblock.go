package node

import (
	"math/big"
	"time"

	"github.com/ethereum/go-ethereum/common"
	"github.com/ethereum/go-ethereum/log"

	"github.com/harmony-one/harmony/core"
	"github.com/harmony-one/harmony/core/types"
	"github.com/harmony-one/harmony/internal/ctxerror"
	"github.com/harmony-one/harmony/internal/utils"
)

// Constants of lower bound limit of a new block.
const (
	DefaultThreshold   = 1
	FirstTimeThreshold = 2
	ConsensusTimeOut   = 10
	PeriodicBlock      = 1 * time.Second
	BlockPeriod        = 10 * time.Second
)

// WaitForConsensusReady listen for the readiness signal from consensus and generate new block for consensus.
func (node *Node) WaitForConsensusReady(readySignal chan struct{}, stopChan chan struct{}, stoppedChan chan struct{}) {
	go func() {
		// Setup stoppedChan
		defer close(stoppedChan)

		utils.GetLogInstance().Debug("Waiting for Consensus ready")
		time.Sleep(30 * time.Second) // Wait for other nodes to be ready (test-only)

		firstTime := true
		var newBlock *types.Block
		timeoutCount := 0
		deadline := time.Now().Add(BlockPeriod)
		for {
			// keep waiting for Consensus ready
			select {
			case <-readySignal:
				time.Sleep(1000 * time.Millisecond) // Delay a bit so validator is catched up (test-only).
			case <-time.After(ConsensusTimeOut * time.Second):
				node.Consensus.ResetState()
				timeoutCount++
				utils.GetLogInstance().Debug("Consensus timeout, retry!", "count", timeoutCount)
				// FIXME: retry is not working, there is no retry logic here. It will only wait for new transaction.
			case <-stopChan:
				utils.GetLogInstance().Debug("Consensus propose new block: STOPPED!")
				return
			}

			for {
				// threshold and firstTime are for the test-only built-in smart contract tx.
				// TODO: remove in production
				threshold := DefaultThreshold
				if firstTime {
					threshold = FirstTimeThreshold
					firstTime = false
				}
				if len(node.pendingTransactions) >= threshold || !time.Now().Before(deadline) {
					deadline = time.Now().Add(BlockPeriod)
					utils.GetLogInstance().Debug("PROPOSING NEW BLOCK ------------------------------------------------", "blockNum", node.Blockchain().CurrentBlock().NumberU64()+1, "threshold", threshold, "pendingTransactions", len(node.pendingTransactions))
					// Normal tx block consensus
					selectedTxs := node.getTransactionsForNewBlock(MaxNumberOfTransactionsPerBlock)
					if err := node.Worker.CommitTransactions(selectedTxs); err != nil {
						ctxerror.Log15(utils.GetLogger().Error,
							ctxerror.New("cannot commit transacttions").
								WithCause(err))
					}
					block, err := node.Worker.Commit()
					if err != nil {
						ctxerror.Log15(utils.GetLogInstance().Error,
							ctxerror.New("Failed committing new block").
								WithCause(err))
					} else if err := node.proposeShardState(block); err != nil {
						ctxerror.Log15(utils.GetLogger().Error,
							ctxerror.New("cannot add shard state").
								WithCause(err))
					} else {
						newBlock = block
						utils.GetLogInstance().Debug("Successfully proposed new block", "blockNum", block.NumberU64(), "numTxs", block.Transactions().Len())
						threshold = DefaultThreshold
						break
					}
				}
				// If not enough transactions to run Consensus,
				// periodically check whether we have enough transactions to package into block.
				time.Sleep(PeriodicBlock)
			}
			// Send the new block to Consensus so it can be confirmed.
			if newBlock != nil {
				utils.GetLogInstance().Debug("Consensus sending new block to block channel")
				node.BlockChannel <- newBlock
				utils.GetLogInstance().Debug("Consensus sent new block to block channel")
			}
		}
	}()
}

// WaitForConsensusReadyv2 listen for the readiness signal from consensus and generate new block for consensus.
// only leader will receive the ready signal
// TODO: clean pending transactions for validators; or validators not prepare pending transactions
func (node *Node) WaitForConsensusReadyv2(readySignal chan struct{}, stopChan chan struct{}, stoppedChan chan struct{}) {
	go func() {
		// Setup stoppedChan
		defer close(stoppedChan)

		utils.GetLogInstance().Debug("Waiting for Consensus ready")
		time.Sleep(30 * time.Second) // Wait for other nodes to be ready (test-only)

		firstTime := true
		for {
			// keep waiting for Consensus ready
			select {
			case <-stopChan:
				utils.GetLogInstance().Debug("Consensus propose new block: STOPPED!")
				return

			case <-readySignal:
				firstTry := true
				deadline := time.Now().Add(BlockPeriod)
				for {
					if !firstTry {
						time.Sleep(PeriodicBlock)
					}
					firstTry = false
					// threshold and firstTime are for the test-only built-in smart contract tx.
					// TODO: remove in production
					threshold := DefaultThreshold
					if firstTime {
						threshold = FirstTimeThreshold
						firstTime = false
					}
<<<<<<< HEAD
					if len(node.pendingTransactions) < 5 {
=======
					if len(node.pendingTransactions) < threshold && time.Now().Before(deadline) {
>>>>>>> aab186da
						continue
					}
					deadline = time.Now().Add(BlockPeriod)
					// Normal tx block consensus
					selectedTxs := node.getTransactionsForNewBlock(MaxNumberOfTransactionsPerBlock)
					utils.GetLogInstance().Debug("PROPOSING NEW BLOCK ------------------------------------------------", "blockNum", node.Blockchain().CurrentBlock().NumberU64()+1, "threshold", threshold, "selectedTxs", len(selectedTxs))
					if err := node.Worker.CommitTransactions(selectedTxs); err != nil {
						ctxerror.Log15(utils.GetLogger().Error,
							ctxerror.New("cannot commit transactions").
								WithCause(err))
					}
					block, err := node.Worker.Commit()
					if err != nil {
						ctxerror.Log15(utils.GetLogger().Error,
							ctxerror.New("cannot commit new block").
								WithCause(err))
						continue
					} else if err := node.proposeShardState(block); err != nil {
						ctxerror.Log15(utils.GetLogger().Error,
							ctxerror.New("cannot add shard state").
								WithCause(err))
					} else {
						newBlock := block
						utils.GetLogInstance().Debug("Successfully proposed new block", "blockNum", block.NumberU64(), "numTxs", block.Transactions().Len())

						// Send the new block to Consensus so it can be confirmed.
						node.BlockChannel <- newBlock
						break
					}
				}
			}
		}
	}()
}

func (node *Node) proposeShardState(block *types.Block) error {
	switch node.Consensus.ShardID {
	case 0:
		return node.proposeBeaconShardState(block)
	default:
		node.proposeLocalShardState(block)
		return nil
	}
}

func (node *Node) proposeBeaconShardState(block *types.Block) error {
	// TODO ek - replace this with variable epoch logic.
	if !core.IsEpochLastBlock(block) {
		// We haven't reached the end of this epoch; don't propose yet.
		return nil
	}
	nextEpoch := new(big.Int).Add(block.Header().Epoch, common.Big1)
	shardState, err := core.CalculateNewShardState(
		node.Blockchain(), nextEpoch, &node.CurrentStakes)
	if err != nil {
		return err
	}
	block.AddShardState(shardState)
	return nil
}

func (node *Node) proposeLocalShardState(block *types.Block) {
	logger := block.Logger(utils.GetLogInstance())
	getLogger := func() log.Logger { return utils.WithCallerSkip(logger, 1) }
	// TODO ek – read this from beaconchain once BC sync is fixed
	if node.nextShardState.master == nil {
		getLogger().Debug("yet to receive master proposal from beaconchain")
		return
	}
	logger = logger.New(
		"nextEpoch", node.nextShardState.master.Epoch,
		"proposeTime", node.nextShardState.proposeTime)
	if time.Now().Before(node.nextShardState.proposeTime) {
		getLogger().Debug("still waiting for shard state to propagate")
		return
	}
	masterShardState := node.nextShardState.master.ShardState
	var localShardState types.ShardState
	committee := masterShardState.FindCommitteeByID(block.ShardID())
	if committee != nil {
		getLogger().Info("found local shard info; proposing it")
		localShardState = append(localShardState, *committee)
	} else {
		getLogger().Info("beacon committee disowned us; proposing nothing")
		// Leave local proposal empty to signal the end of shard (disbanding).
	}
	block.AddShardState(localShardState)
}<|MERGE_RESOLUTION|>--- conflicted
+++ resolved
@@ -132,11 +132,7 @@
 						threshold = FirstTimeThreshold
 						firstTime = false
 					}
-<<<<<<< HEAD
-					if len(node.pendingTransactions) < 5 {
-=======
 					if len(node.pendingTransactions) < threshold && time.Now().Before(deadline) {
->>>>>>> aab186da
 						continue
 					}
 					deadline = time.Now().Add(BlockPeriod)
