--- conflicted
+++ resolved
@@ -224,21 +224,7 @@
 		// If Downloader is not working, we need also deal with blocks from beaconBlockChannel
 		go func(node *Node) {
 			// TODO ek – infinite loop; add shutdown/cleanup logic
-<<<<<<< HEAD
-			for beaconBlock := range node.BeaconBlockChannel {
-				if node.epochSync != nil {
-					if beaconBlock.NumberU64() >= node.Beaconchain().CurrentBlock().NumberU64()+1 {
-						if node.Consensus.IsLeader() || rand.Intn(100) == 0 {
-							// Only leader or 1% of validators broadcast crosslink to avoid spamming p2p
-							if beaconBlock.NumberU64() == node.Beaconchain().CurrentBlock().NumberU64() {
-								node.BroadcastCrossLinkFromShardsToBeacon()
-							}
-						}
-					}
-				}
-=======
 			for _ = range node.BeaconBlockChannel {
->>>>>>> c3635076
 			}
 		}(node)
 	}
