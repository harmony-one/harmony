--- conflicted
+++ resolved
@@ -188,11 +188,6 @@
 				utils.Logger().Warn().Err(err).Msg("cannot create beacon sync config")
 				continue
 			}
-<<<<<<< HEAD
-			node.beaconSync.AddLastMileBlock(beaconBlock)
-			node.beaconSync.SyncLoop(node.Beaconchain(), node.BeaconWorker, true)
-=======
->>>>>>> 9b79b7c4
 		}
 		node.beaconSync.SyncLoop(node.Beaconchain(), node.BeaconWorker, false, true)
 		time.Sleep(BeaconSyncFrequency * time.Second)
@@ -234,30 +229,14 @@
 			if willJoinConsensus {
 				node.Consensus.BlocksNotSynchronized()
 			}
-			node.stateSync.SyncLoop(bc, worker, willJoinConsensus, false)
-			if willJoinConsensus {
-				node.stateMutex.Lock()
-				node.State = NodeReadyForConsensus
-				node.stateMutex.Unlock()
-<<<<<<< HEAD
-				if willJoinConsensus {
-					node.Consensus.BlocksNotSynchronized()
-				}
-				node.stateSync.SyncLoop(bc, worker, false)
-				if willJoinConsensus {
-					node.stateMutex.Lock()
-					node.State = NodeReadyForConsensus
-					node.stateMutex.Unlock()
-					node.Consensus.BlocksSynchronized()
-				}
-=======
-				node.Consensus.BlocksSynchronized()
->>>>>>> 9b79b7c4
-			}
+			node.stateSync.SyncLoop(bc, worker, false)
 		}
 		node.stateMutex.Lock()
 		node.State = NodeReadyForConsensus
 		node.stateMutex.Unlock()
+		if willJoinConsensus {
+			node.Consensus.BlocksSynchronized()
+		}
 		time.Sleep(SyncFrequency * time.Second)
 	}
 }
