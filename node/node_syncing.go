--- conflicted
+++ resolved
@@ -220,26 +220,7 @@
 		// If Downloader is not working, we need also deal with blocks from beaconBlockChannel
 		go func(node *Node) {
 			// TODO ek – infinite loop; add shutdown/cleanup logic
-<<<<<<< HEAD
 			for _ = range node.BeaconBlockChannel {
-=======
-			for beaconBlock := range node.BeaconBlockChannel {
-				if node.beaconSync != nil {
-					if beaconBlock.NumberU64() >= node.Beaconchain().CurrentBlock().NumberU64()+1 {
-						err := node.beaconSync.UpdateBlockAndStatus(
-							beaconBlock, node.Beaconchain(), true,
-						)
-						if err != nil {
-							node.beaconSync.AddLastMileBlock(beaconBlock)
-						} else if node.Consensus.IsLeader() || rand.Intn(100) <= 1 {
-							// Only leader or 2% of validators broadcast crosslink to avoid spamming p2p
-							// if beaconBlock.NumberU64() == node.Beaconchain().CurrentBlock().NumberU64() {
-							node.BroadcastCrossLinkFromShardsToBeacon()
-							// }
-						}
-					}
-				}
->>>>>>> 06de7dcd
 			}
 		}(node)
 	}
