package node

import (
	"fmt"
	"math/rand"
	"net"
	"strconv"
	"sync"
	"time"

	"github.com/harmony-one/harmony/internal/tikv"

	prom "github.com/harmony-one/harmony/api/service/prometheus"
	"github.com/prometheus/client_golang/prometheus"

	"github.com/ethereum/go-ethereum/common"
	"github.com/ethereum/go-ethereum/rlp"
	lru "github.com/hashicorp/golang-lru"
	"github.com/pkg/errors"

	"github.com/harmony-one/harmony/api/service"
	"github.com/harmony-one/harmony/api/service/legacysync"
	legdownloader "github.com/harmony-one/harmony/api/service/legacysync/downloader"
	downloader_pb "github.com/harmony-one/harmony/api/service/legacysync/downloader/proto"
	"github.com/harmony-one/harmony/api/service/stagedsync"
	"github.com/harmony-one/harmony/api/service/synchronize"
	"github.com/harmony-one/harmony/core"
	"github.com/harmony-one/harmony/core/types"
	"github.com/harmony-one/harmony/hmy/downloader"
	nodeconfig "github.com/harmony-one/harmony/internal/configs/node"
	"github.com/harmony-one/harmony/internal/utils"
	"github.com/harmony-one/harmony/node/worker"
	"github.com/harmony-one/harmony/p2p"
	"github.com/harmony-one/harmony/shard"
)

// Constants related to doing syncing.
const (
	SyncFrequency = 60 * time.Second

	// getBlocksRequestHardCap is the hard capped message size at server side for getBlocks request.
	// The number is 4MB (default gRPC message size) minus 2k reserved for message overhead.
	getBlocksRequestHardCap = 4*1024*1024 - 2*1024

	// largeNumberDiff is the number of big block diff to set un-sync
	// TODO: refactor this.
	largeNumberDiff = 1000
)

var letterRunes = []rune("abcdefghijklmnopqrstuvwxyzABCDEFGHIJKLMNOPQRSTUVWXYZ")

// BeaconSyncHook is the hook function called after inserted beacon in downloader
// TODO: This is a small misc piece of consensus logic. Better put it to consensus module.
func (node *Node) BeaconSyncHook() {
	node.BroadcastCrossLinkFromShardsToBeacon()
}

// GenerateRandomString generates a random string with given length
func GenerateRandomString(n int) string {
	b := make([]rune, n)
	for i := range b {
		b[i] = letterRunes[rand.Intn(len(letterRunes))]
	}
	return string(b)
}

// getNeighborPeers is a helper function to return list of peers
// based on different neightbor map
func getNeighborPeers(neighbor *sync.Map) []p2p.Peer {
	tmp := []p2p.Peer{}
	neighbor.Range(func(k, v interface{}) bool {
		p := v.(p2p.Peer)
		t := p.Port
		p.Port = legacysync.GetSyncingPort(t)
		tmp = append(tmp, p)
		return true
	})
	return tmp
}

// DoSyncWithoutConsensus gets sync-ed to blockchain without joining consensus
func (node *Node) DoSyncWithoutConsensus() {
	go node.DoSyncing(node.Blockchain(), node.Worker, false) //Don't join consensus
}

// IsSameHeight tells whether node is at same bc height as a peer
func (node *Node) IsSameHeight() (uint64, bool) {
	return node.SyncInstance().IsSameBlockchainHeight(node.Blockchain())
}

func (node *Node) createStateSync(bc core.BlockChain) *legacysync.StateSync {
	// Temp hack: The actual port used in dns sync is node.downloaderServer.Port.
	// But registration is done through an old way of port arithmetics (syncPort + 3000).
	// Thus for compatibility, we are doing the arithmetics here, and not to change the
	// protocol itself. This is just the temporary hack and will not be a concern after
	// state sync.
	var mySyncPort int
	if node.downloaderServer != nil {
		mySyncPort = node.downloaderServer.Port
	} else {
		// If local sync server is not started, the port field in protocol is actually not
		// functional, simply set it to default value.
		mySyncPort = nodeconfig.DefaultDNSPort
	}
	mutatedPort := strconv.Itoa(mySyncPort + legacysync.SyncingPortDifference)
	role := node.NodeConfig.Role()
	return legacysync.CreateStateSync(bc, node.SelfPeer.IP, mutatedPort,
		node.GetSyncID(), node.NodeConfig.Role() == nodeconfig.ExplorerNode, role)
}

func (node *Node) createStagedSync(bc core.BlockChain) *stagedsync.StagedSync {
	// Temp hack: The actual port used in dns sync is node.downloaderServer.Port.
	// But registration is done through an old way of port arithmetics (syncPort + 3000).
	// Thus for compatibility, we are doing the arithmetics here, and not to change the
	// protocol itself. This is just the temporary hack and will not be a concern after
	// state sync.
	var mySyncPort int
	if node.downloaderServer != nil {
		mySyncPort = node.downloaderServer.Port
	} else {
		// If local sync server is not started, the port field in protocol is actually not
		// functional, simply set it to default value.
		mySyncPort = nodeconfig.DefaultDNSPort
	}
	mutatedPort := strconv.Itoa(mySyncPort + legacysync.SyncingPortDifference)
	role := node.NodeConfig.Role()
	isExplorer := node.NodeConfig.Role() == nodeconfig.ExplorerNode

	if s, err := stagedsync.CreateStagedSync(node.SelfPeer.IP, mutatedPort,
		node.GetSyncID(), bc, role, isExplorer,
		node.NodeConfig.StagedSyncTurboMode,
		node.NodeConfig.UseMemDB,
		node.NodeConfig.DoubleCheckBlockHashes,
		node.NodeConfig.MaxBlocksPerSyncCycle,
		node.NodeConfig.MaxBackgroundBlocks,
		node.NodeConfig.MaxMemSyncCycleSize,
		node.NodeConfig.VerifyAllSig,
		node.NodeConfig.VerifyHeaderBatchSize,
		node.NodeConfig.InsertChainBatchSize,
		node.NodeConfig.LogProgress); err != nil {
		return nil
	} else {
		return s
	}
}

// SyncingPeerProvider is an interface for getting the peers in the given shard.
type SyncingPeerProvider interface {
	SyncingPeers(shardID uint32) (peers []p2p.Peer, err error)
}

// DNSSyncingPeerProvider uses the given DNS zone to resolve syncing peers.
type DNSSyncingPeerProvider struct {
	zone, port string
	lookupHost func(name string) (addrs []string, err error)
}

// NewDNSSyncingPeerProvider returns a provider that uses given DNS name and
// port number to resolve syncing peers.
func NewDNSSyncingPeerProvider(zone, port string) *DNSSyncingPeerProvider {
	return &DNSSyncingPeerProvider{
		zone:       zone,
		port:       port,
		lookupHost: net.LookupHost,
	}
}

// SyncingPeers resolves DNS name into peers and returns them.
func (p *DNSSyncingPeerProvider) SyncingPeers(shardID uint32) (peers []p2p.Peer, err error) {
	dns := fmt.Sprintf("s%d.%s", shardID, p.zone)
	addrs, err := p.lookupHost(dns)
	if err != nil {
		return nil, errors.Wrapf(err,
			"[SYNC] cannot find peers using DNS name %#v", dns)
	}
	for _, addr := range addrs {
		peers = append(peers, p2p.Peer{IP: addr, Port: p.port})
	}
	return peers, nil
}

// LocalSyncingPeerProvider uses localnet deployment convention to synthesize
// syncing peers.
type LocalSyncingPeerProvider struct {
	basePort, selfPort   uint16
	numShards, shardSize uint32
}

// NewLocalSyncingPeerProvider returns a provider that synthesizes syncing
// peers given the network configuration
func NewLocalSyncingPeerProvider(
	basePort, selfPort uint16, numShards, shardSize uint32,
) *LocalSyncingPeerProvider {
	return &LocalSyncingPeerProvider{
		basePort:  basePort,
		selfPort:  selfPort,
		numShards: numShards,
		shardSize: shardSize,
	}
}

// SyncingPeers returns local syncing peers using the sharding configuration.
func (p *LocalSyncingPeerProvider) SyncingPeers(shardID uint32) (peers []p2p.Peer, err error) {
	if shardID >= p.numShards {
		return nil, errors.Errorf(
			"shard ID %d out of range 0..%d", shardID, p.numShards-1)
	}
	firstPort := uint32(p.basePort) + shardID
	endPort := uint32(p.basePort) + p.numShards*p.shardSize
	for port := firstPort; port < endPort; port += p.numShards {
		if port == uint32(p.selfPort) {
			continue // do not sync from self
		}
		peers = append(peers, p2p.Peer{IP: "127.0.0.1", Port: fmt.Sprint(port)})
	}
	return peers, nil
}

// doBeaconSyncing update received beaconchain blocks and downloads missing beacon chain blocks
func (node *Node) doBeaconSyncing() {
	if node.NodeConfig.IsOffline {
		return
	}

	if node.HarmonyConfig.General.RunElasticMode {
		return
	}

	if !node.NodeConfig.Downloader {
		// If Downloader is not working, we need also deal with blocks from beaconBlockChannel
		go func(node *Node) {
			// TODO ek – infinite loop; add shutdown/cleanup logic
			for _ = range node.BeaconBlockChannel {
			}
		}(node)
	}

	// TODO ek – infinite loop; add shutdown/cleanup logic
	for {
		if node.epochSync == nil {
			utils.Logger().Info().Msg("[EPOCHSYNC] initializing beacon sync")
			node.epochSync = node.createStateSync(node.EpochChain()).IntoEpochSync()
		}
		peersCount := node.epochSync.GetActivePeerNumber()
		if peersCount < legacysync.NumPeersLowBound {
			utils.Logger().Warn().
				Msgf("[EPOCHSYNC] num peers %d less than low bound %d; bootstrapping beacon sync config", peersCount, legacysync.NumPeersLowBound)
			peers, err := node.SyncingPeerProvider.SyncingPeers(shard.BeaconChainShardID)
			if err != nil {
				utils.Logger().
					Err(err).
					Msg("[EPOCHSYNC] cannot retrieve beacon syncing peers")
				continue
			}

			if err := node.epochSync.CreateSyncConfig(peers, shard.BeaconChainShardID, node.HarmonyConfig.P2P.WaitForEachPeerToConnect); err != nil {
				utils.Logger().Warn().Err(err).Msg("[EPOCHSYNC] cannot create beacon sync config")
				continue
			}
		}

		<-time.After(node.epochSync.SyncLoop(node.EpochChain(), nil))
	}
}

// DoSyncing keep the node in sync with other peers, willJoinConsensus means the node will try to join consensus after catch up
func (node *Node) DoSyncing(bc core.BlockChain, worker *worker.Worker, willJoinConsensus bool) {
	if node.NodeConfig.IsOffline {
		return
	}

	ticker := time.NewTicker(SyncFrequency)
	defer ticker.Stop()
	// TODO ek – infinite loop; add shutdown/cleanup logic
	for {
		select {
		case <-ticker.C:
			node.doSync(bc, worker, willJoinConsensus)
		case <-node.Consensus.BlockNumLowChan:
			node.doSync(bc, worker, willJoinConsensus)
		}
	}
}

// doSync keep the node in sync with other peers, willJoinConsensus means the node will try to join consensus after catch up
func (node *Node) doSync(bc core.BlockChain, worker *worker.Worker, willJoinConsensus bool) {

	syncInstance := node.SyncInstance()
	if syncInstance.GetActivePeerNumber() < legacysync.NumPeersLowBound {
		shardID := bc.ShardID()
		peers, err := node.SyncingPeerProvider.SyncingPeers(shardID)
		if err != nil {
			utils.Logger().Warn().
				Err(err).
				Uint32("shard_id", shardID).
				Msg("cannot retrieve syncing peers")
			return
		}
<<<<<<< HEAD
		if err := syncInstance.CreateSyncConfig(peers, shardID); err != nil {
=======
		if err := node.stateSync.CreateSyncConfig(peers, shardID, node.HarmonyConfig.P2P.WaitForEachPeerToConnect); err != nil {
>>>>>>> 0104b1d6
			utils.Logger().Warn().
				Err(err).
				Interface("peers", peers).
				Msg("[SYNC] create peers error")
			return
		}
		utils.Logger().Debug().Int("len", syncInstance.GetActivePeerNumber()).Msg("[SYNC] Get Active Peers")
	}
	// TODO: treat fake maximum height
	if isSynchronized, _, _ := syncInstance.GetParsedSyncStatusDoubleChecked(); !isSynchronized {
		node.IsSynchronized.UnSet()
		if willJoinConsensus {
			node.Consensus.BlocksNotSynchronized()
		}
		syncInstance.SyncLoop(bc, worker, false, node.Consensus, legacysync.LoopMinTime)
		if willJoinConsensus {
			node.IsSynchronized.Set()
			node.Consensus.BlocksSynchronized()
		}
	}
	node.IsSynchronized.Set()
}

// SupportGRPCSyncServer do gRPC sync server
func (node *Node) SupportGRPCSyncServer(port int) {
	node.InitSyncingServer(port)
	node.StartSyncingServer(port)
}

// StartGRPCSyncClient start the legacy gRPC sync process
func (node *Node) StartGRPCSyncClient() {
	if node.Blockchain().ShardID() != shard.BeaconChainShardID {
		utils.Logger().Info().
			Uint32("shardID", node.Blockchain().ShardID()).
			Msg("SupportBeaconSyncing")
		go node.doBeaconSyncing()
	}
}

// NodeSyncing makes sure to start all the processes needed to sync the node based on different configuration factors.
func (node *Node) NodeSyncing() {
	if node.HarmonyConfig.General.RunElasticMode {
		node.syncFromTiKVWriter() // this is for both reader and backup writers

		if node.HarmonyConfig.TiKV.Role == tikv.RoleReader {
			node.Consensus.UpdateConsensusInformation()
		}
		if node.HarmonyConfig.TiKV.Role == tikv.RoleWriter {
			node.supportSyncing() // the writer needs to be in sync with it's other peers
		}
	} else if !node.HarmonyConfig.General.IsOffline && node.HarmonyConfig.DNSSync.Client {
		node.supportSyncing() // for non-writer-reader mode a.k.a tikv nodes
	}
}

// supportSyncing keeps sleeping until it's doing consensus or it's a leader.
func (node *Node) supportSyncing() {
	joinConsensus := false
	// Check if the current node is explorer node.
	switch node.NodeConfig.Role() {
	case nodeconfig.Validator:
		joinConsensus = true
	}

	// Send new block to unsync node if the current node is not explorer node.
	// TODO: leo this pushing logic has to be removed
	if joinConsensus {
		go node.SendNewBlockToUnsync()
	}

	if !node.NodeConfig.StagedSync && node.stateSync == nil {
		node.stateSync = node.createStateSync(node.Blockchain())
		utils.Logger().Debug().Msg("[SYNC] initialized state sync")
	}

	if node.NodeConfig.StagedSync && node.stateStagedSync == nil {
		node.stateStagedSync = node.createStagedSync(node.Blockchain())
		utils.Logger().Debug().Msg("[SYNC] initialized state for staged sync")
	}

	go node.DoSyncing(node.Blockchain(), node.Worker, joinConsensus)
}

// InitSyncingServer starts downloader server.
func (node *Node) InitSyncingServer(port int) {
	if node.downloaderServer == nil {
		node.downloaderServer = legdownloader.NewServer(node, port)
	}
}

// StartSyncingServer starts syncing server.
func (node *Node) StartSyncingServer(port int) {
	utils.Logger().Info().Msg("[SYNC] support_syncing: StartSyncingServer")
	if node.downloaderServer.GrpcServer == nil {
		node.downloaderServer.Start()
	}
}

// SendNewBlockToUnsync send latest verified block to unsync, registered nodes
func (node *Node) SendNewBlockToUnsync() {

	for {
		block := <-node.Consensus.VerifiedNewBlock
		blockBytes, err := rlp.EncodeToBytes(block)
		if err != nil {
			utils.Logger().Warn().Msg("[SYNC] unable to encode block to hashes")
			continue
		}
		blockWithSigBytes, err := node.getEncodedBlockWithSigFromBlock(block)
		if err != nil {
			utils.Logger().Warn().Err(err).Msg("[SYNC] rlp encode BlockWithSig")
			continue
		}

		node.stateMutex.Lock()
		for peerID, config := range node.peerRegistrationRecord {
			elapseTime := time.Now().UnixNano() - config.timestamp
			if elapseTime > broadcastTimeout {
				utils.Logger().Warn().Str("peerID", peerID).Msg("[SYNC] SendNewBlockToUnsync to peer timeout")
				node.peerRegistrationRecord[peerID].client.Close("send new block to peer timeout")
				delete(node.peerRegistrationRecord, peerID)
				continue
			}
			sendBytes := blockBytes
			if config.withSig {
				sendBytes = blockWithSigBytes
			}
			response, err := config.client.PushNewBlock(node.GetSyncID(), sendBytes, false)
			// close the connection if cannot push new block to not synchronized node
			if err != nil {
				node.peerRegistrationRecord[peerID].client.Close("cannot push new block to not synchronized node")
				delete(node.peerRegistrationRecord, peerID)
			}
			if response != nil && response.Type == downloader_pb.DownloaderResponse_INSYNC {
				node.peerRegistrationRecord[peerID].client.Close("node is synchronized")
				delete(node.peerRegistrationRecord, peerID)
			}
		}
		node.stateMutex.Unlock()
	}
}

// CalculateResponse implements DownloadInterface on Node object.
func (node *Node) CalculateResponse(request *downloader_pb.DownloaderRequest, incomingPeer string) (*downloader_pb.DownloaderResponse, error) {
	response := &downloader_pb.DownloaderResponse{}
	if node.NodeConfig.IsOffline {
		return response, nil
	}
	switch request.Type {
	case downloader_pb.DownloaderRequest_BLOCKHASH:
		dnsServerRequestCounterVec.With(dnsReqMetricLabel("block_hash")).Inc()
		if request.BlockHash == nil {
			return response, fmt.Errorf("[SYNC] GetBlockHashes Request BlockHash is NIL")
		}
		if request.Size == 0 || request.Size > legacysync.SyncLoopBatchSize {
			return response, fmt.Errorf("[SYNC] GetBlockHashes Request contains invalid Size %v", request.Size)
		}
		size := uint64(request.Size)
		var startHashHeader common.Hash
		copy(startHashHeader[:], request.BlockHash[:])
		startHeader := node.Blockchain().GetHeaderByHash(startHashHeader)
		if startHeader == nil {
			return response, fmt.Errorf("[SYNC] GetBlockHashes Request cannot find startHash %s", startHashHeader.Hex())
		}
		startHeight := startHeader.Number().Uint64()
		endHeight := node.Blockchain().CurrentBlock().NumberU64()
		if startHeight >= endHeight {
			utils.Logger().
				Debug().
				Uint64("myHeight", endHeight).
				Uint64("requestHeight", startHeight).
				Str("incomingIP", request.Ip).
				Str("incomingPort", request.Port).
				Str("incomingPeer", incomingPeer).
				Msg("[SYNC] GetBlockHashes Request: I am not higher than requested node")
			return response, nil
		}

		for blockNum := startHeight; blockNum <= startHeight+size; blockNum++ {
			header := node.Blockchain().GetHeaderByNumber(blockNum)
			if header == nil {
				break
			}
			blockHash := header.Hash()
			response.Payload = append(response.Payload, blockHash[:])
		}

	case downloader_pb.DownloaderRequest_BLOCKHEADER:
		dnsServerRequestCounterVec.With(dnsReqMetricLabel("block_header")).Inc()
		var hash common.Hash
		for _, bytes := range request.Hashes {
			hash.SetBytes(bytes)
			encodedBlockHeader, err := node.getEncodedBlockHeaderByHash(hash)

			if err == nil {
				response.Payload = append(response.Payload, encodedBlockHeader)
			}
		}

	case downloader_pb.DownloaderRequest_BLOCK:
		dnsServerRequestCounterVec.With(dnsReqMetricLabel("block")).Inc()
		var hash common.Hash

		payloadSize := 0
		withSig := request.GetBlocksWithSig
		for _, bytes := range request.Hashes {
			hash.SetBytes(bytes)
			var (
				encoded []byte
				err     error
			)
			if withSig {
				encoded, err = node.getEncodedBlockWithSigByHash(hash)
			} else {
				encoded, err = node.getEncodedBlockByHash(hash)
			}
			if err != nil {
				continue
			}
			payloadSize += len(encoded)
			if payloadSize > getBlocksRequestHardCap {
				utils.Logger().Warn().Err(err).
					Int("req size", len(request.Hashes)).
					Int("cur size", len(response.Payload)).
					Msg("[SYNC] Max blocks response size reached, ignoring the rest.")
				break
			}
			response.Payload = append(response.Payload, encoded)
		}

	case downloader_pb.DownloaderRequest_BLOCKHEIGHT:
		dnsServerRequestCounterVec.With(dnsReqMetricLabel("block_height")).Inc()
		response.BlockHeight = node.Blockchain().CurrentBlock().NumberU64()

	// this is the out of sync node acts as grpc server side
	case downloader_pb.DownloaderRequest_NEWBLOCK:
		dnsServerRequestCounterVec.With(dnsReqMetricLabel("new block")).Inc()
		if node.IsSynchronized.IsSet() {
			response.Type = downloader_pb.DownloaderResponse_INSYNC
			return response, nil
		}
		block, err := legacysync.RlpDecodeBlockOrBlockWithSig(request.BlockHash)
		if err != nil {
			utils.Logger().Warn().Err(err).Msg("[SYNC] unable to decode received new block")
			return response, err
		}
		node.SyncInstance().AddNewBlock(request.PeerHash, block)

	case downloader_pb.DownloaderRequest_REGISTER:
		peerID := string(request.PeerHash[:])
		ip := request.Ip
		port := request.Port
		withSig := request.RegisterWithSig
		node.stateMutex.Lock()
		defer node.stateMutex.Unlock()
		if _, ok := node.peerRegistrationRecord[peerID]; ok {
			response.Type = downloader_pb.DownloaderResponse_FAIL
			utils.Logger().Warn().
				Interface("ip", ip).
				Interface("port", port).
				Msg("[SYNC] peerRegistration record already exists")
			return response, nil
		} else if len(node.peerRegistrationRecord) >= maxBroadcastNodes {
			response.Type = downloader_pb.DownloaderResponse_FAIL
			utils.Logger().Debug().
				Str("ip", ip).
				Str("port", port).
				Msg("[SYNC] maximum registration limit exceeds")
			return response, nil
		} else {
			response.Type = downloader_pb.DownloaderResponse_FAIL
			syncPort := legacysync.GetSyncingPort(port)
			client := legdownloader.ClientSetup(ip, syncPort, false)
			if client == nil {
				utils.Logger().Warn().
					Str("ip", ip).
					Str("port", port).
					Msg("[SYNC] unable to setup client for peerID")
				return response, nil
			}
			config := &syncConfig{timestamp: time.Now().UnixNano(), client: client, withSig: withSig}
			node.peerRegistrationRecord[peerID] = config
			utils.Logger().Debug().
				Str("ip", ip).
				Str("port", port).
				Msg("[SYNC] register peerID success")
			response.Type = downloader_pb.DownloaderResponse_SUCCESS
		}

	case downloader_pb.DownloaderRequest_REGISTERTIMEOUT:
		if !node.IsSynchronized.IsSet() {
			count := node.SyncInstance().RegisterNodeInfo()
			utils.Logger().Debug().
				Int("number", count).
				Msg("[SYNC] extra node registered")
		}

	case downloader_pb.DownloaderRequest_BLOCKBYHEIGHT:
		if len(request.Heights) == 0 {
			return response, errors.New("empty heights list provided")
		}

		if len(request.Heights) > int(legacysync.SyncLoopBatchSize) {
			return response, errors.New("exceed size limit")
		}

		out := make([][]byte, 0, len(request.Heights))
		for _, v := range request.Heights {
			block := node.Blockchain().GetBlockByNumber(v)
			if block == nil {
				return response, errors.Errorf("no block with height %d found", v)
			}
			blockBytes, err := node.getEncodedBlockWithSigByHeight(v)
			if err != nil {
				return response, errors.Errorf("failed to get block")
			}
			out = append(out, blockBytes)
		}
		response.Payload = out
	}

	return response, nil
}

func init() {
	prom.PromRegistry().MustRegister(
		dnsServerRequestCounterVec,
	)
}

var (
	dnsServerRequestCounterVec = prometheus.NewCounterVec(
		prometheus.CounterOpts{
			Namespace: "hmy",
			Subsystem: "dns_server",
			Name:      "request_count",
			Help:      "request count for each dns request",
		},
		[]string{"method"},
	)
)

func dnsReqMetricLabel(method string) prometheus.Labels {
	return prometheus.Labels{
		"method": method,
	}
}

const (
	headerCacheSize       = 10000
	blockCacheSize        = 10000
	blockWithSigCacheSize = 10000
)

var (
	// Cached fields for block header and block requests
	headerReqCache, _       = lru.New(headerCacheSize)
	blockReqCache, _        = lru.New(blockCacheSize)
	blockWithSigReqCache, _ = lru.New(blockWithSigCacheSize)

	errHeaderNotExist = errors.New("header not exist")
	errBlockNotExist  = errors.New("block not exist")
)

func (node *Node) getEncodedBlockHeaderByHash(hash common.Hash) ([]byte, error) {
	if b, ok := headerReqCache.Get(hash); ok {
		return b.([]byte), nil
	}
	h := node.Blockchain().GetHeaderByHash(hash)
	if h == nil {
		return nil, errHeaderNotExist
	}
	b, err := rlp.EncodeToBytes(h)
	if err != nil {
		return nil, err
	}
	headerReqCache.Add(hash, b)
	return b, nil
}

func (node *Node) getEncodedBlockByHash(hash common.Hash) ([]byte, error) {
	if b, ok := blockReqCache.Get(hash); ok {
		return b.([]byte), nil
	}
	blk := node.Blockchain().GetBlockByHash(hash)
	if blk == nil {
		return nil, errBlockNotExist
	}
	b, err := rlp.EncodeToBytes(blk)
	if err != nil {
		return nil, err
	}
	blockReqCache.Add(hash, b)
	return b, nil
}

func (node *Node) getEncodedBlockWithSigByHash(hash common.Hash) ([]byte, error) {
	if b, ok := blockWithSigReqCache.Get(hash); ok {
		return b.([]byte), nil
	}
	blk := node.Blockchain().GetBlockByHash(hash)
	if blk == nil {
		return nil, errBlockNotExist
	}
	sab, err := node.getCommitSigAndBitmapFromChildOrDB(blk)
	if err != nil {
		return nil, err
	}
	bwh := legacysync.BlockWithSig{
		Block:              blk,
		CommitSigAndBitmap: sab,
	}
	b, err := rlp.EncodeToBytes(bwh)
	if err != nil {
		return nil, err
	}
	blockWithSigReqCache.Add(hash, b)
	return b, nil
}

func (node *Node) getEncodedBlockWithSigByHeight(height uint64) ([]byte, error) {
	blk := node.Blockchain().GetBlockByNumber(height)
	if blk == nil {
		return nil, errBlockNotExist
	}
	sab, err := node.getCommitSigAndBitmapFromChildOrDB(blk)
	if err != nil {
		return nil, err
	}
	bwh := legacysync.BlockWithSig{
		Block:              blk,
		CommitSigAndBitmap: sab,
	}
	b, err := rlp.EncodeToBytes(bwh)
	if err != nil {
		return nil, err
	}
	return b, nil
}

func (node *Node) getEncodedBlockWithSigFromBlock(block *types.Block) ([]byte, error) {
	bwh := legacysync.BlockWithSig{
		Block:              block,
		CommitSigAndBitmap: block.GetCurrentCommitSig(),
	}
	return rlp.EncodeToBytes(bwh)
}

func (node *Node) getCommitSigAndBitmapFromChildOrDB(block *types.Block) ([]byte, error) {
	child := node.Blockchain().GetBlockByNumber(block.NumberU64() + 1)
	if child != nil {
		return node.getCommitSigFromChild(block, child)
	}
	return node.getCommitSigFromDB(block)
}

func (node *Node) getCommitSigFromChild(parent, child *types.Block) ([]byte, error) {
	if child.ParentHash() != parent.Hash() {
		return nil, fmt.Errorf("child's parent hash unexpected: %v / %v",
			child.ParentHash().String(), parent.Hash().String())
	}
	sig := child.Header().LastCommitSignature()
	bitmap := child.Header().LastCommitBitmap()
	return append(sig[:], bitmap...), nil
}

func (node *Node) getCommitSigFromDB(block *types.Block) ([]byte, error) {
	return node.Blockchain().ReadCommitSig(block.NumberU64())
}

// SyncStatus return the syncing status, including whether node is syncing
// and the target block number, and the difference between current block
// and target block.
func (node *Node) SyncStatus(shardID uint32) (bool, uint64, uint64) {
	if node.NodeConfig.Role() == nodeconfig.ExplorerNode {
		exp, err := node.getExplorerService()
		if err != nil {
			// unreachable code
			return false, 0, largeNumberDiff
		}
		if !exp.IsAvailable() {
			return false, 0, largeNumberDiff
		}
	}

	ds := node.getDownloaders()
	if ds == nil || !ds.IsActive() {
		// downloaders inactive. Ask DNS sync instead
		return node.legacySyncStatus(shardID)
	}
	return ds.SyncStatus(shardID)
}

func (node *Node) legacySyncStatus(shardID uint32) (bool, uint64, uint64) {
	switch shardID {
	case node.NodeConfig.ShardID:
		if node.SyncInstance() == nil {
			return false, 0, 0
		}
		return node.SyncInstance().GetParsedSyncStatus()

	case shard.BeaconChainShardID:
		if node.epochSync == nil {
			return false, 0, 0
		}
		result := node.epochSync.GetSyncStatus()
		return result.IsSynchronized, result.OtherHeight, result.HeightDiff

	default:
		// Shard node is not working on
		return false, 0, 0
	}
}

// IsOutOfSync return whether the node is out of sync of the given hsardID
func (node *Node) IsOutOfSync(shardID uint32) bool {
	ds := node.getDownloaders()
	if ds == nil || !ds.IsActive() {
		// downloaders inactive. Ask DNS sync instead
		return node.legacyIsOutOfSync(shardID)
	}
	isSyncing, _, _ := ds.SyncStatus(shardID)
	return !isSyncing
}

func (node *Node) legacyIsOutOfSync(shardID uint32) bool {
	switch shardID {
	case node.NodeConfig.ShardID:
		if !node.NodeConfig.StagedSync && node.stateSync == nil {
			return true
		} else if node.NodeConfig.StagedSync && node.stateStagedSync == nil {
			return true
		}
		return node.SyncInstance().IsSynchronized()

	case shard.BeaconChainShardID:
		if node.epochSync == nil {
			return true
		}
		result := node.epochSync.GetSyncStatus()
		return !result.IsSynchronized

	default:
		return true
	}
}

// SyncPeers return connected sync peers for each shard
func (node *Node) SyncPeers() map[string]int {
	ds := node.getDownloaders()
	if ds == nil {
		return nil
	}
	nums := ds.NumPeers()
	res := make(map[string]int)
	for sid, num := range nums {
		s := fmt.Sprintf("shard-%v", sid)
		res[s] = num
	}
	return res
}

func (node *Node) getDownloaders() *downloader.Downloaders {
	syncService := node.serviceManager.GetService(service.Synchronize)
	if syncService == nil {
		return nil
	}
	dsService, ok := syncService.(*synchronize.Service)
	if !ok {
		return nil
	}
	return dsService.Downloaders
}<|MERGE_RESOLUTION|>--- conflicted
+++ resolved
@@ -296,11 +296,7 @@
 				Msg("cannot retrieve syncing peers")
 			return
 		}
-<<<<<<< HEAD
-		if err := syncInstance.CreateSyncConfig(peers, shardID); err != nil {
-=======
-		if err := node.stateSync.CreateSyncConfig(peers, shardID, node.HarmonyConfig.P2P.WaitForEachPeerToConnect); err != nil {
->>>>>>> 0104b1d6
+		if err := syncInstance.CreateSyncConfig(peers, shardID, node.HarmonyConfig.P2P.WaitForEachPeerToConnect); err != nil {
 			utils.Logger().Warn().
 				Err(err).
 				Interface("peers", peers).
