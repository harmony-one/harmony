--- conflicted
+++ resolved
@@ -64,57 +64,35 @@
 	return node.unixTimeAtNodeStart
 }
 
-<<<<<<< HEAD
+// ReportPlainErrorSink is the report of failed transactions this node has (held inmemory only)
+func (node *Node) ReportPlainErrorSink() types.TransactionErrorReports {
+	return node.TransactionErrorSink.PlainReport()
+}
+
 // GetNodeConfig ..
 func (node *Node) GetNodeConfig() *nodeconfig.ConfigType {
 	return node.NodeConfig
-}
-
-// ErroredTransactionSink is the inmemory failed transactions this node has
-func (node *Node) ErroredTransactionSink() []types.RPCTransactionError {
-	node.errorSink.Lock()
-	defer node.errorSink.Unlock()
-	result := []types.RPCTransactionError{}
-	node.errorSink.failedTxns.Do(func(d interface{}) {
-		if d != nil {
-			result = append(result, d.(types.RPCTransactionError))
-		}
-	})
-	return result
-=======
-// ReportPlainErrorSink is the report of failed transactions this node has (held inmemory only)
-func (node *Node) ReportPlainErrorSink() types.TransactionErrorReports {
-	return node.TransactionErrorSink.PlainReport()
->>>>>>> bb538ce6
 }
 
 // StartRPC start RPC service
 func (node *Node) StartRPC(nodePort string) error {
 	// Gather all the possible APIs to surface
 	harmony, _ = hmy.New(
-		node, node.TxPool,
-		node.CxPool,
-		new(event.TypeMux),
-		node.Consensus.ShardID,
+		node, node.TxPool, node.CxPool, new(event.TypeMux), node.Consensus.ShardID,
 	)
 
-	// TODO put in explorer service that came via service manager
+	// TODO need to add explorer service
+
 	apis := node.APIs()
+	port, _ := strconv.Atoi(nodePort)
 
-	port, _ := strconv.Atoi(nodePort)
 	ip := ""
-
 	if !nodeconfig.GetPublicRPC() {
 		ip = "127.0.0.1"
 	}
-
 	httpEndpoint = fmt.Sprintf("%v:%v", ip, port+rpcHTTPPortOffset)
 
-	if err := node.startHTTP(
-		httpEndpoint, apis,
-		httpModules, httpOrigins,
-		httpVirtualHosts, httpTimeouts,
-	); err != nil {
+	if err := node.startHTTP(httpEndpoint, apis, httpModules, httpOrigins, httpVirtualHosts, httpTimeouts); err != nil {
 		return err
 	}
 	wsEndpoint = fmt.Sprintf("%v:%v", ip, port+rpcWSPortOffset)
