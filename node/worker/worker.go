--- conflicted
+++ resolved
@@ -120,13 +120,9 @@
 			if err != nil {
 				w.current.state.RevertToSnapshot(snap)
 				invalid = append(invalid, tx)
-<<<<<<< HEAD
-				utils.Logger().Debug().Err(err).Msg("Invalid transaction")
-=======
 				utils.GetLogInstance().Error("Commit transaction error",
 					"Transaction Id", tx.Hash().Hex(),
 					"err", err)
->>>>>>> acbe3d9a
 			} else {
 				selected = append(selected, tx)
 				// handle the case when msg was not able to extracted from tx
