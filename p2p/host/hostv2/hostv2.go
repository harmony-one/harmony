package hostv2

import (
	"context"
	"fmt"

	"github.com/ethereum/go-ethereum/log"
	"github.com/harmony-one/harmony/internal/utils"
	"github.com/harmony-one/harmony/p2p"
	libp2p "github.com/libp2p/go-libp2p"
	p2p_crypto "github.com/libp2p/go-libp2p-crypto"
	libp2phost "github.com/libp2p/go-libp2p-host"
	libp2pdht "github.com/libp2p/go-libp2p-kad-dht"
	net "github.com/libp2p/go-libp2p-net"
	peer "github.com/libp2p/go-libp2p-peer"
	peerstore "github.com/libp2p/go-libp2p-peerstore"
	multiaddr "github.com/multiformats/go-multiaddr"
)

const (
	// BatchSizeInByte The batch size in byte (64MB) in which we return data
	BatchSizeInByte = 1 << 16
	// ProtocolID The ID of protocol used in stream handling.
	ProtocolID = "/harmony/0.0.1"
)

// HostV2 is the version 2 p2p host
type HostV2 struct {
<<<<<<< HEAD
	h                libp2phost.Host
	self             p2p.Peer
	dht              *libp2pdht.IpfsDHT
	rendezvousString string
	bootNodes        []multiaddr.Multiaddr
=======
	h      libp2phost.Host
	self   p2p.Peer
	priKey p2p_crypto.PrivKey
	pubKey p2p_crypto.PubKey
}

// AddPeer add p2p.Peer into Peerstore
func (host *HostV2) AddPeer(p *p2p.Peer) error {
	if p.PeerID != "" && len(p.Addrs) != 0 {
		host.Peerstore().AddAddrs(p.PeerID, p.Addrs, peerstore.PermanentAddrTTL)
		return nil
	}

	addr := fmt.Sprintf("/ip4/%s/tcp/%s", p.IP, p.Port)
	targetAddr, err := multiaddr.NewMultiaddr(addr)
	if err != nil {
		log.Error("AddPeer NewMultiaddr error", "error", err)
		return err
	}

	if p.PeerID == "" {
		_, pubKey, err := utils.GenKeyP2PRand()
		if err != nil {
			log.Error("AddPeer GenKey error", "error", err)
			return err
		}

		peerID, err := peer.IDFromPublicKey(pubKey)
		if err != nil {
			log.Error("AddPeer IDFromPublicKey error", "error", err)
			return err
		}

		p.PeerID = peerID
	}

	p.Addrs = append(p.Addrs, targetAddr)

	host.Peerstore().AddAddrs(p.PeerID, p.Addrs, peerstore.PermanentAddrTTL)

	return nil
>>>>>>> afbe5b56
}

// Peerstore returns the peer store
func (host *HostV2) Peerstore() peerstore.Peerstore {
	return host.h.Peerstore()
}

// New creates a host for p2p communication
func New(self p2p.Peer) *HostV2 {
	sourceAddr, err := multiaddr.NewMultiaddr(fmt.Sprintf("/ip4/0.0.0.0/tcp/%s", self.Port))
	catchError(err)

	priKey, pubKey, err := utils.GenKeyP2PRand()
	catchError(err)

	p2pHost, err := libp2p.New(context.Background(),
		libp2p.ListenAddrs(sourceAddr),
		libp2p.Identity(priKey),
		// TODO(ricl): Other features to probe
		// libp2p.EnableRelay; libp2p.Routing;
	)

	catchError(err)
<<<<<<< HEAD
	log.Debug("HostV2 is up!", "maddr", sourceAddr.String()+"/ipfs/"+p2pHost.ID().Pretty())
	h := &HostV2{
		h:         p2pHost,
		self:      self,
		bootNodes: bootstrapPeers,
=======
	log.Debug("HostV2 is up!", "port", self.Port, "id", p2pHost.ID().Pretty(), "addr", sourceAddr)

	h := &HostV2{
		h:      p2pHost,
		self:   self,
		priKey: priKey,
		pubKey: pubKey,
>>>>>>> afbe5b56
	}

	return h
}

// GetID returns ID.Pretty
func (host *HostV2) GetID() peer.ID {
	return host.h.ID()
}

// GetSelfPeer gets self peer
func (host *HostV2) GetSelfPeer() p2p.Peer {
	return host.self
}

// BindHandlerAndServe bind a streamHandler to the harmony protocol.
func (host *HostV2) BindHandlerAndServe(handler p2p.StreamHandler) {
	// host.h.SetStreamHandler(ProtocolID, func(s net.Stream) {
	// 	log.Debug("Got stream")
	// 	handler(s)
	// })
	host.setupDiscovery()
	log.Debug("after set")
	// Hang forever
	// <-make(chan struct{})
}

// BindHandler -
func (host *HostV2) BindHandler(handler p2p.StreamHandler) {
	host.h.SetStreamHandler(ProtocolID, func(s net.Stream) {
		log.Debug("Got stream!!")
		handler(s)
	})
}

// SendMessage a p2p message sending function with signature compatible to p2pv1.
func (host *HostV2) SendMessage(p p2p.Peer, message []byte) error {
	s, err := host.h.NewStream(context.Background(), p.PeerID, ProtocolID)
	if err != nil {
		log.Error("Failed to send message", "from", host.self, "to", p, "error", err)
		return err
	}

	defer s.Close()
	s.Write(message)

	return nil
}

// SendMessageToPeer -
func (host *HostV2) SendMessageToPeer(peerID peer.ID, msg string) error {
	s, err := host.h.NewStream(context.Background(), peerID, ProtocolID)
	if err != nil {
		log.Error("Failed to send message", "from", host.self, "to", peerID, "error", err)
		return err
	}

	// Create a buffered stream so that read and writes are non blocking.
	w := bufio.NewWriter(s)

	_, err = w.WriteString(msg + "\n")
	w.Flush()
	catchError(err)
	return nil
}

// Close closes the host
func (host *HostV2) Close() error {
	return host.h.Close()
}

// Broadcast -
func (host *HostV2) Broadcast() {
	msg := fmt.Sprintf("Ping from %s", host.h.Addrs())
	for _, peer := range host.Peerstore().Peers() {
		err := host.SendMessageToPeer(peer, msg)
		catchError(err)
		// log.Debug("ping", "peer", peer, "addr", host.Peerstore().Addrs(peer), "msg", msg)
	}
}<|MERGE_RESOLUTION|>--- conflicted
+++ resolved
@@ -1,6 +1,7 @@
 package hostv2
 
 import (
+	"bufio"
 	"context"
 	"fmt"
 
@@ -10,7 +11,6 @@
 	libp2p "github.com/libp2p/go-libp2p"
 	p2p_crypto "github.com/libp2p/go-libp2p-crypto"
 	libp2phost "github.com/libp2p/go-libp2p-host"
-	libp2pdht "github.com/libp2p/go-libp2p-kad-dht"
 	net "github.com/libp2p/go-libp2p-net"
 	peer "github.com/libp2p/go-libp2p-peer"
 	peerstore "github.com/libp2p/go-libp2p-peerstore"
@@ -26,13 +26,6 @@
 
 // HostV2 is the version 2 p2p host
 type HostV2 struct {
-<<<<<<< HEAD
-	h                libp2phost.Host
-	self             p2p.Peer
-	dht              *libp2pdht.IpfsDHT
-	rendezvousString string
-	bootNodes        []multiaddr.Multiaddr
-=======
 	h      libp2phost.Host
 	self   p2p.Peer
 	priKey p2p_crypto.PrivKey
@@ -74,7 +67,6 @@
 	host.Peerstore().AddAddrs(p.PeerID, p.Addrs, peerstore.PermanentAddrTTL)
 
 	return nil
->>>>>>> afbe5b56
 }
 
 // Peerstore returns the peer store
@@ -98,13 +90,6 @@
 	)
 
 	catchError(err)
-<<<<<<< HEAD
-	log.Debug("HostV2 is up!", "maddr", sourceAddr.String()+"/ipfs/"+p2pHost.ID().Pretty())
-	h := &HostV2{
-		h:         p2pHost,
-		self:      self,
-		bootNodes: bootstrapPeers,
-=======
 	log.Debug("HostV2 is up!", "port", self.Port, "id", p2pHost.ID().Pretty(), "addr", sourceAddr)
 
 	h := &HostV2{
@@ -112,7 +97,6 @@
 		self:   self,
 		priKey: priKey,
 		pubKey: pubKey,
->>>>>>> afbe5b56
 	}
 
 	return h
