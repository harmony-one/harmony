package p2p

import (
	"fmt"
	"net"

	"github.com/harmony-one/bls/ffi/go/bls"
	"github.com/libp2p/go-libp2p-peer"
	"github.com/multiformats/go-multiaddr"
)

// StreamHandler handles incoming p2p message.
type StreamHandler func(Stream)

// Peer is the object for a p2p peer (node)
type Peer struct {
	IP          string                // IP address of the peer
	Port        string                // Port number of the peer
<<<<<<< HEAD
	PubKey      kyber.Point           // Public key of the peer, used for consensus signing
=======
	PubKey      *bls.PublicKey        // Public key of the peer, used for consensus signing
	Ready       bool                  // Ready is true if the peer is ready to join consensus. (FIXME: deprecated)
>>>>>>> b4cc592e
	ValidatorID int                   // -1 is the default value, means not assigned any validator ID in the shard
	Addrs       []multiaddr.Multiaddr // MultiAddress of the peer
	PeerID      peer.ID               // PeerID, the pubkey for communication
}

func (p Peer) String() string {
	return fmt.Sprintf("%s/%s[%d]", net.JoinHostPort(p.IP, p.Port), p.PeerID, len(p.Addrs))
}<|MERGE_RESOLUTION|>--- conflicted
+++ resolved
@@ -5,8 +5,8 @@
 	"net"
 
 	"github.com/harmony-one/bls/ffi/go/bls"
-	"github.com/libp2p/go-libp2p-peer"
-	"github.com/multiformats/go-multiaddr"
+	peer "github.com/libp2p/go-libp2p-peer"
+	ma "github.com/multiformats/go-multiaddr"
 )
 
 // StreamHandler handles incoming p2p message.
@@ -14,17 +14,12 @@
 
 // Peer is the object for a p2p peer (node)
 type Peer struct {
-	IP          string                // IP address of the peer
-	Port        string                // Port number of the peer
-<<<<<<< HEAD
-	PubKey      kyber.Point           // Public key of the peer, used for consensus signing
-=======
-	PubKey      *bls.PublicKey        // Public key of the peer, used for consensus signing
-	Ready       bool                  // Ready is true if the peer is ready to join consensus. (FIXME: deprecated)
->>>>>>> b4cc592e
-	ValidatorID int                   // -1 is the default value, means not assigned any validator ID in the shard
-	Addrs       []multiaddr.Multiaddr // MultiAddress of the peer
-	PeerID      peer.ID               // PeerID, the pubkey for communication
+	IP          string         // IP address of the peer
+	Port        string         // Port number of the peer
+	PubKey      *bls.PublicKey // Public key of the peer, used for consensus signing
+	ValidatorID int            // -1 is the default value, means not assigned any validator ID in the shard
+	Addrs       []ma.Multiaddr // MultiAddress of the peer
+	PeerID      peer.ID        // PeerID, the pubkey for communication
 }
 
 func (p Peer) String() string {
