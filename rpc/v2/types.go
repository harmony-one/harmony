package v2

import (
	"fmt"
	"math/big"
	"strings"

	"github.com/pkg/errors"

	"github.com/ethereum/go-ethereum/common"
	"github.com/ethereum/go-ethereum/common/hexutil"
	ethtypes "github.com/ethereum/go-ethereum/core/types"
	"github.com/harmony-one/harmony/block"
	"github.com/harmony-one/harmony/core/types"
	"github.com/harmony-one/harmony/crypto/bls"
	internal_common "github.com/harmony-one/harmony/internal/common"
	staking "github.com/harmony-one/harmony/staking/types"
)

// BlockWithTxHash represents a block that will serialize to the RPC representation of a block
// having ONLY transaction hashes in the Transaction & Staking transaction fields.
type BlockWithTxHash struct {
	Number           *big.Int       `json:"number"`
	ViewID           *big.Int       `json:"viewID"`
	Epoch            *big.Int       `json:"epoch"`
	Hash             common.Hash    `json:"hash"`
	ParentHash       common.Hash    `json:"parentHash"`
	Nonce            uint64         `json:"nonce"`
	MixHash          common.Hash    `json:"mixHash"`
	LogsBloom        ethtypes.Bloom `json:"logsBloom"`
	StateRoot        common.Hash    `json:"stateRoot"`
	Miner            string         `json:"miner"`
	Difficulty       uint64         `json:"difficulty"`
	ExtraData        hexutil.Bytes  `json:"extraData"`
	Size             uint64         `json:"size"`
	GasLimit         uint64         `json:"gasLimit"`
	GasUsed          uint64         `json:"gasUsed"`
	VRF              common.Hash    `json:"vrf"`
	VRFProof         hexutil.Bytes  `json:"vrfProof"`
	Timestamp        *big.Int       `json:"timestamp"`
	TransactionsRoot common.Hash    `json:"transactionsRoot"`
	ReceiptsRoot     common.Hash    `json:"receiptsRoot"`
	Uncles           []common.Hash  `json:"uncles"`
	Transactions     []common.Hash  `json:"transactions"`
	EthTransactions  []common.Hash  `json:"transactionsInEthHash"`
	StakingTxs       []common.Hash  `json:"stakingTransactions"`
	Signers          []string       `json:"signers,omitempty"`
}

// BlockHeader represents a block header that will serialize to the RPC representation of a block header
type BlockHeader struct {
	ParentHash           common.Hash    `json:"parentHash"`
<<<<<<< HEAD
	Miner                string         `json:"miner"`
=======
	Miner                common.Address `json:"miner"`
>>>>>>> 8e93ea63
	StateRoot            common.Hash    `json:"stateRoot"`
	TransactionsRoot     common.Hash    `json:"transactionsRoot"`
	ReceiptsRoot         common.Hash    `json:"receiptsRoot"`
	OutgoingReceiptsRoot common.Hash    `json:"outgoingReceiptsRoot"`
	IncomingReceiptsRoot common.Hash    `json:"incomingReceiptsRoot"`
	LogsBloom            ethtypes.Bloom `json:"logsBloom"`
	Number               *big.Int       `json:"number"`
	GasLimit             uint64         `json:"gasLimit"`
	GasUsed              uint64         `json:"gasUsed"`
	Timestamp            *big.Int       `json:"timestamp"`
	ExtraData            hexutil.Bytes  `json:"extraData"`
	MixHash              common.Hash    `json:"mixHash"`
	ViewID               *big.Int       `json:"viewID"`
	Epoch                *big.Int       `json:"epoch"`
	ShardID              uint32         `json:"shardID"`
	LastCommitSignature  hexutil.Bytes  `json:"lastCommitSignature"`
	LastCommitBitmap     hexutil.Bytes  `json:"lastCommitBitmap"`
	Vrf                  hexutil.Bytes  `json:"vrf"`
	Vdf                  hexutil.Bytes  `json:"vdf"`
	ShardState           hexutil.Bytes  `json:"shardState"`
	CrossLink            hexutil.Bytes  `json:"crossLink"`
	Slashes              hexutil.Bytes  `json:"slashes"`
<<<<<<< HEAD
	MmrRoot              hexutil.Bytes  `json:"mmrRoot"`
=======
>>>>>>> 8e93ea63
}

// BlockWithFullTx represents a block that will serialize to the RPC representation of a block
// having FULL transactions in the Transaction & Staking transaction fields.
type BlockWithFullTx struct {
	Number           *big.Int              `json:"number"`
	ViewID           *big.Int              `json:"viewID"`
	Epoch            *big.Int              `json:"epoch"`
	Hash             common.Hash           `json:"hash"`
	ParentHash       common.Hash           `json:"parentHash"`
	Nonce            uint64                `json:"nonce"`
	MixHash          common.Hash           `json:"mixHash"`
	LogsBloom        ethtypes.Bloom        `json:"logsBloom"`
	StateRoot        common.Hash           `json:"stateRoot"`
	Miner            string                `json:"miner"`
	Difficulty       uint64                `json:"difficulty"`
	ExtraData        hexutil.Bytes         `json:"extraData"`
	Size             uint64                `json:"size"`
	GasLimit         uint64                `json:"gasLimit"`
	GasUsed          uint64                `json:"gasUsed"`
	VRF              common.Hash           `json:"vrf"`
	VRFProof         hexutil.Bytes         `json:"vrfProof"`
	Timestamp        *big.Int              `json:"timestamp"`
	TransactionsRoot common.Hash           `json:"transactionsRoot"`
	ReceiptsRoot     common.Hash           `json:"receiptsRoot"`
	Uncles           []common.Hash         `json:"uncles"`
	Transactions     []*Transaction        `json:"transactions"`
	StakingTxs       []*StakingTransaction `json:"stakingTransactions"`
	Signers          []string              `json:"signers,omitempty"`
}

// Transaction represents a transaction that will serialize to the RPC representation of a transaction
type Transaction struct {
	BlockHash        common.Hash   `json:"blockHash"`
	BlockNumber      *big.Int      `json:"blockNumber"`
	From             string        `json:"from"`
	Timestamp        uint64        `json:"timestamp"`
	Gas              uint64        `json:"gas"`
	GasPrice         *big.Int      `json:"gasPrice"`
	Hash             common.Hash   `json:"hash"`
	EthHash          common.Hash   `json:"ethHash"`
	Input            hexutil.Bytes `json:"input"`
	Nonce            uint64        `json:"nonce"`
	To               string        `json:"to"`
	TransactionIndex uint64        `json:"transactionIndex"`
	Value            *big.Int      `json:"value"`
	ShardID          uint32        `json:"shardID"`
	ToShardID        uint32        `json:"toShardID"`
	V                *hexutil.Big  `json:"v"`
	R                *hexutil.Big  `json:"r"`
	S                *hexutil.Big  `json:"s"`
}

// StakingTransaction represents a transaction that will serialize to the RPC representation of a staking transaction
type StakingTransaction struct {
	BlockHash        common.Hash  `json:"blockHash"`
	BlockNumber      *big.Int     `json:"blockNumber"`
	From             string       `json:"from"`
	Timestamp        uint64       `json:"timestamp"`
	Gas              uint64       `json:"gas"`
	GasPrice         *big.Int     `json:"gasPrice"`
	Hash             common.Hash  `json:"hash"`
	Nonce            uint64       `json:"nonce"`
	TransactionIndex uint64       `json:"transactionIndex"`
	V                *hexutil.Big `json:"v"`
	R                *hexutil.Big `json:"r"`
	S                *hexutil.Big `json:"s"`
	Type             string       `json:"type"`
	Msg              interface{}  `json:"msg"`
}

// CreateValidatorMsg represents a staking transaction's create validator directive that
// will serialize to the RPC representation
type CreateValidatorMsg struct {
	ValidatorAddress   string                    `json:"validatorAddress"`
	CommissionRate     *big.Int                  `json:"commissionRate"`
	MaxCommissionRate  *big.Int                  `json:"maxCommissionRate"`
	MaxChangeRate      *big.Int                  `json:"maxChangeRate"`
	MinSelfDelegation  *big.Int                  `json:"minSelfDelegation"`
	MaxTotalDelegation *big.Int                  `json:"maxTotalDelegation"`
	Amount             *big.Int                  `json:"amount"`
	Name               string                    `json:"name"`
	Website            string                    `json:"website"`
	Identity           string                    `json:"identity"`
	SecurityContact    string                    `json:"securityContact"`
	Details            string                    `json:"details"`
	SlotPubKeys        []bls.SerializedPublicKey `json:"slotPubKeys"`
	SlotKeySigs        []bls.SerializedSignature `json:"slotKeySigs"`
}

// EditValidatorMsg represents a staking transaction's edit validator directive that
// will serialize to the RPC representation
type EditValidatorMsg struct {
	ValidatorAddress   string                   `json:"validatorAddress"`
	CommissionRate     *big.Int                 `json:"commissionRate"`
	MinSelfDelegation  *big.Int                 `json:"minSelfDelegation"`
	MaxTotalDelegation *big.Int                 `json:"maxTotalDelegation"`
	Name               string                   `json:"name"`
	Website            string                   `json:"website"`
	Identity           string                   `json:"identity"`
	SecurityContact    string                   `json:"securityContact"`
	Details            string                   `json:"details"`
	SlotPubKeyToAdd    *bls.SerializedPublicKey `json:"slotPubKeyToAdd"`
	SlotPubKeyToRemove *bls.SerializedPublicKey `json:"slotPubKeyToRemove"`
	SlotKeyToAddSig    *bls.SerializedSignature `json:"slotKeyToAddSig"`
}

// CollectRewardsMsg represents a staking transaction's collect rewards directive that
// will serialize to the RPC representation
type CollectRewardsMsg struct {
	DelegatorAddress string `json:"delegatorAddress"`
}

// DelegateMsg represents a staking transaction's delegate directive that
// will serialize to the RPC representation
type DelegateMsg struct {
	DelegatorAddress string   `json:"delegatorAddress"`
	ValidatorAddress string   `json:"validatorAddress"`
	Amount           *big.Int `json:"amount"`
}

// UndelegateMsg represents a staking transaction's delegate directive that
// will serialize to the RPC representation
type UndelegateMsg struct {
	DelegatorAddress string   `json:"delegatorAddress"`
	ValidatorAddress string   `json:"validatorAddress"`
	Amount           *big.Int `json:"amount"`
}

// TxReceipt represents a transaction receipt that will serialize to the RPC representation.
type TxReceipt struct {
	BlockHash         common.Hash    `json:"blockHash"`
	TransactionHash   common.Hash    `json:"transactionHash"`
	BlockNumber       uint64         `json:"blockNumber"`
	TransactionIndex  uint64         `json:"transactionIndex"`
	GasUsed           uint64         `json:"gasUsed"`
	CumulativeGasUsed uint64         `json:"cumulativeGasUsed"`
	ContractAddress   common.Address `json:"contractAddress"`
	Logs              []*types.Log   `json:"logs"`
	LogsBloom         ethtypes.Bloom `json:"logsBloom"`
	ShardID           uint32         `json:"shardID"`
	From              string         `json:"from"`
	To                string         `json:"to"`
	Root              hexutil.Bytes  `json:"root"`
	Status            uint           `json:"status"`
}

// StakingTxReceipt represents a staking transaction receipt that will serialize to the RPC representation.
type StakingTxReceipt struct {
	BlockHash         common.Hash       `json:"blockHash"`
	TransactionHash   common.Hash       `json:"transactionHash"`
	BlockNumber       uint64            `json:"blockNumber"`
	TransactionIndex  uint64            `json:"transactionIndex"`
	GasUsed           uint64            `json:"gasUsed"`
	CumulativeGasUsed uint64            `json:"cumulativeGasUsed"`
	ContractAddress   common.Address    `json:"contractAddress"`
	Logs              []*types.Log      `json:"logs"`
	LogsBloom         ethtypes.Bloom    `json:"logsBloom"`
	Sender            string            `json:"sender"`
	Type              staking.Directive `json:"type"`
	Root              hexutil.Bytes     `json:"root"`
	Status            uint              `json:"status"`
}

// CxReceipt represents a CxReceipt that will serialize to the RPC representation of a CxReceipt
type CxReceipt struct {
	BlockHash   common.Hash `json:"blockHash"`
	BlockNumber *big.Int    `json:"blockNumber"`
	TxHash      common.Hash `json:"hash"`
	From        string      `json:"from"`
	To          string      `json:"to"`
	ShardID     uint32      `json:"shardID"`
	ToShardID   uint32      `json:"toShardID"`
	Amount      *big.Int    `json:"value"`
}

// NewCxReceipt returns a CxReceipt that will serialize to the RPC representation
func NewCxReceipt(cx *types.CXReceipt, blockHash common.Hash, blockNumber uint64) (*CxReceipt, error) {
	result := &CxReceipt{
		BlockHash: blockHash,
		TxHash:    cx.TxHash,
		Amount:    cx.Amount,
		ShardID:   cx.ShardID,
		ToShardID: cx.ToShardID,
	}
	if blockHash != (common.Hash{}) {
		result.BlockHash = blockHash
		result.BlockNumber = (*big.Int)(new(big.Int).SetUint64(blockNumber))
	}

	fromAddr, err := internal_common.AddressToBech32(cx.From)
	if err != nil {
		return nil, err
	}
	toAddr := ""
	if cx.To != nil {
		if toAddr, err = internal_common.AddressToBech32(*cx.To); err != nil {
			return nil, err
		}
	}
	result.From = fromAddr
	result.To = toAddr

	return result, nil
}

// NewTransaction returns a transaction that will serialize to the RPC
// representation, with the given location metadata set (if available).
// Note that all txs on Harmony are replay protected (post EIP155 epoch).
func NewTransaction(
	tx *types.Transaction, blockHash common.Hash,
	blockNumber uint64, timestamp uint64, index uint64,
) (*Transaction, error) {
	from, err := tx.SenderAddress()
	if err != nil {
		return nil, err
	}
	v, r, s := tx.RawSignatureValues()

	result := &Transaction{
		Gas:       tx.GasLimit(),
		GasPrice:  tx.GasPrice(),
		Hash:      tx.Hash(),
		EthHash:   tx.ConvertToEth().Hash(),
		Input:     hexutil.Bytes(tx.Data()),
		Nonce:     tx.Nonce(),
		Value:     tx.Value(),
		ShardID:   tx.ShardID(),
		ToShardID: tx.ToShardID(),
		Timestamp: timestamp,
		V:         (*hexutil.Big)(v),
		R:         (*hexutil.Big)(r),
		S:         (*hexutil.Big)(s),
	}
	if blockHash != (common.Hash{}) {
		result.BlockHash = blockHash
		result.BlockNumber = new(big.Int).SetUint64(blockNumber)
		result.TransactionIndex = index
	}

	fromAddr, err := internal_common.AddressToBech32(from)
	if err != nil {
		return nil, err
	}
	toAddr := ""

	if tx.To() != nil {
		if toAddr, err = internal_common.AddressToBech32(*tx.To()); err != nil {
			return nil, err
		}
		result.From = fromAddr
	} else {
		result.From = strings.ToLower(from.Hex())
	}
	result.To = toAddr

	return result, nil
}

// NewReceipt returns a transaction OR staking transaction that will serialize to the RPC representation
func NewReceipt(
	tx interface{}, blockHash common.Hash, blockNumber, blockIndex uint64, receipt *types.Receipt,
) (interface{}, error) {
	plainTx, ok := tx.(*types.Transaction)
	if ok {
		return NewTxReceipt(plainTx, blockHash, blockNumber, blockIndex, receipt)
	}
	stakingTx, ok := tx.(*staking.StakingTransaction)
	if ok {
		return NewStakingTxReceipt(stakingTx, blockHash, blockNumber, blockIndex, receipt)
	}
	return nil, fmt.Errorf("unknown transaction type for RPC receipt")
}

// NewTxReceipt returns a plain transaction receipt that will serialize to the RPC representation
func NewTxReceipt(
	tx *types.Transaction, blockHash common.Hash, blockNumber, blockIndex uint64, receipt *types.Receipt,
) (*TxReceipt, error) {
	// Set correct to & from address
	senderAddr, err := tx.SenderAddress()
	if err != nil {
		return nil, err
	}
	var sender, receiver string
	if tx.To() == nil {
		// Handle response type for contract receipts
		sender = senderAddr.String()
		receiver = ""
	} else {
		// Handle response type for regular transaction
		sender, err = internal_common.AddressToBech32(senderAddr)
		if err != nil {
			return nil, err
		}
		receiver, err = internal_common.AddressToBech32(*tx.To())
		if err != nil {
			return nil, err
		}
	}

	// Declare receipt
	txReceipt := &TxReceipt{
		BlockHash:         blockHash,
		TransactionHash:   tx.Hash(),
		BlockNumber:       blockNumber,
		TransactionIndex:  blockIndex,
		GasUsed:           receipt.GasUsed,
		CumulativeGasUsed: receipt.CumulativeGasUsed,
		Logs:              receipt.Logs,
		LogsBloom:         receipt.Bloom,
		ShardID:           tx.ShardID(),
		From:              sender,
		To:                receiver,
		Root:              receipt.PostState,
		Status:            uint(receipt.Status),
	}

	// Set optionals
	if len(receipt.PostState) > 0 {
		txReceipt.Root = receipt.PostState
	} else {
		txReceipt.Status = uint(receipt.Status)
	}

	// Set empty array for empty logs
	if receipt.Logs == nil {
		txReceipt.Logs = []*types.Log{}
	}

	// If the ContractAddress is 20 0x0 bytes, assume it is not a contract creation
	if receipt.ContractAddress != (common.Address{}) {
		txReceipt.ContractAddress = receipt.ContractAddress
	}
	return txReceipt, nil
}

// NewStakingTxReceipt returns a staking transaction receipt that will serialize to the RPC representation
func NewStakingTxReceipt(
	tx *staking.StakingTransaction, blockHash common.Hash, blockNumber, blockIndex uint64, receipt *types.Receipt,
) (*StakingTxReceipt, error) {
	// Set correct sender
	senderAddr, err := tx.SenderAddress()
	if err != nil {
		return nil, err
	}
	sender, err := internal_common.AddressToBech32(senderAddr)
	if err != nil {
		return nil, err
	}

	// Declare receipt
	txReceipt := &StakingTxReceipt{
		BlockHash:         blockHash,
		TransactionHash:   tx.Hash(),
		BlockNumber:       blockNumber,
		TransactionIndex:  blockIndex,
		GasUsed:           receipt.GasUsed,
		CumulativeGasUsed: receipt.CumulativeGasUsed,
		Logs:              receipt.Logs,
		LogsBloom:         receipt.Bloom,
		Sender:            sender,
		Type:              tx.StakingType(),
		Root:              receipt.PostState,
		Status:            uint(receipt.Status),
	}

	// Set empty array for empty logs
	if receipt.Logs == nil {
		txReceipt.Logs = []*types.Log{}
	}

	// If the ContractAddress is 20 0x0 bytes, assume it is not a contract creation
	if receipt.ContractAddress != (common.Address{}) {
		txReceipt.ContractAddress = receipt.ContractAddress
	}
	return txReceipt, nil
}

// NewStakingTransaction returns a staking transaction that will serialize to the RPC
// representation, with the given location metadata set (if available).
func NewStakingTransaction(
	tx *staking.StakingTransaction, blockHash common.Hash,
	blockNumber uint64, timestamp uint64, index uint64, signed bool,
) (*StakingTransaction, error) {

	v, r, s := tx.RawSignatureValues()

	var rpcMsg interface{}
	switch tx.StakingType() {
	case staking.DirectiveCreateValidator:
		rawMsg, err := staking.RLPDecodeStakeMsg(tx.Data(), staking.DirectiveCreateValidator)
		if err != nil {
			return nil, errors.New(fmt.Sprintf("RLP decode error: %s", err.Error()))
		}
		msg, ok := rawMsg.(*staking.CreateValidator)
		if !ok {
			return nil, fmt.Errorf("could not decode staking message")
		}
		validatorAddress, err := internal_common.AddressToBech32(msg.ValidatorAddress)
		if err != nil {
			return nil, errors.New(fmt.Sprintf("convert validator address error: %s", err.Error()))
		}
		rpcMsg = &CreateValidatorMsg{
			ValidatorAddress:   validatorAddress,
			CommissionRate:     msg.CommissionRates.Rate.Int,
			MaxCommissionRate:  msg.CommissionRates.MaxRate.Int,
			MaxChangeRate:      msg.CommissionRates.MaxChangeRate.Int,
			MinSelfDelegation:  msg.MinSelfDelegation,
			MaxTotalDelegation: msg.MaxTotalDelegation,
			Amount:             msg.Amount,
			Name:               msg.Description.Name,
			Website:            msg.Description.Website,
			Identity:           msg.Description.Identity,
			SecurityContact:    msg.Description.SecurityContact,
			Details:            msg.Description.Details,
			SlotPubKeys:        msg.SlotPubKeys,
			SlotKeySigs:        msg.SlotKeySigs,
		}
	case staking.DirectiveEditValidator:
		rawMsg, err := staking.RLPDecodeStakeMsg(tx.Data(), staking.DirectiveEditValidator)
		if err != nil {
			return nil, errors.New(fmt.Sprintf("RLP decode error: %s", err.Error()))
		}
		msg, ok := rawMsg.(*staking.EditValidator)
		if !ok {
			return nil, fmt.Errorf("could not decode staking message")
		}
		validatorAddress, err := internal_common.AddressToBech32(msg.ValidatorAddress)
		if err != nil {
			return nil, errors.New(fmt.Sprintf("convert validator address error: %s", err.Error()))
		}
		// Edit validators txs need not have commission rates to edit
		commissionRate := &big.Int{}
		if msg.CommissionRate != nil {
			commissionRate = msg.CommissionRate.Int
		}
		rpcMsg = &EditValidatorMsg{
			ValidatorAddress:   validatorAddress,
			CommissionRate:     commissionRate,
			MinSelfDelegation:  msg.MinSelfDelegation,
			MaxTotalDelegation: msg.MaxTotalDelegation,
			Name:               msg.Description.Name,
			Website:            msg.Description.Website,
			Identity:           msg.Description.Identity,
			SecurityContact:    msg.Description.SecurityContact,
			Details:            msg.Description.Details,
			SlotPubKeyToAdd:    msg.SlotKeyToAdd,
			SlotPubKeyToRemove: msg.SlotKeyToRemove,
			SlotKeyToAddSig:    msg.SlotKeyToAddSig,
		}
	case staking.DirectiveCollectRewards:
		rawMsg, err := staking.RLPDecodeStakeMsg(tx.Data(), staking.DirectiveCollectRewards)
		if err != nil {
			return nil, errors.New(fmt.Sprintf("RLP decode error: %s", err.Error()))
		}
		msg, ok := rawMsg.(*staking.CollectRewards)
		if !ok {
			return nil, fmt.Errorf("could not decode staking message")
		}
		delegatorAddress, err := internal_common.AddressToBech32(msg.DelegatorAddress)
		if err != nil {
			return nil, errors.New(fmt.Sprintf("convert delegator address error: %s", err.Error()))
		}
		rpcMsg = &CollectRewardsMsg{DelegatorAddress: delegatorAddress}
	case staking.DirectiveDelegate:
		rawMsg, err := staking.RLPDecodeStakeMsg(tx.Data(), staking.DirectiveDelegate)
		if err != nil {
			return nil, errors.New(fmt.Sprintf("RLP decode error: %s", err.Error()))
		}
		msg, ok := rawMsg.(*staking.Delegate)
		if !ok {
			return nil, fmt.Errorf("could not decode staking message")
		}
		delegatorAddress, err := internal_common.AddressToBech32(msg.DelegatorAddress)
		if err != nil {
			return nil, errors.New(fmt.Sprintf("convert delegator address error: %s", err.Error()))
		}
		validatorAddress, err := internal_common.AddressToBech32(msg.ValidatorAddress)
		if err != nil {
			return nil, errors.New(fmt.Sprintf("convert validator address error: %s", err.Error()))
		}
		rpcMsg = &DelegateMsg{
			DelegatorAddress: delegatorAddress,
			ValidatorAddress: validatorAddress,
			Amount:           msg.Amount,
		}
	case staking.DirectiveUndelegate:
		rawMsg, err := staking.RLPDecodeStakeMsg(tx.Data(), staking.DirectiveUndelegate)
		if err != nil {
			return nil, errors.New(fmt.Sprintf("RLP decode error: %s", err.Error()))
		}
		msg, ok := rawMsg.(*staking.Undelegate)
		if !ok {
			return nil, fmt.Errorf("could not decode staking message")
		}
		delegatorAddress, err := internal_common.AddressToBech32(msg.DelegatorAddress)
		if err != nil {
			return nil, errors.New(fmt.Sprintf("convert delegator address error: %s", err.Error()))
		}
		validatorAddress, err := internal_common.AddressToBech32(msg.ValidatorAddress)
		if err != nil {
			return nil, err
		}
		rpcMsg = &UndelegateMsg{
			DelegatorAddress: delegatorAddress,
			ValidatorAddress: validatorAddress,
			Amount:           msg.Amount,
		}
	}

	result := &StakingTransaction{
		Gas:       tx.GasLimit(),
		GasPrice:  tx.GasPrice(),
		Hash:      tx.Hash(),
		Nonce:     tx.Nonce(),
		Timestamp: timestamp,
		V:         (*hexutil.Big)(v),
		R:         (*hexutil.Big)(r),
		S:         (*hexutil.Big)(s),
		Type:      tx.StakingType().String(),
		Msg:       rpcMsg,
	}
	if blockHash != (common.Hash{}) {
		result.BlockHash = blockHash
		result.BlockNumber = new(big.Int).SetUint64(blockNumber)
		result.TransactionIndex = index
	}

	if signed {
		from, err := tx.SenderAddress()
		if err != nil {
			return nil, errors.New(fmt.Sprintf("get sender address error: %s", err.Error()))
		}

		fromAddr, err := internal_common.AddressToBech32(from)
		if err != nil {
			return nil, err
		}
		result.From = fromAddr
	}

	return result, nil
}

// blockWithTxHashFromBlock return a block with only the transaction hash that will serialize to the RPC representation
func blockWithTxHashFromBlock(b *types.Block) *BlockWithTxHash {
	head := b.Header()

	vrfAndProof := head.Vrf()
	vrf := common.Hash{}
	vrfProof := []byte{}
	if len(vrfAndProof) == 32+96 {
		copy(vrf[:], vrfAndProof[:32])
		vrfProof = vrfAndProof[32:]
	}
	blk := &BlockWithTxHash{
		Number:           head.Number(),
		ViewID:           head.ViewID(),
		Epoch:            head.Epoch(),
		Hash:             b.Hash(),
		ParentHash:       head.ParentHash(),
		Nonce:            0, // Remove this because we don't have it in our header
		MixHash:          head.MixDigest(),
		LogsBloom:        head.Bloom(),
		StateRoot:        head.Root(),
		Difficulty:       0, // Remove this because we don't have it in our header
		ExtraData:        hexutil.Bytes(head.Extra()),
		Size:             uint64(b.Size()),
		GasLimit:         head.GasLimit(),
		GasUsed:          head.GasUsed(),
		VRF:              vrf,
		VRFProof:         vrfProof,
		Timestamp:        head.Time(),
		TransactionsRoot: head.TxHash(),
		ReceiptsRoot:     head.ReceiptHash(),
		Uncles:           []common.Hash{},
		Transactions:     []common.Hash{},
		EthTransactions:  []common.Hash{},
		StakingTxs:       []common.Hash{},
	}

	for _, tx := range b.Transactions() {
		blk.Transactions = append(blk.Transactions, tx.Hash())
		blk.EthTransactions = append(blk.EthTransactions, tx.ConvertToEth().Hash())
	}

	return blk
}

func NewBlockHeader(
	head *block.Header,
) (*BlockHeader, error) {
	lastSig := head.LastCommitSignature()
	blk := &BlockHeader{
		ParentHash:           head.ParentHash(),
		Miner:                head.Coinbase().Hex(),
		StateRoot:            head.Root(),
		TransactionsRoot:     head.TxHash(),
		ReceiptsRoot:         head.ReceiptHash(),
		OutgoingReceiptsRoot: head.OutgoingReceiptHash(),
		IncomingReceiptsRoot: head.IncomingReceiptHash(),
		LogsBloom:            head.Bloom(),

		Number:    head.Number(),
		GasLimit:  head.GasLimit(),
		GasUsed:   head.GasUsed(),
		Timestamp: head.Time(),
		ExtraData: hexutil.Bytes(head.Extra()),
		MixHash:   head.MixDigest(),

		ViewID:  head.ViewID(),
		Epoch:   head.Epoch(),
		ShardID: head.ShardID(),

		LastCommitSignature: hexutil.Bytes(lastSig[:]),
		LastCommitBitmap:    head.LastCommitBitmap(),
		Vrf:                 head.Vrf(),
		Vdf:                 head.Vdf(),
		ShardState:          head.ShardState(),
		CrossLink:           head.CrossLinks(),
		Slashes:             head.Slashes(),
		MmrRoot:             head.MMRRoot(),
	}
	return blk, nil
}

// NewBlockWithFullTx return a block with the transaction that will serialize to the RPC representation
func blockWithFullTxFromBlock(b *types.Block) (*BlockWithFullTx, error) {
	head := b.Header()

	vrfAndProof := head.Vrf()
	vrf := common.Hash{}
	vrfProof := []byte{}
	if len(vrfAndProof) == 32+96 {
		copy(vrf[:], vrfAndProof[:32])
		vrfProof = vrfAndProof[32:]
	}
	blk := &BlockWithFullTx{
		Number:           head.Number(),
		ViewID:           head.ViewID(),
		Epoch:            head.Epoch(),
		Hash:             b.Hash(),
		ParentHash:       head.ParentHash(),
		Nonce:            0, // Remove this because we don't have it in our header
		MixHash:          head.MixDigest(),
		LogsBloom:        head.Bloom(),
		StateRoot:        head.Root(),
		Difficulty:       0, // Remove this because we don't have it in our header
		ExtraData:        hexutil.Bytes(head.Extra()),
		Size:             uint64(b.Size()),
		GasLimit:         head.GasLimit(),
		GasUsed:          head.GasUsed(),
		VRF:              vrf,
		VRFProof:         vrfProof,
		Timestamp:        head.Time(),
		TransactionsRoot: head.TxHash(),
		ReceiptsRoot:     head.ReceiptHash(),
		Uncles:           []common.Hash{},
		Transactions:     []*Transaction{},
		StakingTxs:       []*StakingTransaction{},
	}

	for _, tx := range b.Transactions() {
		fmtTx, err := NewTransactionFromHash(b, tx.Hash())
		if err != nil {
			return nil, err
		}
		blk.Transactions = append(blk.Transactions, fmtTx)
	}
	return blk, nil
}

func NewBlockHeader(
	head *block.Header,
) (*BlockHeader, error) {
	lastSig := head.LastCommitSignature()
	blk := &BlockHeader{
		ParentHash:           head.ParentHash(),
		Miner:                head.Coinbase(),
		StateRoot:            head.Root(),
		TransactionsRoot:     head.TxHash(),
		ReceiptsRoot:         head.ReceiptHash(),
		OutgoingReceiptsRoot: head.OutgoingReceiptHash(),
		IncomingReceiptsRoot: head.IncomingReceiptHash(),
		LogsBloom:            head.Bloom(),

		Number:    head.Number(),
		GasLimit:  head.GasLimit(),
		GasUsed:   head.GasUsed(),
		Timestamp: head.Time(),
		ExtraData: hexutil.Bytes(head.Extra()),
		MixHash:   head.MixDigest(),

		ViewID:  head.ViewID(),
		Epoch:   head.Epoch(),
		ShardID: head.ShardID(),

		LastCommitSignature: hexutil.Bytes(lastSig[:]),
		LastCommitBitmap:    head.LastCommitBitmap(),
		Vrf:                 head.Vrf(),
		Vdf:                 head.Vdf(),
		ShardState:          head.ShardState(),
		CrossLink:           head.CrossLinks(),
		Slashes:             head.Slashes(),
	}
	return blk, nil
}

// NewTransactionFromHash returns a transaction that will serialize to the RPC representation.
func NewTransactionFromHash(b *types.Block, hash common.Hash) (*Transaction, error) {
	for idx, tx := range b.Transactions() {
		if tx.Hash() == hash {
			return NewTransactionFromBlockIndex(b, uint64(idx))
		}
	}
	return nil, fmt.Errorf("tx %v not found in block %v", hash, b.Hash().String())
}

// NewTransactionFromBlockIndex returns a transaction that will serialize to the RPC representation.
func NewTransactionFromBlockIndex(b *types.Block, index uint64) (*Transaction, error) {
	txs := b.Transactions()
	if index >= uint64(len(txs)) {
		return nil, fmt.Errorf(
			"tx index %v greater than or equal to number of transactions on block %v", index, b.Hash().String(),
		)
	}
	return NewTransaction(txs[index], b.Hash(), b.NumberU64(), b.Time().Uint64(), index)
}

// StakingTransactionsFromBlock return rpc staking transactions from a block
func StakingTransactionsFromBlock(b *types.Block) ([]*StakingTransaction, error) {
	rawStakings := b.StakingTransactions()
	rpcStakings := make([]*StakingTransaction, 0, len(rawStakings))
	for idx, raw := range rawStakings {
		rpcStk, err := NewStakingTransaction(raw, b.Hash(), b.NumberU64(), b.Time().Uint64(), uint64(idx), true)
		if err != nil {
			return nil, errors.Wrapf(err, "failed to parse staking transaction %v", raw.Hash())
		}
		rpcStakings = append(rpcStakings, rpcStk)
	}
	return rpcStakings, nil
}

// NewStakingTransactionFromBlockHash returns a staking transaction that will serialize to the RPC representation.
func NewStakingTransactionFromBlockHash(b *types.Block, hash common.Hash) (*StakingTransaction, error) {
	for idx, tx := range b.StakingTransactions() {
		if tx.Hash() == hash {
			return NewStakingTransactionFromBlockIndex(b, uint64(idx))
		}
	}
	return nil, fmt.Errorf("tx %v not found in block %v", hash, b.Hash().String())
}

// NewStakingTransactionFromBlockIndex returns a staking transaction that will serialize to the RPC representation.
func NewStakingTransactionFromBlockIndex(b *types.Block, index uint64) (*StakingTransaction, error) {
	txs := b.StakingTransactions()
	if index >= uint64(len(txs)) {
		return nil, fmt.Errorf(
			"tx index %v greater than or equal to number of transactions on block %v", index, b.Hash().String(),
		)
	}
	return NewStakingTransaction(txs[index], b.Hash(), b.NumberU64(), b.Time().Uint64(), index, true)
}<|MERGE_RESOLUTION|>--- conflicted
+++ resolved
@@ -50,11 +50,7 @@
 // BlockHeader represents a block header that will serialize to the RPC representation of a block header
 type BlockHeader struct {
 	ParentHash           common.Hash    `json:"parentHash"`
-<<<<<<< HEAD
-	Miner                string         `json:"miner"`
-=======
 	Miner                common.Address `json:"miner"`
->>>>>>> 8e93ea63
 	StateRoot            common.Hash    `json:"stateRoot"`
 	TransactionsRoot     common.Hash    `json:"transactionsRoot"`
 	ReceiptsRoot         common.Hash    `json:"receiptsRoot"`
@@ -77,10 +73,7 @@
 	ShardState           hexutil.Bytes  `json:"shardState"`
 	CrossLink            hexutil.Bytes  `json:"crossLink"`
 	Slashes              hexutil.Bytes  `json:"slashes"`
-<<<<<<< HEAD
 	MmrRoot              hexutil.Bytes  `json:"mmrRoot"`
-=======
->>>>>>> 8e93ea63
 }
 
 // BlockWithFullTx represents a block that will serialize to the RPC representation of a block
@@ -676,7 +669,7 @@
 	lastSig := head.LastCommitSignature()
 	blk := &BlockHeader{
 		ParentHash:           head.ParentHash(),
-		Miner:                head.Coinbase().Hex(),
+		Miner:                head.Coinbase(),
 		StateRoot:            head.Root(),
 		TransactionsRoot:     head.TxHash(),
 		ReceiptsRoot:         head.ReceiptHash(),
@@ -753,42 +746,6 @@
 	return blk, nil
 }
 
-func NewBlockHeader(
-	head *block.Header,
-) (*BlockHeader, error) {
-	lastSig := head.LastCommitSignature()
-	blk := &BlockHeader{
-		ParentHash:           head.ParentHash(),
-		Miner:                head.Coinbase(),
-		StateRoot:            head.Root(),
-		TransactionsRoot:     head.TxHash(),
-		ReceiptsRoot:         head.ReceiptHash(),
-		OutgoingReceiptsRoot: head.OutgoingReceiptHash(),
-		IncomingReceiptsRoot: head.IncomingReceiptHash(),
-		LogsBloom:            head.Bloom(),
-
-		Number:    head.Number(),
-		GasLimit:  head.GasLimit(),
-		GasUsed:   head.GasUsed(),
-		Timestamp: head.Time(),
-		ExtraData: hexutil.Bytes(head.Extra()),
-		MixHash:   head.MixDigest(),
-
-		ViewID:  head.ViewID(),
-		Epoch:   head.Epoch(),
-		ShardID: head.ShardID(),
-
-		LastCommitSignature: hexutil.Bytes(lastSig[:]),
-		LastCommitBitmap:    head.LastCommitBitmap(),
-		Vrf:                 head.Vrf(),
-		Vdf:                 head.Vdf(),
-		ShardState:          head.ShardState(),
-		CrossLink:           head.CrossLinks(),
-		Slashes:             head.Slashes(),
-	}
-	return blk, nil
-}
-
 // NewTransactionFromHash returns a transaction that will serialize to the RPC representation.
 func NewTransactionFromHash(b *types.Block, hash common.Hash) (*Transaction, error) {
 	for idx, tx := range b.Transactions() {
