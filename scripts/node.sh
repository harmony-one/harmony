--- conflicted
+++ resolved
@@ -351,25 +351,12 @@
   syncdir=pstn
   ;;
 stn|stress|stressnet)
-<<<<<<< HEAD
-=======
-  bootnodes=(
-    /ip4/52.40.84.2/tcp/9842/p2p/QmbPVwrqWsTYXq1RxGWcxx9SWaTUCfoo1wA6wmdbduWe29
-  )
->>>>>>> 6ec6b637
   REL=stressnet
   network_type=stressnet
   dns_zone=stn.hmny.io
   syncdir=stn
   ;;
 devnet)
-<<<<<<< HEAD
-=======
-  bootnodes=(
-    /ip4/54.86.126.90/tcp/9870/p2p/Qmdfjtk6hPoyrH1zVD9PEH4zfWLo38dP2mDvvKXfh3tnEv
-    /ip4/52.40.84.2/tcp/9870/p2p/QmbPVwrqWsTYXq1RxGWcxx9SWaTUCfoo1wA6wmdbduWe29
-  )
->>>>>>> 6ec6b637
   REL=devnet
   network_type=devnet
   dns_zone=pga.hmny.io
