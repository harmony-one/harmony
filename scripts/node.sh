--- conflicted
+++ resolved
@@ -246,8 +246,7 @@
    ${do_not_download} && return 0
    outdir="${1:-.}"
    mkdir -p "${outdir}"
-<<<<<<< HEAD
-   curl http://${BUCKET}.s3.amazonaws.com/${FOLDER}md5sum.txt -o "${outdir}/md5sum.txt.new" || return $?
+   curl -sSf http://${BUCKET}.s3.amazonaws.com/${FOLDER}md5sum.txt -o "${outdir}/md5sum.txt.new" || return $?
    if diff $outdir/md5sum.txt.new md5sum.txt
    then
       rm "${outdir}/md5sum.txt.new"
@@ -273,11 +272,6 @@
       # if basename matches, print the hash and basename
       s == basename { printf "%s  %s\n", hash, basename; }
    '
-=======
-   curl -sSf http://${BUCKET}.s3.amazonaws.com/${FOLDER}md5sum.txt -o "${outdir}/md5sum.txt" || return $?
-   diff $outdir/md5sum.txt md5sum.txt
-   return $?
->>>>>>> 1ba5b9e2
 }
 
 verify_checksum() {
@@ -304,13 +298,9 @@
    outdir="${1:-.}"
    mkdir -p "${outdir}"
    for bin in "${BIN[@]}"; do
-<<<<<<< HEAD
-      curl http://${BUCKET}.s3.amazonaws.com/${FOLDER}${bin} -o "${outdir}/${bin}" || return $?
+      curl -sSf http://${BUCKET}.s3.amazonaws.com/${FOLDER}${bin} -o "${outdir}/${bin}" || return $?
       verify_checksum "${outdir}" "${bin}" md5sum.txt || return $?
       msg "downloaded ${bin}"
-=======
-      curl -sSf http://${BUCKET}.s3.amazonaws.com/${FOLDER}${bin} -o "${outdir}/${bin}" || return $?
->>>>>>> 1ba5b9e2
    done
    chmod +x "${outdir}/harmony"
    (cd "${outdir}" && exec openssl sha256 "${BIN[@]}") > "${outdir}/harmony-checksums.txt"
