--- conflicted
+++ resolved
@@ -125,16 +125,6 @@
 	)
 }
 
-<<<<<<< HEAD
-=======
-// Reader ..
-type Reader interface {
-	ReadValidatorSnapshot(
-		addr common.Address,
-	) (*staking.ValidatorSnapshot, error)
-}
-
->>>>>>> 614f528f
 // ComputeCurrentSigning returns (signed, toSign, quotient, error)
 func ComputeCurrentSigning(
 	snapshot, wrapper *staking.ValidatorWrapper,
