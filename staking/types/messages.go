package types

import (
	"fmt"
	"math/big"

	"github.com/harmony-one/harmony/shard"

	"github.com/ethereum/go-ethereum/common"

	"github.com/harmony-one/harmony/numeric"
	"github.com/harmony-one/harmony/shard"
	"github.com/pkg/errors"
)

// Directive says what kind of payload follows
type Directive byte

const (
	// DirectiveCreateValidator ...
	DirectiveCreateValidator Directive = iota
	// DirectiveEditValidator ...
	DirectiveEditValidator
	// DirectiveDelegate ...
	DirectiveDelegate
	// DirectiveRedelegate ...
	DirectiveRedelegate
	// DirectiveUndelegate ...
	DirectiveUndelegate
	// DirectiveCollectRewards ...
	DirectiveCollectRewards
)

var (
	directiveNames = map[Directive]string{
		DirectiveCreateValidator: "CreateValidator",
		DirectiveEditValidator:   "EditValidator",
		DirectiveDelegate:        "Delegate",
		DirectiveRedelegate:      "Redelegate",
		DirectiveUndelegate:      "Undelegate",
		DirectiveCollectRewards:  "CollectRewards",
	}
	// ErrInvalidStakingKind given when caller gives bad staking message kind
	ErrInvalidStakingKind = errors.New("bad staking kind")
)

func (d Directive) String() string {
	if name, ok := directiveNames[d]; ok {
		return name
	}
	return fmt.Sprintf("Directive %+v", byte(d))
}

<<<<<<< HEAD
// NewValidator - type for creating a new validator
type NewValidator struct {
	Description       `json:"description" yaml:"description"`
	CommissionRates   `json:"commission" yaml:"commission"`
	MinSelfDelegation *big.Int           `json:"min_self_delegation" yaml:"min_self_delegation"`
	StakingAddress    common.Address     `json:"staking_address" yaml:"staking_address"`
	PubKey            shard.BlsPublicKey `json:"validating_pub_key" yaml:"validating_pub_key"`
	Amount            *big.Int           `json:"amount" yaml:"amount"`
=======
// CreateValidator - type for creating a new validator
type CreateValidator struct {
	Description        `json:"description" yaml:"description"`
	CommissionRates    `json:"commission" yaml:"commission"`
	MinSelfDelegation  *big.Int             `json:"min_self_delegation" yaml:"min_self_delegation"`
	MaxTotalDelegation *big.Int             `json:"max_total_delegation" yaml:"max_total_delegation"`
	ValidatorAddress   common.Address       `json:"validator_address" yaml:"validator_address"`
	SlotPubKeys        []shard.BlsPublicKey `json:"slot_pub_keys" yaml:"slot_pub_keys"`
	Amount             *big.Int             `json:"amount" yaml:"amount"`
>>>>>>> 0a4e4d63
}

// EditValidator - type for edit existing validator
type EditValidator struct {
	ValidatorAddress   common.Address      `json:"validator_address" yaml:"validator_address"`
	Description        *Description        `json:"description" yaml:"description"`
	CommissionRate     *numeric.Dec        `json:"commission_rate" yaml:"commission_rate"`
	MinSelfDelegation  *big.Int            `json:"min_self_delegation" yaml:"min_self_delegation"`
	MaxTotalDelegation *big.Int            `json:"max_total_delegation" yaml:"max_total_delegation"`
	SlotKeyToRemove    *shard.BlsPublicKey `json:"slot_key_to_remove" yaml:"slot_key_to_remove"`
	SlotKeyToAdd       *shard.BlsPublicKey `json:"slot_key_to_add" yaml:"slot_key_to_add"`
}

// Delegate - type for delegating to a validator
type Delegate struct {
	DelegatorAddress common.Address `json:"delegator_address" yaml:"delegator_address"`
	ValidatorAddress common.Address `json:"validator_address" yaml:"validator_address"`
	Amount           *big.Int       `json:"amount" yaml:"amount"`
}

// Undelegate - type for removing delegation responsibility
type Undelegate struct {
	DelegatorAddress common.Address `json:"delegator_address" yaml:"delegator_address"`
	ValidatorAddress common.Address `json:"validator_address" yaml:"validator_address"`
	Amount           *big.Int       `json:"amount" yaml:"amount"`
}

// CollectRewards - type for collecting token rewards
type CollectRewards struct {
	DelegatorAddress common.Address `json:"delegator_address" yaml:"delegator_address"`
}<|MERGE_RESOLUTION|>--- conflicted
+++ resolved
@@ -3,8 +3,6 @@
 import (
 	"fmt"
 	"math/big"
-
-	"github.com/harmony-one/harmony/shard"
 
 	"github.com/ethereum/go-ethereum/common"
 
@@ -51,26 +49,15 @@
 	return fmt.Sprintf("Directive %+v", byte(d))
 }
 
-<<<<<<< HEAD
-// NewValidator - type for creating a new validator
-type NewValidator struct {
-	Description       `json:"description" yaml:"description"`
-	CommissionRates   `json:"commission" yaml:"commission"`
-	MinSelfDelegation *big.Int           `json:"min_self_delegation" yaml:"min_self_delegation"`
-	StakingAddress    common.Address     `json:"staking_address" yaml:"staking_address"`
-	PubKey            shard.BlsPublicKey `json:"validating_pub_key" yaml:"validating_pub_key"`
-	Amount            *big.Int           `json:"amount" yaml:"amount"`
-=======
 // CreateValidator - type for creating a new validator
 type CreateValidator struct {
-	Description        `json:"description" yaml:"description"`
+	Description        *Description `json:"description" yaml:"description"`
 	CommissionRates    `json:"commission" yaml:"commission"`
 	MinSelfDelegation  *big.Int             `json:"min_self_delegation" yaml:"min_self_delegation"`
 	MaxTotalDelegation *big.Int             `json:"max_total_delegation" yaml:"max_total_delegation"`
 	ValidatorAddress   common.Address       `json:"validator_address" yaml:"validator_address"`
 	SlotPubKeys        []shard.BlsPublicKey `json:"slot_pub_keys" yaml:"slot_pub_keys"`
 	Amount             *big.Int             `json:"amount" yaml:"amount"`
->>>>>>> 0a4e4d63
 }
 
 // EditValidator - type for edit existing validator
