--- conflicted
+++ resolved
@@ -183,11 +183,7 @@
 
 // ShardID returns which shard id this transaction was signed for, implicitly shard 0.
 func (tx *StakingTransaction) ShardID() uint32 {
-<<<<<<< HEAD
-	return 0
-=======
 	return shard.BeaconChainShardID
->>>>>>> d5182359
 }
 
 // EncodeRLP implements rlp.Encoder
