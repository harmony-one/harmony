package types

import (
	"encoding/json"
	"fmt"
	"math/big"

	"github.com/ethereum/go-ethereum/common"
	"github.com/ethereum/go-ethereum/rlp"
	"github.com/harmony-one/bls/ffi/go/bls"
	"github.com/harmony-one/harmony/common/denominations"
	"github.com/harmony-one/harmony/crypto/hash"
	common2 "github.com/harmony-one/harmony/internal/common"
	"github.com/harmony-one/harmony/internal/ctxerror"
	"github.com/harmony-one/harmony/numeric"
	"github.com/harmony-one/harmony/shard"
	"github.com/pkg/errors"
)

// Define validator staking related const
const (
	MaxNameLength            = 140
	MaxIdentityLength        = 140
	MaxWebsiteLength         = 140
	MaxSecurityContactLength = 140
	MaxDetailsLength         = 280
	BlsVerificationStr       = "harmony-one"
)

var (
	errAddressNotMatch           = errors.New("Validator key not match")
	errInvalidSelfDelegation     = errors.New("self delegation can not be less than min_self_delegation")
	errInvalidTotalDelegation    = errors.New("total delegation can not be bigger than max_total_delegation")
	errMinSelfDelegationTooSmall = errors.New("min_self_delegation has to be greater than 1 ONE")
	errInvalidMaxTotalDelegation = errors.New("max_total_delegation can not be less than min_self_delegation")
	errCommissionRateTooLarge    = errors.New("commission rate and change rate can not be larger than max commission rate")
	errInvalidComissionRate      = errors.New("commission rate, change rate and max rate should be within 0-100 percent")
	errNeedAtLeastOneSlotKey     = errors.New("need at least one slot key")
	errBLSKeysNotMatchSigs       = errors.New("bls keys and corresponding signatures could not be verified")
	errNilMinSelfDelegation      = errors.New("MinSelfDelegation can not be nil")
	errNilMaxTotalDelegation     = errors.New("MaxTotalDelegation can not be nil")
	errSlotKeyToRemoveNotFound   = errors.New("slot key to remove not found")
	errSlotKeyToAddExists        = errors.New("slot key to add already exists")
	errDuplicateSlotKeys         = errors.New("slot keys can not have duplicates")
)

// ValidatorWrapper contains validator and its delegation information
type ValidatorWrapper struct {
	Validator   `json:"validator"`
	Delegations []Delegation `json:"delegations"`

	Snapshot struct {
		Epoch *big.Int
		// The number of blocks the validator should've signed when in active mode (selected in committee)
		NumBlocksToSign *big.Int `rlp:"nil"`
		// The number of blocks the validator actually signed
		NumBlocksSigned *big.Int `rlp:"nil"`
	}
}

// VotePerShard ..
type VotePerShard struct {
	ShardID     uint32      `json:"shard-id"`
	VotingPower numeric.Dec `json:"voting-power"`
}

// KeysPerShard ..
type KeysPerShard struct {
	ShardID uint32               `json:"shard-id"`
	Keys    []shard.BlsPublicKey `json:"bls-public-keys"`
}

// ValidatorStats to record validator's performance and history records
type ValidatorStats struct {
	// The number of times they validator is jailed due to extensive downtime
	NumJailed *big.Int `rlp:"nil"`
	// TotalEffectiveStake is the total effective stake this validator has
	TotalEffectiveStake numeric.Dec `rlp:"nil"`
	// VotingPowerPerShard ..
	VotingPowerPerShard []VotePerShard
	// BLSKeyPerShard ..
	BLSKeyPerShard []KeysPerShard
}

// Validator - data fields for a validator
type Validator struct {
	// ECDSA address of the validator
	Address common.Address
	// The BLS public key of the validator for consensus
	SlotPubKeys []shard.BlsPublicKey
	// The number of the last epoch this validator is selected in committee (0 means never selected)
	LastEpochInCommittee *big.Int
	// validator's self declared minimum self delegation
	MinSelfDelegation *big.Int
	// maximum total delegation allowed
	MaxTotalDelegation *big.Int
	// Is the validator active in participating committee selection process or not
	Active bool
	// commission parameters
	Commission
	// description for the validator
	Description
	// CreationHeight is the height of creation
	CreationHeight *big.Int
	// Banned records whether this validator is banned from the network because they double-signed
	Banned bool
}

// MarshalJSON ..
func (v *ValidatorStats) MarshalJSON() ([]byte, error) {
	type t struct {
		NumJailed           uint64         `json:"blocks-jailed"`
		TotalEffectiveStake numeric.Dec    `json:"total-effective-stake"`
		VotingPowerPerShard []VotePerShard `json:"voting-power-per-shard"`
		BLSKeyPerShard      []KeysPerShard `json:"bls-keys-per-shard"`
	}
	return json.Marshal(t{
		NumJailed:           v.NumJailed.Uint64(),
		TotalEffectiveStake: v.TotalEffectiveStake,
		VotingPowerPerShard: v.VotingPowerPerShard,
		BLSKeyPerShard:      v.BLSKeyPerShard,
	})

}

// MarshalJSON ..
func (v *Validator) MarshalJSON() ([]byte, error) {
	type t struct {
		Address            string      `json:"one-address"`
		SlotPubKeys        []string    `json:"bls-public-keys"`
		MinSelfDelegation  uint64      `json:"min-self-delegation"`
		MaxTotalDelegation uint64      `json:"max-total-delegation"`
		Active             bool        `json:"active"`
		Commission         Commission  `json:"commission"`
		Description        Description `json:"description"`
		CreationHeight     uint64      `json:"creation-height"`
	}
	slots := make([]string, len(v.SlotPubKeys))
	for i := range v.SlotPubKeys {
		slots[i] = v.SlotPubKeys[i].Hex()
	}
	return json.Marshal(t{
		Address:            common2.MustAddressToBech32(v.Address),
		SlotPubKeys:        slots,
		MinSelfDelegation:  v.MinSelfDelegation.Uint64(),
		MaxTotalDelegation: v.MaxTotalDelegation.Uint64(),
		Active:             v.Active,
		Commission:         v.Commission,
		Description:        v.Description,
		CreationHeight:     v.CreationHeight.Uint64(),
	})
}

func printSlotPubKeys(pubKeys []shard.BlsPublicKey) string {
	str := "["
	for i := range pubKeys {
		str += fmt.Sprintf("%d: %s,", i, pubKeys[i].Hex())
	}
	str += "]"
	return str
}

// TotalDelegation - return the total amount of token in delegation
func (w *ValidatorWrapper) TotalDelegation() *big.Int {
	total := big.NewInt(0)
	for _, entry := range w.Delegations {
		total.Add(total, entry.Amount)
	}
	return total
}

var (
	hundredPercent = numeric.NewDec(1)
	zeroPercent    = numeric.NewDec(0)
)

// SanityCheck checks the basic requirements
func (w *ValidatorWrapper) SanityCheck() error {
	if len(w.SlotPubKeys) == 0 {
		return errNeedAtLeastOneSlotKey
	}

	if w.Validator.MinSelfDelegation == nil {
		return errNilMinSelfDelegation
	}

	if w.Validator.MaxTotalDelegation == nil {
		return errNilMaxTotalDelegation
	}

	// MinSelfDelegation must be >= 1 ONE
	if w.Validator.MinSelfDelegation.Cmp(big.NewInt(denominations.One)) < 0 {
		return errors.Wrapf(
			errMinSelfDelegationTooSmall,
			"delegation-given %s", w.Validator.MinSelfDelegation.String(),
		)
	}

	// Self delegation must be >= MinSelfDelegation
	switch len(w.Delegations) {
	case 0:
		return errors.Wrapf(
			errInvalidSelfDelegation, "no self delegation given at all",
		)
	default:
		if w.Delegations[0].Amount.Cmp(w.Validator.MinSelfDelegation) < 0 {
			return errors.Wrapf(
				errInvalidSelfDelegation,
				"have %s want %s", w.Delegations[0].Amount.String(), w.Validator.MinSelfDelegation,
			)
		}
	}

	// MaxTotalDelegation must not be less than MinSelfDelegation
	if w.Validator.MaxTotalDelegation.Cmp(w.Validator.MinSelfDelegation) < 0 {
		return errors.Wrapf(
			errInvalidMaxTotalDelegation,
			"max-total-delegation %s min-self-delegation %s",
			w.Validator.MaxTotalDelegation.String(),
			w.Validator.MinSelfDelegation.String(),
		)
	}

	totalDelegation := w.TotalDelegation()
	// Total delegation must be <= MaxTotalDelegation
	if totalDelegation.Cmp(w.Validator.MaxTotalDelegation) > 0 {
		return errors.Wrapf(
			errInvalidTotalDelegation,
			"total %s max-total %s",
			totalDelegation.String(),
			w.Validator.MaxTotalDelegation.String(),
		)
	}

	if w.Validator.Rate.LT(zeroPercent) || w.Validator.Rate.GT(hundredPercent) {
		return errors.Wrapf(
			errInvalidComissionRate, "rate:%s", w.Validator.Rate.String(),
		)
	}

	if w.Validator.MaxRate.LT(zeroPercent) || w.Validator.MaxRate.GT(hundredPercent) {
		return errors.Wrapf(
			errInvalidComissionRate, "rate:%s", w.Validator.MaxRate.String(),
		)
	}

	if w.Validator.MaxChangeRate.LT(zeroPercent) || w.Validator.MaxChangeRate.GT(hundredPercent) {
		return errors.Wrapf(
			errInvalidComissionRate, "rate:%s", w.Validator.MaxChangeRate.String(),
		)
	}

	if w.Validator.Rate.GT(w.Validator.MaxRate) {
		return errors.Wrapf(
			errCommissionRateTooLarge, "rate:%s", w.Validator.MaxRate.String(),
		)
	}

	if w.Validator.MaxChangeRate.GT(w.Validator.MaxRate) {
		return errors.Wrapf(
			errCommissionRateTooLarge, "rate:%s", w.Validator.MaxChangeRate.String(),
		)
	}

	allKeys := map[shard.BlsPublicKey]struct{}{}
	for i := range w.Validator.SlotPubKeys {
		if _, ok := allKeys[w.Validator.SlotPubKeys[i]]; !ok {
			allKeys[w.Validator.SlotPubKeys[i]] = struct{}{}
		} else {
			return errDuplicateSlotKeys
		}
	}
	return nil
}

// Description - some possible IRL connections
type Description struct {
	Name            string `json:"name"`             // name
	Identity        string `json:"identity"`         // optional identity signature (ex. UPort or Keybase)
	Website         string `json:"website"`          // optional website link
	SecurityContact string `json:"security_contact"` // optional security contact info
	Details         string `json:"details"`          // optional details
}

// MarshalValidator marshals the validator object
func MarshalValidator(validator Validator) ([]byte, error) {
	return rlp.EncodeToBytes(validator)
}

// UnmarshalValidator unmarshal binary into Validator object
func UnmarshalValidator(by []byte) (*Validator, error) {
	decoded := &Validator{}
	err := rlp.DecodeBytes(by, decoded)
	return decoded, err
}

// UpdateDescription returns a new Description object with d1 as the base and the fields that's not empty in d2 updated
// accordingly. An error is returned if the resulting description fields have invalid length.
func UpdateDescription(d1, d2 Description) (Description, error) {
	newDesc := d1
	if d2.Name != "" {
		newDesc.Name = d2.Name
	}
	if d2.Identity != "" {
		newDesc.Identity = d2.Identity
	}
	if d2.Website != "" {
		newDesc.Website = d2.Website
	}
	if d2.SecurityContact != "" {
		newDesc.SecurityContact = d2.SecurityContact
	}
	if d2.Details != "" {
		newDesc.Details = d2.Details
	}

	return newDesc.EnsureLength()
}

// EnsureLength ensures the length of a validator's description.
func (d Description) EnsureLength() (Description, error) {
	if len(d.Name) > MaxNameLength {
		return d, ctxerror.New("[EnsureLength] Exceed Maximum Length", "have", len(d.Name), "maxNameLen", MaxNameLength)
	}
	if len(d.Identity) > MaxIdentityLength {
		return d, ctxerror.New("[EnsureLength] Exceed Maximum Length", "have", len(d.Identity), "maxIdentityLen", MaxIdentityLength)
	}
	if len(d.Website) > MaxWebsiteLength {
		return d, ctxerror.New("[EnsureLength] Exceed Maximum Length", "have", len(d.Website), "maxWebsiteLen", MaxWebsiteLength)
	}
	if len(d.SecurityContact) > MaxSecurityContactLength {
		return d, ctxerror.New("[EnsureLength] Exceed Maximum Length", "have", len(d.SecurityContact), "maxSecurityContactLen", MaxSecurityContactLength)
	}
	if len(d.Details) > MaxDetailsLength {
		return d, ctxerror.New("[EnsureLength] Exceed Maximum Length", "have", len(d.Details), "maxDetailsLen", MaxDetailsLength)
	}

	return d, nil
}

// GetAddress returns address
func (v *Validator) GetAddress() common.Address { return v.Address }

// GetName returns the name of validator in the description
func (v *Validator) GetName() string { return v.Description.Name }

// GetCommissionRate returns the commission rate of the validator
func (v *Validator) GetCommissionRate() numeric.Dec { return v.Commission.Rate }

// GetMinSelfDelegation returns the minimum amount the validator must stake
func (v *Validator) GetMinSelfDelegation() *big.Int { return v.MinSelfDelegation }

func verifyBLSKeys(pubKeys []shard.BlsPublicKey, pubKeySigs []shard.BLSSignature) error {
	if len(pubKeys) != len(pubKeySigs) {
		return errBLSKeysNotMatchSigs
	}

	for i := 0; i < len(pubKeys); i++ {
		if err := verifyBLSKey(&pubKeys[i], &pubKeySigs[i]); err != nil {
			return err
		}
	}

	return nil
}

<<<<<<< HEAD
func verifyBLSKey(pubKey shard.BlsPublicKey, pubKeySig shard.BLSSignature) error {
=======
func verifyBLSKey(pubKey *shard.BlsPublicKey, pubKeySig *shard.BlsSignature) error {
>>>>>>> cae94683
	if len(pubKeySig) == 0 {
		return errBLSKeysNotMatchSigs
	}

	blsPubKey := new(bls.PublicKey)
	if err := pubKey.ToLibBLSPublicKey(blsPubKey); err != nil {
		return errBLSKeysNotMatchSigs
	}

	msgSig := bls.Sign{}
	if err := msgSig.Deserialize(pubKeySig[:]); err != nil {
		return err
	}

	messageBytes := []byte(BlsVerificationStr)
	msgHash := hash.Keccak256(messageBytes)
	if !msgSig.VerifyHash(blsPubKey, msgHash[:]) {
		return errBLSKeysNotMatchSigs
	}

	return nil
}

// CreateValidatorFromNewMsg creates validator from NewValidator message
func CreateValidatorFromNewMsg(val *CreateValidator, blockNum *big.Int) (*Validator, error) {
	desc, err := val.Description.EnsureLength()
	if err != nil {
		return nil, err
	}
	commission := Commission{val.CommissionRates, blockNum}
	pubKeys := append(val.SlotPubKeys[0:0], val.SlotPubKeys...)

	if err = verifyBLSKeys(pubKeys, val.SlotKeySigs); err != nil {
		return nil, err
	}

	v := Validator{
		val.ValidatorAddress, pubKeys,
		new(big.Int), val.MinSelfDelegation, val.MaxTotalDelegation, true,
		commission, desc, blockNum, false,
	}
	return &v, nil
}

// UpdateValidatorFromEditMsg updates validator from EditValidator message
func UpdateValidatorFromEditMsg(validator *Validator, edit *EditValidator) error {
	if validator.Address != edit.ValidatorAddress {
		return errAddressNotMatch
	}
	desc, err := UpdateDescription(validator.Description, edit.Description)
	if err != nil {
		return err
	}

	validator.Description = desc

	if edit.CommissionRate != nil {
		validator.Rate = *edit.CommissionRate
	}

	if edit.MinSelfDelegation != nil && edit.MinSelfDelegation.Sign() != 0 {
		validator.MinSelfDelegation = edit.MinSelfDelegation
	}

	if edit.MaxTotalDelegation != nil && edit.MaxTotalDelegation.Sign() != 0 {
		validator.MaxTotalDelegation = edit.MaxTotalDelegation
	}

	if edit.SlotKeyToRemove != nil {
		index := -1
		for i, key := range validator.SlotPubKeys {
			if key == *edit.SlotKeyToRemove {
				index = i
				break
			}
		}
		// we found key to be removed
		if index >= 0 {
			validator.SlotPubKeys = append(validator.SlotPubKeys[:index], validator.SlotPubKeys[index+1:]...)
		} else {
			return errSlotKeyToRemoveNotFound
		}
	}

	if edit.SlotKeyToAdd != nil {
		found := false
		for _, key := range validator.SlotPubKeys {
			if key == *edit.SlotKeyToAdd {
				found = true
				break
			}
		}
		if !found {
			if err := verifyBLSKey(edit.SlotKeyToAdd, edit.SlotKeyToAddSig); err != nil {
				return err
			}
			validator.SlotPubKeys = append(validator.SlotPubKeys, *edit.SlotKeyToAdd)
		} else {
			return errSlotKeyToAddExists
		}
	}

	if edit.Active != nil {
		validator.Active = *edit.Active
	}

	return nil
}

// String returns a human readable string representation of a validator.
func (v *Validator) String() string {
	return fmt.Sprintf(`Validator
  Address:                    %s
  SlotPubKeys:                %s
  LastEpochInCommittee:           %v
  Minimum Self Delegation:     %v
  Maximum Total Delegation:     %v
  Description:                %v
  Commission:                 %v`,
		common2.MustAddressToBech32(v.Address), printSlotPubKeys(v.SlotPubKeys),
		v.LastEpochInCommittee,
		v.MinSelfDelegation, v.MaxTotalDelegation, v.Description, v.Commission,
	)
}<|MERGE_RESOLUTION|>--- conflicted
+++ resolved
@@ -364,11 +364,7 @@
 	return nil
 }
 
-<<<<<<< HEAD
-func verifyBLSKey(pubKey shard.BlsPublicKey, pubKeySig shard.BLSSignature) error {
-=======
 func verifyBLSKey(pubKey *shard.BlsPublicKey, pubKeySig *shard.BlsSignature) error {
->>>>>>> cae94683
 	if len(pubKeySig) == 0 {
 		return errBLSKeysNotMatchSigs
 	}
