// Copyright 2018 The go-ethereum Authors
// This file is part of the go-ethereum library.
//
// The go-ethereum library is free software: you can redistribute it and/or modify
// it under the terms of the GNU Lesser General Public License as published by
// the Free Software Foundation, either version 3 of the License, or
// (at your option) any later version.
//
// The go-ethereum library is distributed in the hope that it will be useful,
// but WITHOUT ANY WARRANTY; without even the implied warranty of
// MERCHANTABILITY or FITNESS FOR A PARTICULAR PURPOSE. See the
// GNU Lesser General Public License for more details.
//
// You should have received a copy of the GNU Lesser General Public License
// along with the go-ethereum library. If not, see <http://www.gnu.org/licenses/>.

package trie

import (
	"fmt"
<<<<<<< HEAD
	"io"
	"sync"
	"time"

	hdb "github.com/harmony-one/harmony/db"

=======
>>>>>>> 9a3b178f
	"github.com/ethereum/go-ethereum/common"
	"github.com/ethereum/go-ethereum/log"
	"github.com/ethereum/go-ethereum/metrics"
	"github.com/ethereum/go-ethereum/rlp"
	hdb "github.com/harmony-one/harmony/db"
	"io"
	"sync"
	"time"
)

var (
	memcacheFlushTimeTimer  = metrics.NewRegisteredResettingTimer("trie/memcache/flush/time", nil)
	memcacheFlushNodesMeter = metrics.NewRegisteredMeter("trie/memcache/flush/nodes", nil)
	memcacheFlushSizeMeter  = metrics.NewRegisteredMeter("trie/memcache/flush/size", nil)

	memcacheGCTimeTimer  = metrics.NewRegisteredResettingTimer("trie/memcache/gc/time", nil)
	memcacheGCNodesMeter = metrics.NewRegisteredMeter("trie/memcache/gc/nodes", nil)
	memcacheGCSizeMeter  = metrics.NewRegisteredMeter("trie/memcache/gc/size", nil)

	memcacheCommitTimeTimer  = metrics.NewRegisteredResettingTimer("trie/memcache/commit/time", nil)
	memcacheCommitNodesMeter = metrics.NewRegisteredMeter("trie/memcache/commit/nodes", nil)
	memcacheCommitSizeMeter  = metrics.NewRegisteredMeter("trie/memcache/commit/size", nil)
)

// secureKeyPrefix is the database key prefix used to store trie node preimages.
var secureKeyPrefix = []byte("secure-key-")

// secureKeyLength is the length of the above prefix + 32byte hash.
const secureKeyLength = 11 + 32

// DatabaseReader wraps the Get and Has method of a backing store for the trie.
type DatabaseReader interface {
	// Get retrieves the value associated with key from the database.
	Get(key []byte) (value []byte, err error)

	// Has retrieves whether a key is present in the database.
	Has(key []byte) (bool, error)
}

// Database is an intermediate write layer between the trie data structures and
// the disk database. The aim is to accumulate trie writes in-memory and only
// periodically flush a couple tries to disk, garbage collecting the remainder.
type Database struct {
	diskdb hdb.Database // Persistent storage for matured trie nodes

	nodes  map[common.Hash]*cachedNode // Data and references relationships of a node
	oldest common.Hash                 // Oldest tracked node, flush-list head
	newest common.Hash                 // Newest tracked node, flush-list tail

	preimages map[common.Hash][]byte // Preimages of nodes from the secure trie
	seckeybuf [secureKeyLength]byte  // Ephemeral buffer for calculating preimage keys

	gctime  time.Duration      // Time spent on garbage collection since last commit
	gcnodes uint64             // Nodes garbage collected since last commit
	gcsize  common.StorageSize // Data storage garbage collected since last commit

	flushtime  time.Duration      // Time spent on data flushing since last commit
	flushnodes uint64             // Nodes flushed since last commit
	flushsize  common.StorageSize // Data storage flushed since last commit

	nodesSize     common.StorageSize // Storage size of the nodes cache (exc. flushlist)
	preimagesSize common.StorageSize // Storage size of the preimages cache

	lock sync.RWMutex
}

// rawNode is a simple binary blob used to differentiate between collapsed trie
// nodes and already encoded RLP binary blobs (while at the same time store them
// in the same cache fields).
type rawNode []byte

func (n rawNode) canUnload(uint16, uint16) bool { panic("this should never end up in a live trie") }
func (n rawNode) cache() (hashNode, bool)       { panic("this should never end up in a live trie") }
func (n rawNode) fstring(ind string) string     { panic("this should never end up in a live trie") }

// rawFullNode represents only the useful data content of a full node, with the
// caches and flags stripped out to minimize its data storage. This type honors
// the same RLP encoding as the original parent.
type rawFullNode [17]node

func (n rawFullNode) canUnload(uint16, uint16) bool { panic("this should never end up in a live trie") }
func (n rawFullNode) cache() (hashNode, bool)       { panic("this should never end up in a live trie") }
func (n rawFullNode) fstring(ind string) string     { panic("this should never end up in a live trie") }

func (n rawFullNode) EncodeRLP(w io.Writer) error {
	var nodes [17]node

	for i, child := range n {
		if child != nil {
			nodes[i] = child
		} else {
			nodes[i] = nilValueNode
		}
	}
	return rlp.Encode(w, nodes)
}

// rawShortNode represents only the useful data content of a short node, with the
// caches and flags stripped out to minimize its data storage. This type honors
// the same RLP encoding as the original parent.
type rawShortNode struct {
	Key []byte
	Val node
}

func (n rawShortNode) canUnload(uint16, uint16) bool { panic("this should never end up in a live trie") }
func (n rawShortNode) cache() (hashNode, bool)       { panic("this should never end up in a live trie") }
func (n rawShortNode) fstring(ind string) string     { panic("this should never end up in a live trie") }

// cachedNode is all the information we know about a single cached node in the
// memory database write layer.
type cachedNode struct {
	node node   // Cached collapsed trie node, or raw rlp data
	size uint16 // Byte size of the useful cached data

	parents  uint16                 // Number of live nodes referencing this one
	children map[common.Hash]uint16 // External children referenced by this node

	flushPrev common.Hash // Previous node in the flush-list
	flushNext common.Hash // Next node in the flush-list
}

// rlp returns the raw rlp encoded blob of the cached node, either directly from
// the cache, or by regenerating it from the collapsed node.
func (n *cachedNode) rlp() []byte {
	if node, ok := n.node.(rawNode); ok {
		return node
	}
	blob, err := rlp.EncodeToBytes(n.node)
	if err != nil {
		panic(err)
	}
	return blob
}

// obj returns the decoded and expanded trie node, either directly from the cache,
// or by regenerating it from the rlp encoded blob.
func (n *cachedNode) obj(hash common.Hash, cachegen uint16) node {
	if node, ok := n.node.(rawNode); ok {
		return mustDecodeNode(hash[:], node, cachegen)
	}
	return expandNode(hash[:], n.node, cachegen)
}

// childs returns all the tracked children of this node, both the implicit ones
// from inside the node as well as the explicit ones from outside the node.
func (n *cachedNode) childs() []common.Hash {
	children := make([]common.Hash, 0, 16)
	for child := range n.children {
		children = append(children, child)
	}
	if _, ok := n.node.(rawNode); !ok {
		gatherChildren(n.node, &children)
	}
	return children
}

// gatherChildren traverses the node hierarchy of a collapsed storage node and
// retrieves all the hashnode children.
func gatherChildren(n node, children *[]common.Hash) {
	switch n := n.(type) {
	case *rawShortNode:
		gatherChildren(n.Val, children)

	case rawFullNode:
		for i := 0; i < 16; i++ {
			gatherChildren(n[i], children)
		}
	case hashNode:
		*children = append(*children, common.BytesToHash(n))

	case valueNode, nil:

	default:
		panic(fmt.Sprintf("unknown node type: %T", n))
	}
}

// simplifyNode traverses the hierarchy of an expanded memory node and discards
// all the internal caches, returning a node that only contains the raw data.
func simplifyNode(n node) node {
	switch n := n.(type) {
	case *shortNode:
		// Short nodes discard the flags and cascade
		return &rawShortNode{Key: n.Key, Val: simplifyNode(n.Val)}

	case *fullNode:
		// Full nodes discard the flags and cascade
		node := rawFullNode(n.Children)
		for i := 0; i < len(node); i++ {
			if node[i] != nil {
				node[i] = simplifyNode(node[i])
			}
		}
		return node

	case valueNode, hashNode, rawNode:
		return n

	default:
		panic(fmt.Sprintf("unknown node type: %T", n))
	}
}

// expandNode traverses the node hierarchy of a collapsed storage node and converts
// all fields and keys into expanded memory form.
func expandNode(hash hashNode, n node, cachegen uint16) node {
	switch n := n.(type) {
	case *rawShortNode:
		// Short nodes need key and child expansion
		return &shortNode{
			Key: compactToHex(n.Key),
			Val: expandNode(nil, n.Val, cachegen),
			flags: nodeFlag{
				hash: hash,
				gen:  cachegen,
			},
		}

	case rawFullNode:
		// Full nodes need child expansion
		node := &fullNode{
			flags: nodeFlag{
				hash: hash,
				gen:  cachegen,
			},
		}
		for i := 0; i < len(node.Children); i++ {
			if n[i] != nil {
				node.Children[i] = expandNode(nil, n[i], cachegen)
			}
		}
		return node

	case valueNode, hashNode:
		return n

	default:
		panic(fmt.Sprintf("unknown node type: %T", n))
	}
}

// NewDatabase creates a new trie database to store ephemeral trie content before
// its written out to disk or garbage collected.
func NewDatabase(diskdb hdb.Database) *Database {
	return &Database{
		diskdb:    diskdb,
		nodes:     map[common.Hash]*cachedNode{{}: {}},
		preimages: make(map[common.Hash][]byte),
	}
}

// DiskDB retrieves the persistent storage backing the trie database.
func (db *Database) DiskDB() DatabaseReader {
	return db.diskdb
}

// InsertBlob writes a new reference tracked blob to the memory database if it's
// yet unknown. This method should only be used for non-trie nodes that require
// reference counting, since trie nodes are garbage collected directly through
// their embedded children.
func (db *Database) InsertBlob(hash common.Hash, blob []byte) {
	db.lock.Lock()
	defer db.lock.Unlock()

	db.insert(hash, blob, rawNode(blob))
}

// insert inserts a collapsed trie node into the memory database. This method is
// a more generic version of InsertBlob, supporting both raw blob insertions as
// well ex trie node insertions. The blob must always be specified to allow proper
// size tracking.
func (db *Database) insert(hash common.Hash, blob []byte, node node) {
	// If the node's already cached, skip
	if _, ok := db.nodes[hash]; ok {
		return
	}
	// Create the cached entry for this node
	entry := &cachedNode{
		node:      simplifyNode(node),
		size:      uint16(len(blob)),
		flushPrev: db.newest,
	}
	for _, child := range entry.childs() {
		if c := db.nodes[child]; c != nil {
			c.parents++
		}
	}
	db.nodes[hash] = entry

	// Update the flush-list endpoints
	if db.oldest == (common.Hash{}) {
		db.oldest, db.newest = hash, hash
	} else {
		db.nodes[db.newest].flushNext, db.newest = hash, hash
	}
	db.nodesSize += common.StorageSize(common.HashLength + entry.size)
}

// insertPreimage writes a new trie node pre-image to the memory database if it's
// yet unknown. The method will make a copy of the slice.
//
// Note, this method assumes that the database's lock is held!
func (db *Database) insertPreimage(hash common.Hash, preimage []byte) {
	if _, ok := db.preimages[hash]; ok {
		return
	}
	db.preimages[hash] = common.CopyBytes(preimage)
	db.preimagesSize += common.StorageSize(common.HashLength + len(preimage))
}

// node retrieves a cached trie node from memory, or returns nil if none can be
// found in the memory cache.
func (db *Database) node(hash common.Hash, cachegen uint16) node {
	// Retrieve the node from cache if available
	db.lock.RLock()
	node := db.nodes[hash]
	db.lock.RUnlock()

	if node != nil {
		return node.obj(hash, cachegen)
	}
	// Content unavailable in memory, attempt to retrieve from disk
	enc, err := db.diskdb.Get(hash[:])
	if err != nil || enc == nil {
		return nil
	}
	return mustDecodeNode(hash[:], enc, cachegen)
}

// Node retrieves an encoded cached trie node from memory. If it cannot be found
// cached, the method queries the persistent database for the content.
func (db *Database) Node(hash common.Hash) ([]byte, error) {
	// Retrieve the node from cache if available
	db.lock.RLock()
	node := db.nodes[hash]
	db.lock.RUnlock()

	if node != nil {
		return node.rlp(), nil
	}
	// Content unavailable in memory, attempt to retrieve from disk
	return db.diskdb.Get(hash[:])
}

// preimage retrieves a cached trie node pre-image from memory. If it cannot be
// found cached, the method queries the persistent database for the content.
func (db *Database) preimage(hash common.Hash) ([]byte, error) {
	// Retrieve the node from cache if available
	db.lock.RLock()
	preimage := db.preimages[hash]
	db.lock.RUnlock()

	if preimage != nil {
		return preimage, nil
	}
	// Content unavailable in memory, attempt to retrieve from disk
	return db.diskdb.Get(db.secureKey(hash[:]))
}

// secureKey returns the database key for the preimage of key, as an ephemeral
// buffer. The caller must not hold onto the return value because it will become
// invalid on the next call.
func (db *Database) secureKey(key []byte) []byte {
	buf := append(db.seckeybuf[:0], secureKeyPrefix...)
	buf = append(buf, key...)
	return buf
}

// Nodes retrieves the hashes of all the nodes cached within the memory database.
// This method is extremely expensive and should only be used to validate internal
// states in test code.
func (db *Database) Nodes() []common.Hash {
	db.lock.RLock()
	defer db.lock.RUnlock()

	var hashes = make([]common.Hash, 0, len(db.nodes))
	for hash := range db.nodes {
		if hash != (common.Hash{}) { // Special case for "root" references/nodes
			hashes = append(hashes, hash)
		}
	}
	return hashes
}

// Reference adds a new reference from a parent node to a child node.
func (db *Database) Reference(child common.Hash, parent common.Hash) {
	db.lock.RLock()
	defer db.lock.RUnlock()

	db.reference(child, parent)
}

// reference is the private locked version of Reference.
func (db *Database) reference(child common.Hash, parent common.Hash) {
	// If the node does not exist, it's a node pulled from disk, skip
	node, ok := db.nodes[child]
	if !ok {
		return
	}
	// If the reference already exists, only duplicate for roots
	if db.nodes[parent].children == nil {
		db.nodes[parent].children = make(map[common.Hash]uint16)
	} else if _, ok = db.nodes[parent].children[child]; ok && parent != (common.Hash{}) {
		return
	}
	node.parents++
	db.nodes[parent].children[child]++
}

// Dereference removes an existing reference from a root node.
func (db *Database) Dereference(root common.Hash) {
	// Sanity check to ensure that the meta-root is not removed
	if root == (common.Hash{}) {
		log.Error("Attempted to dereference the trie cache meta root")
		return
	}
	db.lock.Lock()
	defer db.lock.Unlock()

	nodes, storage, start := len(db.nodes), db.nodesSize, time.Now()
	db.dereference(root, common.Hash{})

	db.gcnodes += uint64(nodes - len(db.nodes))
	db.gcsize += storage - db.nodesSize
	db.gctime += time.Since(start)

	memcacheGCTimeTimer.Update(time.Since(start))
	memcacheGCSizeMeter.Mark(int64(storage - db.nodesSize))
	memcacheGCNodesMeter.Mark(int64(nodes - len(db.nodes)))

	log.Debug("Dereferenced trie from memory database", "nodes", nodes-len(db.nodes), "size", storage-db.nodesSize, "time", time.Since(start),
		"gcnodes", db.gcnodes, "gcsize", db.gcsize, "gctime", db.gctime, "livenodes", len(db.nodes), "livesize", db.nodesSize)
}

// dereference is the private locked version of Dereference.
func (db *Database) dereference(child common.Hash, parent common.Hash) {
	// Dereference the parent-child
	node := db.nodes[parent]

	if node.children != nil && node.children[child] > 0 {
		node.children[child]--
		if node.children[child] == 0 {
			delete(node.children, child)
		}
	}
	// If the child does not exist, it's a previously committed node.
	node, ok := db.nodes[child]
	if !ok {
		return
	}
	// If there are no more references to the child, delete it and cascade
	if node.parents > 0 {
		// This is a special cornercase where a node loaded from disk (i.e. not in the
		// memcache any more) gets reinjected as a new node (short node split into full,
		// then reverted into short), causing a cached node to have no parents. That is
		// no problem in itself, but don't make maxint parents out of it.
		node.parents--
	}
	if node.parents == 0 {
		// Remove the node from the flush-list
		switch child {
		case db.oldest:
			db.oldest = node.flushNext
			db.nodes[node.flushNext].flushPrev = common.Hash{}
		case db.newest:
			db.newest = node.flushPrev
			db.nodes[node.flushPrev].flushNext = common.Hash{}
		default:
			db.nodes[node.flushPrev].flushNext = node.flushNext
			db.nodes[node.flushNext].flushPrev = node.flushPrev
		}
		// Dereference all children and delete the node
		for _, hash := range node.childs() {
			db.dereference(hash, child)
		}
		delete(db.nodes, child)
		db.nodesSize -= common.StorageSize(common.HashLength + int(node.size))
	}
}

// Cap iteratively flushes old but still referenced trie nodes until the total
// memory usage goes below the given threshold.
func (db *Database) Cap(limit common.StorageSize) error {
	// Create a database batch to flush persistent data out. It is important that
	// outside code doesn't see an inconsistent state (referenced data removed from
	// memory cache during commit but not yet in persistent storage). This is ensured
	// by only uncaching existing data when the database write finalizes.
	db.lock.RLock()

	nodes, storage, start := len(db.nodes), db.nodesSize, time.Now()
	batch := db.diskdb.NewBatch()

	// db.nodesSize only contains the useful data in the cache, but when reporting
	// the total memory consumption, the maintenance metadata is also needed to be
	// counted. For every useful node, we track 2 extra hashes as the flushlist.
	size := db.nodesSize + common.StorageSize((len(db.nodes)-1)*2*common.HashLength)

	// If the preimage cache got large enough, push to disk. If it's still small
	// leave for later to deduplicate writes.
	flushPreimages := db.preimagesSize > 4*1024*1024
	if flushPreimages {
		for hash, preimage := range db.preimages {
			if err := batch.Put(db.secureKey(hash[:]), preimage); err != nil {
				log.Error("Failed to commit preimage from trie database", "err", err)
				db.lock.RUnlock()
				return err
			}
			if batch.ValueSize() > hdb.IdealBatchSize {
				if err := batch.Write(); err != nil {
					db.lock.RUnlock()
					return err
				}
				batch.Reset()
			}
		}
	}
	// Keep committing nodes from the flush-list until we're below allowance
	oldest := db.oldest
	for size > limit && oldest != (common.Hash{}) {
		// Fetch the oldest referenced node and push into the batch
		node := db.nodes[oldest]
		if err := batch.Put(oldest[:], node.rlp()); err != nil {
			db.lock.RUnlock()
			return err
		}
		// If we exceeded the ideal batch size, commit and reset
		if batch.ValueSize() >= hdb.IdealBatchSize {
			if err := batch.Write(); err != nil {
				log.Error("Failed to write flush list to disk", "err", err)
				db.lock.RUnlock()
				return err
			}
			batch.Reset()
		}
		// Iterate to the next flush item, or abort if the size cap was achieved. Size
		// is the total size, including both the useful cached data (hash -> blob), as
		// well as the flushlist metadata (2*hash). When flushing items from the cache,
		// we need to reduce both.
		size -= common.StorageSize(3*common.HashLength + int(node.size))
		oldest = node.flushNext
	}
	// Flush out any remainder data from the last batch
	if err := batch.Write(); err != nil {
		log.Error("Failed to write flush list to disk", "err", err)
		db.lock.RUnlock()
		return err
	}
	db.lock.RUnlock()

	// Write successful, clear out the flushed data
	db.lock.Lock()
	defer db.lock.Unlock()

	if flushPreimages {
		db.preimages = make(map[common.Hash][]byte)
		db.preimagesSize = 0
	}
	for db.oldest != oldest {
		node := db.nodes[db.oldest]
		delete(db.nodes, db.oldest)
		db.oldest = node.flushNext

		db.nodesSize -= common.StorageSize(common.HashLength + int(node.size))
	}
	if db.oldest != (common.Hash{}) {
		db.nodes[db.oldest].flushPrev = common.Hash{}
	}
	db.flushnodes += uint64(nodes - len(db.nodes))
	db.flushsize += storage - db.nodesSize
	db.flushtime += time.Since(start)

	memcacheFlushTimeTimer.Update(time.Since(start))
	memcacheFlushSizeMeter.Mark(int64(storage - db.nodesSize))
	memcacheFlushNodesMeter.Mark(int64(nodes - len(db.nodes)))

	log.Debug("Persisted nodes from memory database", "nodes", nodes-len(db.nodes), "size", storage-db.nodesSize, "time", time.Since(start),
		"flushnodes", db.flushnodes, "flushsize", db.flushsize, "flushtime", db.flushtime, "livenodes", len(db.nodes), "livesize", db.nodesSize)

	return nil
}

// Commit iterates over all the children of a particular node, writes them out
// to disk, forcefully tearing down all references in both directions.
//
// As a side effect, all pre-images accumulated up to this point are also written.
func (db *Database) Commit(node common.Hash, report bool) error {
	// Create a database batch to flush persistent data out. It is important that
	// outside code doesn't see an inconsistent state (referenced data removed from
	// memory cache during commit but not yet in persistent storage). This is ensured
	// by only uncaching existing data when the database write finalizes.
	db.lock.RLock()

	start := time.Now()
	batch := db.diskdb.NewBatch()

	// Move all of the accumulated preimages into a write batch
	for hash, preimage := range db.preimages {
		if err := batch.Put(db.secureKey(hash[:]), preimage); err != nil {
			log.Error("Failed to commit preimage from trie database", "err", err)
			db.lock.RUnlock()
			return err
		}
		if batch.ValueSize() > hdb.IdealBatchSize {
			if err := batch.Write(); err != nil {
				return err
			}
			batch.Reset()
		}
	}
	// Move the trie itself into the batch, flushing if enough data is accumulated
	nodes, storage := len(db.nodes), db.nodesSize
	if err := db.commit(node, batch); err != nil {
		log.Error("Failed to commit trie from trie database", "err", err)
		db.lock.RUnlock()
		return err
	}
	// Write batch ready, unlock for readers during persistence
	if err := batch.Write(); err != nil {
		log.Error("Failed to write trie to disk", "err", err)
		db.lock.RUnlock()
		return err
	}
	db.lock.RUnlock()

	// Write successful, clear out the flushed data
	db.lock.Lock()
	defer db.lock.Unlock()

	db.preimages = make(map[common.Hash][]byte)
	db.preimagesSize = 0

	db.uncache(node)

	memcacheCommitTimeTimer.Update(time.Since(start))
	memcacheCommitSizeMeter.Mark(int64(storage - db.nodesSize))
	memcacheCommitNodesMeter.Mark(int64(nodes - len(db.nodes)))

	logger := log.Info
	if !report {
		logger = log.Debug
	}
	logger("Persisted trie from memory database", "nodes", nodes-len(db.nodes)+int(db.flushnodes), "size", storage-db.nodesSize+db.flushsize, "time", time.Since(start)+db.flushtime,
		"gcnodes", db.gcnodes, "gcsize", db.gcsize, "gctime", db.gctime, "livenodes", len(db.nodes), "livesize", db.nodesSize)

	// Reset the garbage collection statistics
	db.gcnodes, db.gcsize, db.gctime = 0, 0, 0
	db.flushnodes, db.flushsize, db.flushtime = 0, 0, 0

	return nil
}

// commit is the private locked version of Commit.
func (db *Database) commit(hash common.Hash, batch hdb.Batch) error {
	// If the node does not exist, it's a previously committed node
	node, ok := db.nodes[hash]
	if !ok {
		return nil
	}
	for _, child := range node.childs() {
		if err := db.commit(child, batch); err != nil {
			return err
		}
	}
	if err := batch.Put(hash[:], node.rlp()); err != nil {
		return err
	}
	// If we've reached an optimal batch size, commit and start over
	if batch.ValueSize() >= hdb.IdealBatchSize {
		if err := batch.Write(); err != nil {
			return err
		}
		batch.Reset()
	}
	return nil
}

// uncache is the post-processing step of a commit operation where the already
// persisted trie is removed from the cache. The reason behind the two-phase
// commit is to ensure consistent data availability while moving from memory
// to disk.
func (db *Database) uncache(hash common.Hash) {
	// If the node does not exist, we're done on this path
	node, ok := db.nodes[hash]
	if !ok {
		return
	}
	// Node still exists, remove it from the flush-list
	switch hash {
	case db.oldest:
		db.oldest = node.flushNext
		db.nodes[node.flushNext].flushPrev = common.Hash{}
	case db.newest:
		db.newest = node.flushPrev
		db.nodes[node.flushPrev].flushNext = common.Hash{}
	default:
		db.nodes[node.flushPrev].flushNext = node.flushNext
		db.nodes[node.flushNext].flushPrev = node.flushPrev
	}
	// Uncache the node's subtries and remove the node itself too
	for _, child := range node.childs() {
		db.uncache(child)
	}
	delete(db.nodes, hash)
	db.nodesSize -= common.StorageSize(common.HashLength + int(node.size))
}

// Size returns the current storage size of the memory cache in front of the
// persistent database layer.
func (db *Database) Size() (common.StorageSize, common.StorageSize) {
	db.lock.RLock()
	defer db.lock.RUnlock()

	// db.nodesSize only contains the useful data in the cache, but when reporting
	// the total memory consumption, the maintenance metadata is also needed to be
	// counted. For every useful node, we track 2 extra hashes as the flushlist.
	var flushlistSize = common.StorageSize((len(db.nodes) - 1) * 2 * common.HashLength)
	return db.nodesSize + flushlistSize, db.preimagesSize
}

// verifyIntegrity is a debug method to iterate over the entire trie stored in
// memory and check whether every node is reachable from the meta root. The goal
// is to find any errors that might cause memory leaks and or trie nodes to go
// missing.
//
// This method is extremely CPU and memory intensive, only use when must.
func (db *Database) verifyIntegrity() {
	// Iterate over all the cached nodes and accumulate them into a set
	reachable := map[common.Hash]struct{}{{}: {}}

	for child := range db.nodes[common.Hash{}].children {
		db.accumulate(child, reachable)
	}
	// Find any unreachable but cached nodes
	unreachable := []string{}
	for hash, node := range db.nodes {
		if _, ok := reachable[hash]; !ok {
			unreachable = append(unreachable, fmt.Sprintf("%x: {Node: %v, Parents: %d, Prev: %x, Next: %x}",
				hash, node.node, node.parents, node.flushPrev, node.flushNext))
		}
	}
	if len(unreachable) != 0 {
		panic(fmt.Sprintf("trie cache memory leak: %v", unreachable))
	}
}

// accumulate iterates over the trie defined by hash and accumulates all the
// cached children found in memory.
func (db *Database) accumulate(hash common.Hash, reachable map[common.Hash]struct{}) {
	// Mark the node reachable if present in the memory cache
	node, ok := db.nodes[hash]
	if !ok {
		return
	}
	reachable[hash] = struct{}{}

	// Iterate over all the children and accumulate them too
	for _, child := range node.childs() {
		db.accumulate(child, reachable)
	}
}<|MERGE_RESOLUTION|>--- conflicted
+++ resolved
@@ -18,23 +18,15 @@
 
 import (
 	"fmt"
-<<<<<<< HEAD
 	"io"
 	"sync"
 	"time"
 
-	hdb "github.com/harmony-one/harmony/db"
-
-=======
->>>>>>> 9a3b178f
 	"github.com/ethereum/go-ethereum/common"
 	"github.com/ethereum/go-ethereum/log"
 	"github.com/ethereum/go-ethereum/metrics"
 	"github.com/ethereum/go-ethereum/rlp"
 	hdb "github.com/harmony-one/harmony/db"
-	"io"
-	"sync"
-	"time"
 )
 
 var (
